--- conflicted
+++ resolved
@@ -2525,15 +2525,9 @@
 
 	if (ctx->enable_debug)
 		resctrl_debug = true;
-<<<<<<< HEAD
-
-	return 0;
-
-=======
-
-	return 0;
-
->>>>>>> 0c383648
+
+	return 0;
+
 out_cdpl3:
 	resctrl_arch_set_cdp_enabled(RDT_RESOURCE_L3, false);
 out_cdpl2:
@@ -2824,12 +2818,6 @@
 
 	/* Walking r->domains, ensure it can't race with cpuhp */
 	lockdep_assert_cpus_held();
-<<<<<<< HEAD
-
-	if (!zalloc_cpumask_var(&cpu_mask, GFP_KERNEL))
-		return -ENOMEM;
-=======
->>>>>>> 0c383648
 
 	msr_param.res = r;
 	msr_param.low = 0;
