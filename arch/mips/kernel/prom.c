/*
 * MIPS support for CONFIG_OF device tree support
 *
 * Copyright (C) 2010 Cisco Systems Inc. <dediao@cisco.com>
 *
 * This program is free software; you can redistribute it and/or modify
 * it under the terms of the GNU General Public License version 2 as
 * published by the Free Software Foundation.
 */

#include <linux/init.h>
#include <linux/export.h>
#include <linux/errno.h>
#include <linux/types.h>
#include <linux/bootmem.h>
#include <linux/debugfs.h>
#include <linux/of.h>
#include <linux/of_fdt.h>

#include <asm/page.h>
#include <asm/prom.h>

static char mips_machine_name[64] = "Unknown";

__init void mips_set_machine_name(const char *name)
{
	if (name == NULL)
		return;

	strlcpy(mips_machine_name, name, sizeof(mips_machine_name));
	pr_info("MIPS: machine is %s\n", mips_get_machine_name());
}

char *mips_get_machine_name(void)
{
	return mips_machine_name;
}

#ifdef CONFIG_OF
void __init early_init_dt_add_memory_arch(u64 base, u64 size)
{
	return add_memory_region(base, size, BOOT_MEM_RAM);
}

void * __init early_init_dt_alloc_memory_arch(u64 size, u64 align)
{
	return __alloc_bootmem(size, align, __pa(MAX_DMA_ADDRESS));
}

<<<<<<< HEAD
#ifdef CONFIG_BLK_DEV_INITRD
void __init early_init_dt_setup_initrd_arch(u64 start, u64 end)
{
	initrd_start = (unsigned long)__va(start);
	initrd_end = (unsigned long)__va(end);
	initrd_below_start_ok = 1;
}
#endif

int __init early_init_dt_scan_model(unsigned long node,	const char *uname,
				    int depth, void *data)
{
	if (!depth) {
		char *model = of_get_flat_dt_prop(node, "model", NULL);

		if (model)
			mips_set_machine_name(model);
	}
	return 0;
}

void __init early_init_devtree(void *params)
{
	/* Setup flat device-tree pointer */
	initial_boot_params = params;

	/* Retrieve various informations from the /chosen node of the
	 * device-tree, including the platform type, initrd location and
	 * size, and more ...
	 */
	of_scan_flat_dt(early_init_dt_scan_chosen, arcs_cmdline);


	/* Scan memory nodes */
	of_scan_flat_dt(early_init_dt_scan_root, NULL);
	of_scan_flat_dt(early_init_dt_scan_memory_arch, NULL);

	/* try to load the mips machine name */
	of_scan_flat_dt(early_init_dt_scan_model, NULL);
}

=======
>>>>>>> d8ec26d7
void __init __dt_setup_arch(struct boot_param_header *bph)
{
	if (!early_init_dt_scan(bph))
		return;

	mips_set_machine_name(of_flat_dt_get_machine_name());
}
#endif<|MERGE_RESOLUTION|>--- conflicted
+++ resolved
@@ -47,50 +47,6 @@
 	return __alloc_bootmem(size, align, __pa(MAX_DMA_ADDRESS));
 }
 
-<<<<<<< HEAD
-#ifdef CONFIG_BLK_DEV_INITRD
-void __init early_init_dt_setup_initrd_arch(u64 start, u64 end)
-{
-	initrd_start = (unsigned long)__va(start);
-	initrd_end = (unsigned long)__va(end);
-	initrd_below_start_ok = 1;
-}
-#endif
-
-int __init early_init_dt_scan_model(unsigned long node,	const char *uname,
-				    int depth, void *data)
-{
-	if (!depth) {
-		char *model = of_get_flat_dt_prop(node, "model", NULL);
-
-		if (model)
-			mips_set_machine_name(model);
-	}
-	return 0;
-}
-
-void __init early_init_devtree(void *params)
-{
-	/* Setup flat device-tree pointer */
-	initial_boot_params = params;
-
-	/* Retrieve various informations from the /chosen node of the
-	 * device-tree, including the platform type, initrd location and
-	 * size, and more ...
-	 */
-	of_scan_flat_dt(early_init_dt_scan_chosen, arcs_cmdline);
-
-
-	/* Scan memory nodes */
-	of_scan_flat_dt(early_init_dt_scan_root, NULL);
-	of_scan_flat_dt(early_init_dt_scan_memory_arch, NULL);
-
-	/* try to load the mips machine name */
-	of_scan_flat_dt(early_init_dt_scan_model, NULL);
-}
-
-=======
->>>>>>> d8ec26d7
 void __init __dt_setup_arch(struct boot_param_header *bph)
 {
 	if (!early_init_dt_scan(bph))
