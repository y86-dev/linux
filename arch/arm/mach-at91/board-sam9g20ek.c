--- conflicted
+++ resolved
@@ -220,8 +220,6 @@
 	}
 };
 
-<<<<<<< HEAD
-=======
 
 /*
  * GPIO Buttons
@@ -272,7 +270,6 @@
 #endif
 
 
->>>>>>> 80ffb3cc
 static struct i2c_board_info __initdata ek_i2c_devices[] = {
 	{
 		I2C_BOARD_INFO("24c512", 0x50),
