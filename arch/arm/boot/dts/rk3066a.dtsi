--- conflicted
+++ resolved
@@ -681,12 +681,7 @@
 	compatible = "rockchip,rk3066-grf", "syscon", "simple-mfd";
 
 	usbphy: usbphy {
-<<<<<<< HEAD
-		compatible = "rockchip,rk3066a-usb-phy",
-			     "rockchip,rk3288-usb-phy";
-=======
 		compatible = "rockchip,rk3066a-usb-phy";
->>>>>>> df0cc57e
 		#address-cells = <1>;
 		#size-cells = <0>;
 		status = "disabled";
