// SPDX-License-Identifier: GPL-2.0-only
/*
 * mm/mmap.c
 *
 * Written by obz.
 *
 * Address space accounting code	<alan@lxorguk.ukuu.org.uk>
 */

#define pr_fmt(fmt) KBUILD_MODNAME ": " fmt

#include <linux/kernel.h>
#include <linux/slab.h>
#include <linux/backing-dev.h>
#include <linux/mm.h>
#include <linux/mm_inline.h>
#include <linux/shm.h>
#include <linux/mman.h>
#include <linux/pagemap.h>
#include <linux/swap.h>
#include <linux/syscalls.h>
#include <linux/capability.h>
#include <linux/init.h>
#include <linux/file.h>
#include <linux/fs.h>
#include <linux/personality.h>
#include <linux/security.h>
#include <linux/hugetlb.h>
#include <linux/shmem_fs.h>
#include <linux/profile.h>
#include <linux/export.h>
#include <linux/mount.h>
#include <linux/mempolicy.h>
#include <linux/rmap.h>
#include <linux/mmu_notifier.h>
#include <linux/mmdebug.h>
#include <linux/perf_event.h>
#include <linux/audit.h>
#include <linux/khugepaged.h>
#include <linux/uprobes.h>
#include <linux/notifier.h>
#include <linux/memory.h>
#include <linux/printk.h>
#include <linux/userfaultfd_k.h>
#include <linux/moduleparam.h>
#include <linux/pkeys.h>
#include <linux/oom.h>
#include <linux/sched/mm.h>
#include <linux/ksm.h>

#include <linux/uaccess.h>
#include <asm/cacheflush.h>
#include <asm/tlb.h>
#include <asm/mmu_context.h>

#define CREATE_TRACE_POINTS
#include <trace/events/mmap.h>

#include "internal.h"

#ifndef arch_mmap_check
#define arch_mmap_check(addr, len, flags)	(0)
#endif

#ifdef CONFIG_HAVE_ARCH_MMAP_RND_BITS
const int mmap_rnd_bits_min = CONFIG_ARCH_MMAP_RND_BITS_MIN;
int mmap_rnd_bits_max __ro_after_init = CONFIG_ARCH_MMAP_RND_BITS_MAX;
int mmap_rnd_bits __read_mostly = CONFIG_ARCH_MMAP_RND_BITS;
#endif
#ifdef CONFIG_HAVE_ARCH_MMAP_RND_COMPAT_BITS
const int mmap_rnd_compat_bits_min = CONFIG_ARCH_MMAP_RND_COMPAT_BITS_MIN;
const int mmap_rnd_compat_bits_max = CONFIG_ARCH_MMAP_RND_COMPAT_BITS_MAX;
int mmap_rnd_compat_bits __read_mostly = CONFIG_ARCH_MMAP_RND_COMPAT_BITS;
#endif

static bool ignore_rlimit_data;
core_param(ignore_rlimit_data, ignore_rlimit_data, bool, 0644);

static void unmap_region(struct mm_struct *mm, struct ma_state *mas,
		struct vm_area_struct *vma, struct vm_area_struct *prev,
		struct vm_area_struct *next, unsigned long start,
		unsigned long end, unsigned long tree_end, bool mm_wr_locked);

static pgprot_t vm_pgprot_modify(pgprot_t oldprot, unsigned long vm_flags)
{
	return pgprot_modify(oldprot, vm_get_page_prot(vm_flags));
}

/* Update vma->vm_page_prot to reflect vma->vm_flags. */
void vma_set_page_prot(struct vm_area_struct *vma)
{
	unsigned long vm_flags = vma->vm_flags;
	pgprot_t vm_page_prot;

	vm_page_prot = vm_pgprot_modify(vma->vm_page_prot, vm_flags);
	if (vma_wants_writenotify(vma, vm_page_prot)) {
		vm_flags &= ~VM_SHARED;
		vm_page_prot = vm_pgprot_modify(vm_page_prot, vm_flags);
	}
	/* remove_protection_ptes reads vma->vm_page_prot without mmap_lock */
	WRITE_ONCE(vma->vm_page_prot, vm_page_prot);
}

/*
 * Requires inode->i_mapping->i_mmap_rwsem
 */
static void __remove_shared_vm_struct(struct vm_area_struct *vma,
				      struct address_space *mapping)
{
	if (vma_is_shared_maywrite(vma))
		mapping_unmap_writable(mapping);

	flush_dcache_mmap_lock(mapping);
	vma_interval_tree_remove(vma, &mapping->i_mmap);
	flush_dcache_mmap_unlock(mapping);
}

/*
 * Unlink a file-based vm structure from its interval tree, to hide
 * vma from rmap and vmtruncate before freeing its page tables.
 */
void unlink_file_vma(struct vm_area_struct *vma)
{
	struct file *file = vma->vm_file;

	if (file) {
		struct address_space *mapping = file->f_mapping;
		i_mmap_lock_write(mapping);
		__remove_shared_vm_struct(vma, mapping);
		i_mmap_unlock_write(mapping);
	}
}

/*
 * Close a vm structure and free it.
 */
static void remove_vma(struct vm_area_struct *vma, bool unreachable)
{
	might_sleep();
	if (vma->vm_ops && vma->vm_ops->close)
		vma->vm_ops->close(vma);
	if (vma->vm_file)
		fput(vma->vm_file);
	mpol_put(vma_policy(vma));
	if (unreachable)
		__vm_area_free(vma);
	else
		vm_area_free(vma);
}

static inline struct vm_area_struct *vma_prev_limit(struct vma_iterator *vmi,
						    unsigned long min)
{
	return mas_prev(&vmi->mas, min);
}

/*
 * check_brk_limits() - Use platform specific check of range & verify mlock
 * limits.
 * @addr: The address to check
 * @len: The size of increase.
 *
 * Return: 0 on success.
 */
static int check_brk_limits(unsigned long addr, unsigned long len)
{
	unsigned long mapped_addr;

	mapped_addr = get_unmapped_area(NULL, addr, len, 0, MAP_FIXED);
	if (IS_ERR_VALUE(mapped_addr))
		return mapped_addr;

	return mlock_future_ok(current->mm, current->mm->def_flags, len)
		? 0 : -EAGAIN;
}
static int do_brk_flags(struct vma_iterator *vmi, struct vm_area_struct *brkvma,
		unsigned long addr, unsigned long request, unsigned long flags);
SYSCALL_DEFINE1(brk, unsigned long, brk)
{
	unsigned long newbrk, oldbrk, origbrk;
	struct mm_struct *mm = current->mm;
	struct vm_area_struct *brkvma, *next = NULL;
	unsigned long min_brk;
	bool populate = false;
	LIST_HEAD(uf);
	struct vma_iterator vmi;

	if (mmap_write_lock_killable(mm))
		return -EINTR;

	origbrk = mm->brk;

#ifdef CONFIG_COMPAT_BRK
	/*
	 * CONFIG_COMPAT_BRK can still be overridden by setting
	 * randomize_va_space to 2, which will still cause mm->start_brk
	 * to be arbitrarily shifted
	 */
	if (current->brk_randomized)
		min_brk = mm->start_brk;
	else
		min_brk = mm->end_data;
#else
	min_brk = mm->start_brk;
#endif
	if (brk < min_brk)
		goto out;

	/*
	 * Check against rlimit here. If this check is done later after the test
	 * of oldbrk with newbrk then it can escape the test and let the data
	 * segment grow beyond its set limit the in case where the limit is
	 * not page aligned -Ram Gupta
	 */
	if (check_data_rlimit(rlimit(RLIMIT_DATA), brk, mm->start_brk,
			      mm->end_data, mm->start_data))
		goto out;

	newbrk = PAGE_ALIGN(brk);
	oldbrk = PAGE_ALIGN(mm->brk);
	if (oldbrk == newbrk) {
		mm->brk = brk;
		goto success;
	}

	/* Always allow shrinking brk. */
	if (brk <= mm->brk) {
		/* Search one past newbrk */
		vma_iter_init(&vmi, mm, newbrk);
		brkvma = vma_find(&vmi, oldbrk);
		if (!brkvma || brkvma->vm_start >= oldbrk)
			goto out; /* mapping intersects with an existing non-brk vma. */
		/*
		 * mm->brk must be protected by write mmap_lock.
		 * do_vma_munmap() will drop the lock on success,  so update it
		 * before calling do_vma_munmap().
		 */
		mm->brk = brk;
		if (do_vma_munmap(&vmi, brkvma, newbrk, oldbrk, &uf, true))
			goto out;

		goto success_unlocked;
	}

	if (check_brk_limits(oldbrk, newbrk - oldbrk))
		goto out;

	/*
	 * Only check if the next VMA is within the stack_guard_gap of the
	 * expansion area
	 */
	vma_iter_init(&vmi, mm, oldbrk);
	next = vma_find(&vmi, newbrk + PAGE_SIZE + stack_guard_gap);
	if (next && newbrk + PAGE_SIZE > vm_start_gap(next))
		goto out;

	brkvma = vma_prev_limit(&vmi, mm->start_brk);
	/* Ok, looks good - let it rip. */
	if (do_brk_flags(&vmi, brkvma, oldbrk, newbrk - oldbrk, 0) < 0)
		goto out;

	mm->brk = brk;
	if (mm->def_flags & VM_LOCKED)
		populate = true;

success:
	mmap_write_unlock(mm);
success_unlocked:
	userfaultfd_unmap_complete(mm, &uf);
	if (populate)
		mm_populate(oldbrk, newbrk - oldbrk);
	return brk;

out:
	mm->brk = origbrk;
	mmap_write_unlock(mm);
	return origbrk;
}

#if defined(CONFIG_DEBUG_VM_MAPLE_TREE)
static void validate_mm(struct mm_struct *mm)
{
	int bug = 0;
	int i = 0;
	struct vm_area_struct *vma;
	VMA_ITERATOR(vmi, mm, 0);

	mt_validate(&mm->mm_mt);
	for_each_vma(vmi, vma) {
#ifdef CONFIG_DEBUG_VM_RB
		struct anon_vma *anon_vma = vma->anon_vma;
		struct anon_vma_chain *avc;
#endif
		unsigned long vmi_start, vmi_end;
		bool warn = 0;

		vmi_start = vma_iter_addr(&vmi);
		vmi_end = vma_iter_end(&vmi);
		if (VM_WARN_ON_ONCE_MM(vma->vm_end != vmi_end, mm))
			warn = 1;

		if (VM_WARN_ON_ONCE_MM(vma->vm_start != vmi_start, mm))
			warn = 1;

		if (warn) {
			pr_emerg("issue in %s\n", current->comm);
			dump_stack();
			dump_vma(vma);
			pr_emerg("tree range: %px start %lx end %lx\n", vma,
				 vmi_start, vmi_end - 1);
			vma_iter_dump_tree(&vmi);
		}

#ifdef CONFIG_DEBUG_VM_RB
		if (anon_vma) {
			anon_vma_lock_read(anon_vma);
			list_for_each_entry(avc, &vma->anon_vma_chain, same_vma)
				anon_vma_interval_tree_verify(avc);
			anon_vma_unlock_read(anon_vma);
		}
#endif
		i++;
	}
	if (i != mm->map_count) {
		pr_emerg("map_count %d vma iterator %d\n", mm->map_count, i);
		bug = 1;
	}
	VM_BUG_ON_MM(bug, mm);
}

#else /* !CONFIG_DEBUG_VM_MAPLE_TREE */
#define validate_mm(mm) do { } while (0)
#endif /* CONFIG_DEBUG_VM_MAPLE_TREE */

/*
 * vma has some anon_vma assigned, and is already inserted on that
 * anon_vma's interval trees.
 *
 * Before updating the vma's vm_start / vm_end / vm_pgoff fields, the
 * vma must be removed from the anon_vma's interval trees using
 * anon_vma_interval_tree_pre_update_vma().
 *
 * After the update, the vma will be reinserted using
 * anon_vma_interval_tree_post_update_vma().
 *
 * The entire update must be protected by exclusive mmap_lock and by
 * the root anon_vma's mutex.
 */
static inline void
anon_vma_interval_tree_pre_update_vma(struct vm_area_struct *vma)
{
	struct anon_vma_chain *avc;

	list_for_each_entry(avc, &vma->anon_vma_chain, same_vma)
		anon_vma_interval_tree_remove(avc, &avc->anon_vma->rb_root);
}

static inline void
anon_vma_interval_tree_post_update_vma(struct vm_area_struct *vma)
{
	struct anon_vma_chain *avc;

	list_for_each_entry(avc, &vma->anon_vma_chain, same_vma)
		anon_vma_interval_tree_insert(avc, &avc->anon_vma->rb_root);
}

static unsigned long count_vma_pages_range(struct mm_struct *mm,
		unsigned long addr, unsigned long end)
{
	VMA_ITERATOR(vmi, mm, addr);
	struct vm_area_struct *vma;
	unsigned long nr_pages = 0;

	for_each_vma_range(vmi, vma, end) {
		unsigned long vm_start = max(addr, vma->vm_start);
		unsigned long vm_end = min(end, vma->vm_end);

		nr_pages += PHYS_PFN(vm_end - vm_start);
	}

	return nr_pages;
}

static void __vma_link_file(struct vm_area_struct *vma,
			    struct address_space *mapping)
{
	if (vma_is_shared_maywrite(vma))
		mapping_allow_writable(mapping);

	flush_dcache_mmap_lock(mapping);
	vma_interval_tree_insert(vma, &mapping->i_mmap);
	flush_dcache_mmap_unlock(mapping);
}

static void vma_link_file(struct vm_area_struct *vma)
{
	struct file *file = vma->vm_file;
	struct address_space *mapping;

	if (file) {
		mapping = file->f_mapping;
		i_mmap_lock_write(mapping);
		__vma_link_file(vma, mapping);
		i_mmap_unlock_write(mapping);
	}
}
<<<<<<< HEAD

static int vma_link(struct mm_struct *mm, struct vm_area_struct *vma)
{
	VMA_ITERATOR(vmi, mm, 0);

	vma_iter_config(&vmi, vma->vm_start, vma->vm_end);
	if (vma_iter_prealloc(&vmi, vma))
		return -ENOMEM;

=======

static int vma_link(struct mm_struct *mm, struct vm_area_struct *vma)
{
	VMA_ITERATOR(vmi, mm, 0);

	vma_iter_config(&vmi, vma->vm_start, vma->vm_end);
	if (vma_iter_prealloc(&vmi, vma))
		return -ENOMEM;

>>>>>>> 0c383648
	vma_start_write(vma);
	vma_iter_store(&vmi, vma);
	vma_link_file(vma);
	mm->map_count++;
	validate_mm(mm);
	return 0;
}

/*
 * init_multi_vma_prep() - Initializer for struct vma_prepare
 * @vp: The vma_prepare struct
 * @vma: The vma that will be altered once locked
 * @next: The next vma if it is to be adjusted
 * @remove: The first vma to be removed
 * @remove2: The second vma to be removed
 */
static inline void init_multi_vma_prep(struct vma_prepare *vp,
		struct vm_area_struct *vma, struct vm_area_struct *next,
		struct vm_area_struct *remove, struct vm_area_struct *remove2)
{
	memset(vp, 0, sizeof(struct vma_prepare));
	vp->vma = vma;
	vp->anon_vma = vma->anon_vma;
	vp->remove = remove;
	vp->remove2 = remove2;
	vp->adj_next = next;
	if (!vp->anon_vma && next)
		vp->anon_vma = next->anon_vma;

	vp->file = vma->vm_file;
	if (vp->file)
		vp->mapping = vma->vm_file->f_mapping;

}

/*
 * init_vma_prep() - Initializer wrapper for vma_prepare struct
 * @vp: The vma_prepare struct
 * @vma: The vma that will be altered once locked
 */
static inline void init_vma_prep(struct vma_prepare *vp,
				 struct vm_area_struct *vma)
{
	init_multi_vma_prep(vp, vma, NULL, NULL, NULL);
}


/*
 * vma_prepare() - Helper function for handling locking VMAs prior to altering
 * @vp: The initialized vma_prepare struct
 */
static inline void vma_prepare(struct vma_prepare *vp)
{
	if (vp->file) {
		uprobe_munmap(vp->vma, vp->vma->vm_start, vp->vma->vm_end);

		if (vp->adj_next)
			uprobe_munmap(vp->adj_next, vp->adj_next->vm_start,
				      vp->adj_next->vm_end);

		i_mmap_lock_write(vp->mapping);
		if (vp->insert && vp->insert->vm_file) {
			/*
			 * Put into interval tree now, so instantiated pages
			 * are visible to arm/parisc __flush_dcache_page
			 * throughout; but we cannot insert into address
			 * space until vma start or end is updated.
			 */
			__vma_link_file(vp->insert,
					vp->insert->vm_file->f_mapping);
		}
	}

	if (vp->anon_vma) {
		anon_vma_lock_write(vp->anon_vma);
		anon_vma_interval_tree_pre_update_vma(vp->vma);
		if (vp->adj_next)
			anon_vma_interval_tree_pre_update_vma(vp->adj_next);
	}

	if (vp->file) {
		flush_dcache_mmap_lock(vp->mapping);
		vma_interval_tree_remove(vp->vma, &vp->mapping->i_mmap);
		if (vp->adj_next)
			vma_interval_tree_remove(vp->adj_next,
						 &vp->mapping->i_mmap);
	}

}

/*
 * vma_complete- Helper function for handling the unlocking after altering VMAs,
 * or for inserting a VMA.
 *
 * @vp: The vma_prepare struct
 * @vmi: The vma iterator
 * @mm: The mm_struct
 */
static inline void vma_complete(struct vma_prepare *vp,
				struct vma_iterator *vmi, struct mm_struct *mm)
{
	if (vp->file) {
		if (vp->adj_next)
			vma_interval_tree_insert(vp->adj_next,
						 &vp->mapping->i_mmap);
		vma_interval_tree_insert(vp->vma, &vp->mapping->i_mmap);
		flush_dcache_mmap_unlock(vp->mapping);
	}

	if (vp->remove && vp->file) {
		__remove_shared_vm_struct(vp->remove, vp->mapping);
		if (vp->remove2)
			__remove_shared_vm_struct(vp->remove2, vp->mapping);
	} else if (vp->insert) {
		/*
		 * split_vma has split insert from vma, and needs
		 * us to insert it before dropping the locks
		 * (it may either follow vma or precede it).
		 */
		vma_iter_store(vmi, vp->insert);
		mm->map_count++;
	}

	if (vp->anon_vma) {
		anon_vma_interval_tree_post_update_vma(vp->vma);
		if (vp->adj_next)
			anon_vma_interval_tree_post_update_vma(vp->adj_next);
		anon_vma_unlock_write(vp->anon_vma);
	}

	if (vp->file) {
		i_mmap_unlock_write(vp->mapping);
		uprobe_mmap(vp->vma);

		if (vp->adj_next)
			uprobe_mmap(vp->adj_next);
	}

	if (vp->remove) {
again:
		vma_mark_detached(vp->remove, true);
		if (vp->file) {
			uprobe_munmap(vp->remove, vp->remove->vm_start,
				      vp->remove->vm_end);
			fput(vp->file);
		}
		if (vp->remove->anon_vma)
			anon_vma_merge(vp->vma, vp->remove);
		mm->map_count--;
		mpol_put(vma_policy(vp->remove));
		if (!vp->remove2)
			WARN_ON_ONCE(vp->vma->vm_end < vp->remove->vm_end);
		vm_area_free(vp->remove);

		/*
		 * In mprotect's case 6 (see comments on vma_merge),
		 * we are removing both mid and next vmas
		 */
		if (vp->remove2) {
			vp->remove = vp->remove2;
			vp->remove2 = NULL;
			goto again;
		}
	}
	if (vp->insert && vp->file)
		uprobe_mmap(vp->insert);
	validate_mm(mm);
}

/*
 * dup_anon_vma() - Helper function to duplicate anon_vma
 * @dst: The destination VMA
 * @src: The source VMA
 * @dup: Pointer to the destination VMA when successful.
 *
 * Returns: 0 on success.
 */
static inline int dup_anon_vma(struct vm_area_struct *dst,
		struct vm_area_struct *src, struct vm_area_struct **dup)
{
	/*
	 * Easily overlooked: when mprotect shifts the boundary, make sure the
	 * expanding vma has anon_vma set if the shrinking vma had, to cover any
	 * anon pages imported.
	 */
	if (src->anon_vma && !dst->anon_vma) {
		int ret;

		vma_assert_write_locked(dst);
		dst->anon_vma = src->anon_vma;
		ret = anon_vma_clone(dst, src);
		if (ret)
			return ret;

		*dup = dst;
	}

	return 0;
}

/*
 * vma_expand - Expand an existing VMA
 *
 * @vmi: The vma iterator
 * @vma: The vma to expand
 * @start: The start of the vma
 * @end: The exclusive end of the vma
 * @pgoff: The page offset of vma
 * @next: The current of next vma.
 *
 * Expand @vma to @start and @end.  Can expand off the start and end.  Will
 * expand over @next if it's different from @vma and @end == @next->vm_end.
 * Checking if the @vma can expand and merge with @next needs to be handled by
 * the caller.
 *
 * Returns: 0 on success
 */
int vma_expand(struct vma_iterator *vmi, struct vm_area_struct *vma,
	       unsigned long start, unsigned long end, pgoff_t pgoff,
	       struct vm_area_struct *next)
{
	struct vm_area_struct *anon_dup = NULL;
	bool remove_next = false;
	struct vma_prepare vp;

	vma_start_write(vma);
	if (next && (vma != next) && (end == next->vm_end)) {
		int ret;

		remove_next = true;
		vma_start_write(next);
		ret = dup_anon_vma(vma, next, &anon_dup);
		if (ret)
			return ret;
	}

	init_multi_vma_prep(&vp, vma, NULL, remove_next ? next : NULL, NULL);
	/* Not merging but overwriting any part of next is not handled. */
	VM_WARN_ON(next && !vp.remove &&
		  next != vma && end > next->vm_start);
	/* Only handles expanding */
	VM_WARN_ON(vma->vm_start < start || vma->vm_end > end);

	/* Note: vma iterator must be pointing to 'start' */
	vma_iter_config(vmi, start, end);
	if (vma_iter_prealloc(vmi, vma))
		goto nomem;

	vma_prepare(&vp);
	vma_adjust_trans_huge(vma, start, end, 0);
	vma_set_range(vma, start, end, pgoff);
	vma_iter_store(vmi, vma);

	vma_complete(&vp, vmi, vma->vm_mm);
	return 0;

nomem:
	if (anon_dup)
		unlink_anon_vmas(anon_dup);
	return -ENOMEM;
}

/*
 * vma_shrink() - Reduce an existing VMAs memory area
 * @vmi: The vma iterator
 * @vma: The VMA to modify
 * @start: The new start
 * @end: The new end
 *
 * Returns: 0 on success, -ENOMEM otherwise
 */
int vma_shrink(struct vma_iterator *vmi, struct vm_area_struct *vma,
	       unsigned long start, unsigned long end, pgoff_t pgoff)
{
	struct vma_prepare vp;

	WARN_ON((vma->vm_start != start) && (vma->vm_end != end));

	if (vma->vm_start < start)
		vma_iter_config(vmi, vma->vm_start, start);
	else
		vma_iter_config(vmi, end, vma->vm_end);

	if (vma_iter_prealloc(vmi, NULL))
		return -ENOMEM;

	vma_start_write(vma);

	init_vma_prep(&vp, vma);
	vma_prepare(&vp);
	vma_adjust_trans_huge(vma, start, end, 0);

	vma_iter_clear(vmi);
	vma_set_range(vma, start, end, pgoff);
	vma_complete(&vp, vmi, vma->vm_mm);
	return 0;
}

/*
 * If the vma has a ->close operation then the driver probably needs to release
 * per-vma resources, so we don't attempt to merge those if the caller indicates
 * the current vma may be removed as part of the merge.
 */
static inline bool is_mergeable_vma(struct vm_area_struct *vma,
		struct file *file, unsigned long vm_flags,
		struct vm_userfaultfd_ctx vm_userfaultfd_ctx,
		struct anon_vma_name *anon_name, bool may_remove_vma)
{
	/*
	 * VM_SOFTDIRTY should not prevent from VMA merging, if we
	 * match the flags but dirty bit -- the caller should mark
	 * merged VMA as dirty. If dirty bit won't be excluded from
	 * comparison, we increase pressure on the memory system forcing
	 * the kernel to generate new VMAs when old one could be
	 * extended instead.
	 */
	if ((vma->vm_flags ^ vm_flags) & ~VM_SOFTDIRTY)
		return false;
	if (vma->vm_file != file)
		return false;
	if (may_remove_vma && vma->vm_ops && vma->vm_ops->close)
		return false;
	if (!is_mergeable_vm_userfaultfd_ctx(vma, vm_userfaultfd_ctx))
		return false;
	if (!anon_vma_name_eq(anon_vma_name(vma), anon_name))
		return false;
	return true;
}

static inline bool is_mergeable_anon_vma(struct anon_vma *anon_vma1,
		 struct anon_vma *anon_vma2, struct vm_area_struct *vma)
{
	/*
	 * The list_is_singular() test is to avoid merging VMA cloned from
	 * parents. This can improve scalability caused by anon_vma lock.
	 */
	if ((!anon_vma1 || !anon_vma2) && (!vma ||
		list_is_singular(&vma->anon_vma_chain)))
		return true;
	return anon_vma1 == anon_vma2;
}

/*
 * Return true if we can merge this (vm_flags,anon_vma,file,vm_pgoff)
 * in front of (at a lower virtual address and file offset than) the vma.
 *
 * We cannot merge two vmas if they have differently assigned (non-NULL)
 * anon_vmas, nor if same anon_vma is assigned but offsets incompatible.
 *
 * We don't check here for the merged mmap wrapping around the end of pagecache
 * indices (16TB on ia32) because do_mmap() does not permit mmap's which
 * wrap, nor mmaps which cover the final page at index -1UL.
 *
 * We assume the vma may be removed as part of the merge.
 */
static bool
can_vma_merge_before(struct vm_area_struct *vma, unsigned long vm_flags,
		struct anon_vma *anon_vma, struct file *file,
		pgoff_t vm_pgoff, struct vm_userfaultfd_ctx vm_userfaultfd_ctx,
		struct anon_vma_name *anon_name)
{
	if (is_mergeable_vma(vma, file, vm_flags, vm_userfaultfd_ctx, anon_name, true) &&
	    is_mergeable_anon_vma(anon_vma, vma->anon_vma, vma)) {
		if (vma->vm_pgoff == vm_pgoff)
			return true;
	}
	return false;
}

/*
 * Return true if we can merge this (vm_flags,anon_vma,file,vm_pgoff)
 * beyond (at a higher virtual address and file offset than) the vma.
 *
 * We cannot merge two vmas if they have differently assigned (non-NULL)
 * anon_vmas, nor if same anon_vma is assigned but offsets incompatible.
 *
 * We assume that vma is not removed as part of the merge.
 */
static bool
can_vma_merge_after(struct vm_area_struct *vma, unsigned long vm_flags,
		struct anon_vma *anon_vma, struct file *file,
		pgoff_t vm_pgoff, struct vm_userfaultfd_ctx vm_userfaultfd_ctx,
		struct anon_vma_name *anon_name)
{
	if (is_mergeable_vma(vma, file, vm_flags, vm_userfaultfd_ctx, anon_name, false) &&
	    is_mergeable_anon_vma(anon_vma, vma->anon_vma, vma)) {
		pgoff_t vm_pglen;
		vm_pglen = vma_pages(vma);
		if (vma->vm_pgoff + vm_pglen == vm_pgoff)
			return true;
	}
	return false;
}

/*
 * Given a mapping request (addr,end,vm_flags,file,pgoff,anon_name),
 * figure out whether that can be merged with its predecessor or its
 * successor.  Or both (it neatly fills a hole).
 *
 * In most cases - when called for mmap, brk or mremap - [addr,end) is
 * certain not to be mapped by the time vma_merge is called; but when
 * called for mprotect, it is certain to be already mapped (either at
 * an offset within prev, or at the start of next), and the flags of
 * this area are about to be changed to vm_flags - and the no-change
 * case has already been eliminated.
 *
 * The following mprotect cases have to be considered, where **** is
 * the area passed down from mprotect_fixup, never extending beyond one
 * vma, PPPP is the previous vma, CCCC is a concurrent vma that starts
 * at the same address as **** and is of the same or larger span, and
 * NNNN the next vma after ****:
 *
 *     ****             ****                   ****
 *    PPPPPPNNNNNN    PPPPPPNNNNNN       PPPPPPCCCCCC
 *    cannot merge    might become       might become
 *                    PPNNNNNNNNNN       PPPPPPPPPPCC
 *    mmap, brk or    case 4 below       case 5 below
 *    mremap move:
 *                        ****               ****
 *                    PPPP    NNNN       PPPPCCCCNNNN
 *                    might become       might become
 *                    PPPPPPPPPPPP 1 or  PPPPPPPPPPPP 6 or
 *                    PPPPPPPPNNNN 2 or  PPPPPPPPNNNN 7 or
 *                    PPPPNNNNNNNN 3     PPPPNNNNNNNN 8
 *
 * It is important for case 8 that the vma CCCC overlapping the
 * region **** is never going to extended over NNNN. Instead NNNN must
 * be extended in region **** and CCCC must be removed. This way in
 * all cases where vma_merge succeeds, the moment vma_merge drops the
 * rmap_locks, the properties of the merged vma will be already
 * correct for the whole merged range. Some of those properties like
 * vm_page_prot/vm_flags may be accessed by rmap_walks and they must
 * be correct for the whole merged range immediately after the
 * rmap_locks are released. Otherwise if NNNN would be removed and
 * CCCC would be extended over the NNNN range, remove_migration_ptes
 * or other rmap walkers (if working on addresses beyond the "end"
 * parameter) may establish ptes with the wrong permissions of CCCC
 * instead of the right permissions of NNNN.
 *
 * In the code below:
 * PPPP is represented by *prev
 * CCCC is represented by *curr or not represented at all (NULL)
 * NNNN is represented by *next or not represented at all (NULL)
 * **** is not represented - it will be merged and the vma containing the
 *      area is returned, or the function will return NULL
 */
static struct vm_area_struct
*vma_merge(struct vma_iterator *vmi, struct vm_area_struct *prev,
	   struct vm_area_struct *src, unsigned long addr, unsigned long end,
	   unsigned long vm_flags, pgoff_t pgoff, struct mempolicy *policy,
	   struct vm_userfaultfd_ctx vm_userfaultfd_ctx,
	   struct anon_vma_name *anon_name)
{
	struct mm_struct *mm = src->vm_mm;
	struct anon_vma *anon_vma = src->anon_vma;
	struct file *file = src->vm_file;
	struct vm_area_struct *curr, *next, *res;
	struct vm_area_struct *vma, *adjust, *remove, *remove2;
	struct vm_area_struct *anon_dup = NULL;
	struct vma_prepare vp;
	pgoff_t vma_pgoff;
	int err = 0;
	bool merge_prev = false;
	bool merge_next = false;
	bool vma_expanded = false;
	unsigned long vma_start = addr;
	unsigned long vma_end = end;
	pgoff_t pglen = (end - addr) >> PAGE_SHIFT;
	long adj_start = 0;

	/*
	 * We later require that vma->vm_flags == vm_flags,
	 * so this tests vma->vm_flags & VM_SPECIAL, too.
	 */
	if (vm_flags & VM_SPECIAL)
		return NULL;

	/* Does the input range span an existing VMA? (cases 5 - 8) */
	curr = find_vma_intersection(mm, prev ? prev->vm_end : 0, end);

	if (!curr ||			/* cases 1 - 4 */
	    end == curr->vm_end)	/* cases 6 - 8, adjacent VMA */
		next = vma_lookup(mm, end);
	else
		next = NULL;		/* case 5 */

	if (prev) {
		vma_start = prev->vm_start;
		vma_pgoff = prev->vm_pgoff;

		/* Can we merge the predecessor? */
		if (addr == prev->vm_end && mpol_equal(vma_policy(prev), policy)
		    && can_vma_merge_after(prev, vm_flags, anon_vma, file,
					   pgoff, vm_userfaultfd_ctx, anon_name)) {
			merge_prev = true;
			vma_prev(vmi);
		}
	}

	/* Can we merge the successor? */
	if (next && mpol_equal(policy, vma_policy(next)) &&
	    can_vma_merge_before(next, vm_flags, anon_vma, file, pgoff+pglen,
				 vm_userfaultfd_ctx, anon_name)) {
		merge_next = true;
	}

	/* Verify some invariant that must be enforced by the caller. */
	VM_WARN_ON(prev && addr <= prev->vm_start);
	VM_WARN_ON(curr && (addr != curr->vm_start || end > curr->vm_end));
	VM_WARN_ON(addr >= end);

	if (!merge_prev && !merge_next)
		return NULL; /* Not mergeable. */

	if (merge_prev)
		vma_start_write(prev);

	res = vma = prev;
	remove = remove2 = adjust = NULL;

	/* Can we merge both the predecessor and the successor? */
	if (merge_prev && merge_next &&
	    is_mergeable_anon_vma(prev->anon_vma, next->anon_vma, NULL)) {
		vma_start_write(next);
		remove = next;				/* case 1 */
		vma_end = next->vm_end;
		err = dup_anon_vma(prev, next, &anon_dup);
		if (curr) {				/* case 6 */
			vma_start_write(curr);
			remove = curr;
			remove2 = next;
			/*
			 * Note that the dup_anon_vma below cannot overwrite err
			 * since the first caller would do nothing unless next
			 * has an anon_vma.
			 */
			if (!next->anon_vma)
				err = dup_anon_vma(prev, curr, &anon_dup);
		}
	} else if (merge_prev) {			/* case 2 */
		if (curr) {
			vma_start_write(curr);
			if (end == curr->vm_end) {	/* case 7 */
				/*
				 * can_vma_merge_after() assumed we would not be
				 * removing prev vma, so it skipped the check
				 * for vm_ops->close, but we are removing curr
				 */
				if (curr->vm_ops && curr->vm_ops->close)
					err = -EINVAL;
				remove = curr;
			} else {			/* case 5 */
				adjust = curr;
				adj_start = (end - curr->vm_start);
			}
			if (!err)
				err = dup_anon_vma(prev, curr, &anon_dup);
		}
	} else { /* merge_next */
		vma_start_write(next);
		res = next;
		if (prev && addr < prev->vm_end) {	/* case 4 */
			vma_start_write(prev);
			vma_end = addr;
			adjust = next;
			adj_start = -(prev->vm_end - addr);
			err = dup_anon_vma(next, prev, &anon_dup);
		} else {
			/*
			 * Note that cases 3 and 8 are the ONLY ones where prev
			 * is permitted to be (but is not necessarily) NULL.
			 */
			vma = next;			/* case 3 */
			vma_start = addr;
			vma_end = next->vm_end;
			vma_pgoff = next->vm_pgoff - pglen;
			if (curr) {			/* case 8 */
				vma_pgoff = curr->vm_pgoff;
				vma_start_write(curr);
				remove = curr;
				err = dup_anon_vma(next, curr, &anon_dup);
			}
		}
	}

	/* Error in anon_vma clone. */
	if (err)
		goto anon_vma_fail;

	if (vma_start < vma->vm_start || vma_end > vma->vm_end)
		vma_expanded = true;

	if (vma_expanded) {
		vma_iter_config(vmi, vma_start, vma_end);
	} else {
		vma_iter_config(vmi, adjust->vm_start + adj_start,
				adjust->vm_end);
	}

	if (vma_iter_prealloc(vmi, vma))
		goto prealloc_fail;

	init_multi_vma_prep(&vp, vma, adjust, remove, remove2);
	VM_WARN_ON(vp.anon_vma && adjust && adjust->anon_vma &&
		   vp.anon_vma != adjust->anon_vma);

	vma_prepare(&vp);
	vma_adjust_trans_huge(vma, vma_start, vma_end, adj_start);
	vma_set_range(vma, vma_start, vma_end, vma_pgoff);

	if (vma_expanded)
		vma_iter_store(vmi, vma);

	if (adj_start) {
		adjust->vm_start += adj_start;
		adjust->vm_pgoff += adj_start >> PAGE_SHIFT;
		if (adj_start < 0) {
			WARN_ON(vma_expanded);
			vma_iter_store(vmi, next);
		}
	}

	vma_complete(&vp, vmi, mm);
	khugepaged_enter_vma(res, vm_flags);
	return res;

prealloc_fail:
	if (anon_dup)
		unlink_anon_vmas(anon_dup);

anon_vma_fail:
	vma_iter_set(vmi, addr);
	vma_iter_load(vmi);
	return NULL;
}

/*
 * Rough compatibility check to quickly see if it's even worth looking
 * at sharing an anon_vma.
 *
 * They need to have the same vm_file, and the flags can only differ
 * in things that mprotect may change.
 *
 * NOTE! The fact that we share an anon_vma doesn't _have_ to mean that
 * we can merge the two vma's. For example, we refuse to merge a vma if
 * there is a vm_ops->close() function, because that indicates that the
 * driver is doing some kind of reference counting. But that doesn't
 * really matter for the anon_vma sharing case.
 */
static int anon_vma_compatible(struct vm_area_struct *a, struct vm_area_struct *b)
{
	return a->vm_end == b->vm_start &&
		mpol_equal(vma_policy(a), vma_policy(b)) &&
		a->vm_file == b->vm_file &&
		!((a->vm_flags ^ b->vm_flags) & ~(VM_ACCESS_FLAGS | VM_SOFTDIRTY)) &&
		b->vm_pgoff == a->vm_pgoff + ((b->vm_start - a->vm_start) >> PAGE_SHIFT);
}

/*
 * Do some basic sanity checking to see if we can re-use the anon_vma
 * from 'old'. The 'a'/'b' vma's are in VM order - one of them will be
 * the same as 'old', the other will be the new one that is trying
 * to share the anon_vma.
 *
 * NOTE! This runs with mmap_lock held for reading, so it is possible that
 * the anon_vma of 'old' is concurrently in the process of being set up
 * by another page fault trying to merge _that_. But that's ok: if it
 * is being set up, that automatically means that it will be a singleton
 * acceptable for merging, so we can do all of this optimistically. But
 * we do that READ_ONCE() to make sure that we never re-load the pointer.
 *
 * IOW: that the "list_is_singular()" test on the anon_vma_chain only
 * matters for the 'stable anon_vma' case (ie the thing we want to avoid
 * is to return an anon_vma that is "complex" due to having gone through
 * a fork).
 *
 * We also make sure that the two vma's are compatible (adjacent,
 * and with the same memory policies). That's all stable, even with just
 * a read lock on the mmap_lock.
 */
static struct anon_vma *reusable_anon_vma(struct vm_area_struct *old, struct vm_area_struct *a, struct vm_area_struct *b)
{
	if (anon_vma_compatible(a, b)) {
		struct anon_vma *anon_vma = READ_ONCE(old->anon_vma);

		if (anon_vma && list_is_singular(&old->anon_vma_chain))
			return anon_vma;
	}
	return NULL;
}

/*
 * find_mergeable_anon_vma is used by anon_vma_prepare, to check
 * neighbouring vmas for a suitable anon_vma, before it goes off
 * to allocate a new anon_vma.  It checks because a repetitive
 * sequence of mprotects and faults may otherwise lead to distinct
 * anon_vmas being allocated, preventing vma merge in subsequent
 * mprotect.
 */
struct anon_vma *find_mergeable_anon_vma(struct vm_area_struct *vma)
{
	struct anon_vma *anon_vma = NULL;
	struct vm_area_struct *prev, *next;
	VMA_ITERATOR(vmi, vma->vm_mm, vma->vm_end);

	/* Try next first. */
	next = vma_iter_load(&vmi);
	if (next) {
		anon_vma = reusable_anon_vma(next, vma, next);
		if (anon_vma)
			return anon_vma;
	}

	prev = vma_prev(&vmi);
	VM_BUG_ON_VMA(prev != vma, vma);
	prev = vma_prev(&vmi);
	/* Try prev next. */
	if (prev)
		anon_vma = reusable_anon_vma(prev, prev, vma);

	/*
	 * We might reach here with anon_vma == NULL if we can't find
	 * any reusable anon_vma.
	 * There's no absolute need to look only at touching neighbours:
	 * we could search further afield for "compatible" anon_vmas.
	 * But it would probably just be a waste of time searching,
	 * or lead to too many vmas hanging off the same anon_vma.
	 * We're trying to allow mprotect remerging later on,
	 * not trying to minimize memory used for anon_vmas.
	 */
	return anon_vma;
}

/*
 * If a hint addr is less than mmap_min_addr change hint to be as
 * low as possible but still greater than mmap_min_addr
 */
static inline unsigned long round_hint_to_min(unsigned long hint)
{
	hint &= PAGE_MASK;
	if (((void *)hint != NULL) &&
	    (hint < mmap_min_addr))
		return PAGE_ALIGN(mmap_min_addr);
	return hint;
}

bool mlock_future_ok(struct mm_struct *mm, unsigned long flags,
			unsigned long bytes)
{
	unsigned long locked_pages, limit_pages;

	if (!(flags & VM_LOCKED) || capable(CAP_IPC_LOCK))
		return true;

	locked_pages = bytes >> PAGE_SHIFT;
	locked_pages += mm->locked_vm;

	limit_pages = rlimit(RLIMIT_MEMLOCK);
	limit_pages >>= PAGE_SHIFT;

	return locked_pages <= limit_pages;
}

static inline u64 file_mmap_size_max(struct file *file, struct inode *inode)
{
	if (S_ISREG(inode->i_mode))
		return MAX_LFS_FILESIZE;

	if (S_ISBLK(inode->i_mode))
		return MAX_LFS_FILESIZE;

	if (S_ISSOCK(inode->i_mode))
		return MAX_LFS_FILESIZE;

	/* Special "we do even unsigned file positions" case */
	if (file->f_mode & FMODE_UNSIGNED_OFFSET)
		return 0;

	/* Yes, random drivers might want more. But I'm tired of buggy drivers */
	return ULONG_MAX;
}

static inline bool file_mmap_ok(struct file *file, struct inode *inode,
				unsigned long pgoff, unsigned long len)
{
	u64 maxsize = file_mmap_size_max(file, inode);

	if (maxsize && len > maxsize)
		return false;
	maxsize -= len;
	if (pgoff > maxsize >> PAGE_SHIFT)
		return false;
	return true;
}

/*
 * The caller must write-lock current->mm->mmap_lock.
 */
unsigned long do_mmap(struct file *file, unsigned long addr,
			unsigned long len, unsigned long prot,
			unsigned long flags, vm_flags_t vm_flags,
			unsigned long pgoff, unsigned long *populate,
			struct list_head *uf)
{
	struct mm_struct *mm = current->mm;
	int pkey = 0;

	*populate = 0;

	if (!len)
		return -EINVAL;

	/*
	 * Does the application expect PROT_READ to imply PROT_EXEC?
	 *
	 * (the exception is when the underlying filesystem is noexec
	 *  mounted, in which case we don't add PROT_EXEC.)
	 */
	if ((prot & PROT_READ) && (current->personality & READ_IMPLIES_EXEC))
		if (!(file && path_noexec(&file->f_path)))
			prot |= PROT_EXEC;

	/* force arch specific MAP_FIXED handling in get_unmapped_area */
	if (flags & MAP_FIXED_NOREPLACE)
		flags |= MAP_FIXED;

	if (!(flags & MAP_FIXED))
		addr = round_hint_to_min(addr);

	/* Careful about overflows.. */
	len = PAGE_ALIGN(len);
	if (!len)
		return -ENOMEM;

	/* offset overflow? */
	if ((pgoff + (len >> PAGE_SHIFT)) < pgoff)
		return -EOVERFLOW;

	/* Too many mappings? */
	if (mm->map_count > sysctl_max_map_count)
		return -ENOMEM;

	/*
	 * addr is returned from get_unmapped_area,
	 * There are two cases:
	 * 1> MAP_FIXED == false
	 *	unallocated memory, no need to check sealing.
	 * 1> MAP_FIXED == true
	 *	sealing is checked inside mmap_region when
	 *	do_vmi_munmap is called.
	 */

	if (prot == PROT_EXEC) {
		pkey = execute_only_pkey(mm);
		if (pkey < 0)
			pkey = 0;
	}

	/* Do simple checking here so the lower-level routines won't have
	 * to. we assume access permissions have been handled by the open
	 * of the memory object, so we don't do any here.
	 */
	vm_flags |= calc_vm_prot_bits(prot, pkey) | calc_vm_flag_bits(flags) |
			mm->def_flags | VM_MAYREAD | VM_MAYWRITE | VM_MAYEXEC;

	/* Obtain the address to map to. we verify (or select) it and ensure
	 * that it represents a valid section of the address space.
	 */
	addr = __get_unmapped_area(file, addr, len, pgoff, flags, vm_flags);
	if (IS_ERR_VALUE(addr))
		return addr;

	if (flags & MAP_FIXED_NOREPLACE) {
		if (find_vma_intersection(mm, addr, addr + len))
			return -EEXIST;
	}

	if (flags & MAP_LOCKED)
		if (!can_do_mlock())
			return -EPERM;

	if (!mlock_future_ok(mm, vm_flags, len))
		return -EAGAIN;

	if (file) {
		struct inode *inode = file_inode(file);
		unsigned long flags_mask;

		if (!file_mmap_ok(file, inode, pgoff, len))
			return -EOVERFLOW;

		flags_mask = LEGACY_MAP_MASK;
		if (file->f_op->fop_flags & FOP_MMAP_SYNC)
			flags_mask |= MAP_SYNC;

		switch (flags & MAP_TYPE) {
		case MAP_SHARED:
			/*
			 * Force use of MAP_SHARED_VALIDATE with non-legacy
			 * flags. E.g. MAP_SYNC is dangerous to use with
			 * MAP_SHARED as you don't know which consistency model
			 * you will get. We silently ignore unsupported flags
			 * with MAP_SHARED to preserve backward compatibility.
			 */
			flags &= LEGACY_MAP_MASK;
			fallthrough;
		case MAP_SHARED_VALIDATE:
			if (flags & ~flags_mask)
				return -EOPNOTSUPP;
			if (prot & PROT_WRITE) {
				if (!(file->f_mode & FMODE_WRITE))
					return -EACCES;
				if (IS_SWAPFILE(file->f_mapping->host))
					return -ETXTBSY;
			}

			/*
			 * Make sure we don't allow writing to an append-only
			 * file..
			 */
			if (IS_APPEND(inode) && (file->f_mode & FMODE_WRITE))
				return -EACCES;

			vm_flags |= VM_SHARED | VM_MAYSHARE;
			if (!(file->f_mode & FMODE_WRITE))
				vm_flags &= ~(VM_MAYWRITE | VM_SHARED);
			fallthrough;
		case MAP_PRIVATE:
			if (!(file->f_mode & FMODE_READ))
				return -EACCES;
			if (path_noexec(&file->f_path)) {
				if (vm_flags & VM_EXEC)
					return -EPERM;
				vm_flags &= ~VM_MAYEXEC;
			}

			if (!file->f_op->mmap)
				return -ENODEV;
			if (vm_flags & (VM_GROWSDOWN|VM_GROWSUP))
				return -EINVAL;
			break;

		default:
			return -EINVAL;
		}
	} else {
		switch (flags & MAP_TYPE) {
		case MAP_SHARED:
			if (vm_flags & (VM_GROWSDOWN|VM_GROWSUP))
				return -EINVAL;
			/*
			 * Ignore pgoff.
			 */
			pgoff = 0;
			vm_flags |= VM_SHARED | VM_MAYSHARE;
			break;
		case MAP_PRIVATE:
			/*
			 * Set pgoff according to addr for anon_vma.
			 */
			pgoff = addr >> PAGE_SHIFT;
			break;
		default:
			return -EINVAL;
		}
	}

	/*
	 * Set 'VM_NORESERVE' if we should not account for the
	 * memory use of this mapping.
	 */
	if (flags & MAP_NORESERVE) {
		/* We honor MAP_NORESERVE if allowed to overcommit */
		if (sysctl_overcommit_memory != OVERCOMMIT_NEVER)
			vm_flags |= VM_NORESERVE;

		/* hugetlb applies strict overcommit unless MAP_NORESERVE */
		if (file && is_file_hugepages(file))
			vm_flags |= VM_NORESERVE;
	}

	addr = mmap_region(file, addr, len, vm_flags, pgoff, uf);
	if (!IS_ERR_VALUE(addr) &&
	    ((vm_flags & VM_LOCKED) ||
	     (flags & (MAP_POPULATE | MAP_NONBLOCK)) == MAP_POPULATE))
		*populate = len;
	return addr;
}

unsigned long ksys_mmap_pgoff(unsigned long addr, unsigned long len,
			      unsigned long prot, unsigned long flags,
			      unsigned long fd, unsigned long pgoff)
{
	struct file *file = NULL;
	unsigned long retval;

	if (!(flags & MAP_ANONYMOUS)) {
		audit_mmap_fd(fd, flags);
		file = fget(fd);
		if (!file)
			return -EBADF;
		if (is_file_hugepages(file)) {
			len = ALIGN(len, huge_page_size(hstate_file(file)));
		} else if (unlikely(flags & MAP_HUGETLB)) {
			retval = -EINVAL;
			goto out_fput;
		}
	} else if (flags & MAP_HUGETLB) {
		struct hstate *hs;

		hs = hstate_sizelog((flags >> MAP_HUGE_SHIFT) & MAP_HUGE_MASK);
		if (!hs)
			return -EINVAL;

		len = ALIGN(len, huge_page_size(hs));
		/*
		 * VM_NORESERVE is used because the reservations will be
		 * taken when vm_ops->mmap() is called
		 */
		file = hugetlb_file_setup(HUGETLB_ANON_FILE, len,
				VM_NORESERVE,
				HUGETLB_ANONHUGE_INODE,
				(flags >> MAP_HUGE_SHIFT) & MAP_HUGE_MASK);
		if (IS_ERR(file))
			return PTR_ERR(file);
	}

	retval = vm_mmap_pgoff(file, addr, len, prot, flags, pgoff);
out_fput:
	if (file)
		fput(file);
	return retval;
}

SYSCALL_DEFINE6(mmap_pgoff, unsigned long, addr, unsigned long, len,
		unsigned long, prot, unsigned long, flags,
		unsigned long, fd, unsigned long, pgoff)
{
	return ksys_mmap_pgoff(addr, len, prot, flags, fd, pgoff);
}

#ifdef __ARCH_WANT_SYS_OLD_MMAP
struct mmap_arg_struct {
	unsigned long addr;
	unsigned long len;
	unsigned long prot;
	unsigned long flags;
	unsigned long fd;
	unsigned long offset;
};

SYSCALL_DEFINE1(old_mmap, struct mmap_arg_struct __user *, arg)
{
	struct mmap_arg_struct a;

	if (copy_from_user(&a, arg, sizeof(a)))
		return -EFAULT;
	if (offset_in_page(a.offset))
		return -EINVAL;

	return ksys_mmap_pgoff(a.addr, a.len, a.prot, a.flags, a.fd,
			       a.offset >> PAGE_SHIFT);
}
#endif /* __ARCH_WANT_SYS_OLD_MMAP */

static bool vm_ops_needs_writenotify(const struct vm_operations_struct *vm_ops)
{
	return vm_ops && (vm_ops->page_mkwrite || vm_ops->pfn_mkwrite);
}

static bool vma_is_shared_writable(struct vm_area_struct *vma)
{
	return (vma->vm_flags & (VM_WRITE | VM_SHARED)) ==
		(VM_WRITE | VM_SHARED);
}

static bool vma_fs_can_writeback(struct vm_area_struct *vma)
{
	/* No managed pages to writeback. */
	if (vma->vm_flags & VM_PFNMAP)
		return false;

	return vma->vm_file && vma->vm_file->f_mapping &&
		mapping_can_writeback(vma->vm_file->f_mapping);
}

/*
 * Does this VMA require the underlying folios to have their dirty state
 * tracked?
 */
bool vma_needs_dirty_tracking(struct vm_area_struct *vma)
{
	/* Only shared, writable VMAs require dirty tracking. */
	if (!vma_is_shared_writable(vma))
		return false;

	/* Does the filesystem need to be notified? */
	if (vm_ops_needs_writenotify(vma->vm_ops))
		return true;

	/*
	 * Even if the filesystem doesn't indicate a need for writenotify, if it
	 * can writeback, dirty tracking is still required.
	 */
	return vma_fs_can_writeback(vma);
}

/*
 * Some shared mappings will want the pages marked read-only
 * to track write events. If so, we'll downgrade vm_page_prot
 * to the private version (using protection_map[] without the
 * VM_SHARED bit).
 */
bool vma_wants_writenotify(struct vm_area_struct *vma, pgprot_t vm_page_prot)
{
	/* If it was private or non-writable, the write bit is already clear */
	if (!vma_is_shared_writable(vma))
		return false;

	/* The backer wishes to know when pages are first written to? */
	if (vm_ops_needs_writenotify(vma->vm_ops))
		return true;

	/* The open routine did something to the protections that pgprot_modify
	 * won't preserve? */
	if (pgprot_val(vm_page_prot) !=
	    pgprot_val(vm_pgprot_modify(vm_page_prot, vma->vm_flags)))
		return false;

	/*
	 * Do we need to track softdirty? hugetlb does not support softdirty
	 * tracking yet.
	 */
	if (vma_soft_dirty_enabled(vma) && !is_vm_hugetlb_page(vma))
		return true;

	/* Do we need write faults for uffd-wp tracking? */
	if (userfaultfd_wp(vma))
		return true;

	/* Can the mapping track the dirty pages? */
	return vma_fs_can_writeback(vma);
}

/*
 * We account for memory if it's a private writeable mapping,
 * not hugepages and VM_NORESERVE wasn't set.
 */
static inline bool accountable_mapping(struct file *file, vm_flags_t vm_flags)
{
	/*
	 * hugetlb has its own accounting separate from the core VM
	 * VM_HUGETLB may not be set yet so we cannot check for that flag.
	 */
	if (file && is_file_hugepages(file))
		return false;

	return (vm_flags & (VM_NORESERVE | VM_SHARED | VM_WRITE)) == VM_WRITE;
}

/**
 * unmapped_area() - Find an area between the low_limit and the high_limit with
 * the correct alignment and offset, all from @info. Note: current->mm is used
 * for the search.
 *
 * @info: The unmapped area information including the range [low_limit -
 * high_limit), the alignment offset and mask.
 *
 * Return: A memory address or -ENOMEM.
 */
static unsigned long unmapped_area(struct vm_unmapped_area_info *info)
{
	unsigned long length, gap;
	unsigned long low_limit, high_limit;
	struct vm_area_struct *tmp;
	VMA_ITERATOR(vmi, current->mm, 0);

	/* Adjust search length to account for worst case alignment overhead */
	length = info->length + info->align_mask + info->start_gap;
	if (length < info->length)
		return -ENOMEM;

	low_limit = info->low_limit;
	if (low_limit < mmap_min_addr)
		low_limit = mmap_min_addr;
	high_limit = info->high_limit;
retry:
	if (vma_iter_area_lowest(&vmi, low_limit, high_limit, length))
		return -ENOMEM;

	/*
	 * Adjust for the gap first so it doesn't interfere with the
	 * later alignment. The first step is the minimum needed to
	 * fulill the start gap, the next steps is the minimum to align
	 * that. It is the minimum needed to fulill both.
	 */
	gap = vma_iter_addr(&vmi) + info->start_gap;
	gap += (info->align_offset - gap) & info->align_mask;
<<<<<<< HEAD
	tmp = mas_next(&mas, ULONG_MAX);
=======
	tmp = vma_next(&vmi);
>>>>>>> 0c383648
	if (tmp && (tmp->vm_flags & VM_STARTGAP_FLAGS)) { /* Avoid prev check if possible */
		if (vm_start_gap(tmp) < gap + length - 1) {
			low_limit = tmp->vm_end;
			vma_iter_reset(&vmi);
			goto retry;
		}
	} else {
		tmp = vma_prev(&vmi);
		if (tmp && vm_end_gap(tmp) > gap) {
			low_limit = vm_end_gap(tmp);
			vma_iter_reset(&vmi);
			goto retry;
		}
	}

	return gap;
}

/**
 * unmapped_area_topdown() - Find an area between the low_limit and the
 * high_limit with the correct alignment and offset at the highest available
 * address, all from @info. Note: current->mm is used for the search.
 *
 * @info: The unmapped area information including the range [low_limit -
 * high_limit), the alignment offset and mask.
 *
 * Return: A memory address or -ENOMEM.
 */
static unsigned long unmapped_area_topdown(struct vm_unmapped_area_info *info)
{
	unsigned long length, gap, gap_end;
	unsigned long low_limit, high_limit;
	struct vm_area_struct *tmp;
	VMA_ITERATOR(vmi, current->mm, 0);

	/* Adjust search length to account for worst case alignment overhead */
	length = info->length + info->align_mask + info->start_gap;
	if (length < info->length)
		return -ENOMEM;

	low_limit = info->low_limit;
	if (low_limit < mmap_min_addr)
		low_limit = mmap_min_addr;
	high_limit = info->high_limit;
retry:
	if (vma_iter_area_highest(&vmi, low_limit, high_limit, length))
		return -ENOMEM;

	gap = vma_iter_end(&vmi) - info->length;
	gap -= (gap - info->align_offset) & info->align_mask;
<<<<<<< HEAD
	gap_end = mas.last;
	tmp = mas_next(&mas, ULONG_MAX);
	if (tmp && (tmp->vm_flags & VM_STARTGAP_FLAGS)) { /* Avoid prev check if possible */
		if (vm_start_gap(tmp) <= gap_end) {
=======
	gap_end = vma_iter_end(&vmi);
	tmp = vma_next(&vmi);
	if (tmp && (tmp->vm_flags & VM_STARTGAP_FLAGS)) { /* Avoid prev check if possible */
		if (vm_start_gap(tmp) < gap_end) {
>>>>>>> 0c383648
			high_limit = vm_start_gap(tmp);
			vma_iter_reset(&vmi);
			goto retry;
		}
	} else {
		tmp = vma_prev(&vmi);
		if (tmp && vm_end_gap(tmp) > gap) {
			high_limit = tmp->vm_start;
			vma_iter_reset(&vmi);
			goto retry;
		}
	}

	return gap;
}

/*
 * Search for an unmapped address range.
 *
 * We are looking for a range that:
 * - does not intersect with any VMA;
 * - is contained within the [low_limit, high_limit) interval;
 * - is at least the desired size.
 * - satisfies (begin_addr & align_mask) == (align_offset & align_mask)
 */
unsigned long vm_unmapped_area(struct vm_unmapped_area_info *info)
{
	unsigned long addr;

	if (info->flags & VM_UNMAPPED_AREA_TOPDOWN)
		addr = unmapped_area_topdown(info);
	else
		addr = unmapped_area(info);

	trace_vm_unmapped_area(addr, info);
	return addr;
}

/* Get an address range which is currently unmapped.
 * For shmat() with addr=0.
 *
 * Ugly calling convention alert:
 * Return value with the low bits set means error value,
 * ie
 *	if (ret & ~PAGE_MASK)
 *		error = ret;
 *
 * This function "knows" that -ENOMEM has the bits set.
 */
unsigned long
generic_get_unmapped_area(struct file *filp, unsigned long addr,
			  unsigned long len, unsigned long pgoff,
			  unsigned long flags)
{
	struct mm_struct *mm = current->mm;
	struct vm_area_struct *vma, *prev;
	struct vm_unmapped_area_info info = {};
	const unsigned long mmap_end = arch_get_mmap_end(addr, len, flags);

	if (len > mmap_end - mmap_min_addr)
		return -ENOMEM;

	if (flags & MAP_FIXED)
		return addr;

	if (addr) {
		addr = PAGE_ALIGN(addr);
		vma = find_vma_prev(mm, addr, &prev);
		if (mmap_end - len >= addr && addr >= mmap_min_addr &&
		    (!vma || addr + len <= vm_start_gap(vma)) &&
		    (!prev || addr >= vm_end_gap(prev)))
			return addr;
	}

	info.length = len;
	info.low_limit = mm->mmap_base;
	info.high_limit = mmap_end;
	return vm_unmapped_area(&info);
}

#ifndef HAVE_ARCH_UNMAPPED_AREA
unsigned long
arch_get_unmapped_area(struct file *filp, unsigned long addr,
		       unsigned long len, unsigned long pgoff,
		       unsigned long flags)
{
	return generic_get_unmapped_area(filp, addr, len, pgoff, flags);
}
#endif

/*
 * This mmap-allocator allocates new areas top-down from below the
 * stack's low limit (the base):
 */
unsigned long
generic_get_unmapped_area_topdown(struct file *filp, unsigned long addr,
				  unsigned long len, unsigned long pgoff,
				  unsigned long flags)
{
	struct vm_area_struct *vma, *prev;
	struct mm_struct *mm = current->mm;
	struct vm_unmapped_area_info info = {};
	const unsigned long mmap_end = arch_get_mmap_end(addr, len, flags);

	/* requested length too big for entire address space */
	if (len > mmap_end - mmap_min_addr)
		return -ENOMEM;

	if (flags & MAP_FIXED)
		return addr;

	/* requesting a specific address */
	if (addr) {
		addr = PAGE_ALIGN(addr);
		vma = find_vma_prev(mm, addr, &prev);
		if (mmap_end - len >= addr && addr >= mmap_min_addr &&
				(!vma || addr + len <= vm_start_gap(vma)) &&
				(!prev || addr >= vm_end_gap(prev)))
			return addr;
	}

	info.flags = VM_UNMAPPED_AREA_TOPDOWN;
	info.length = len;
	info.low_limit = PAGE_SIZE;
	info.high_limit = arch_get_mmap_base(addr, mm->mmap_base);
	addr = vm_unmapped_area(&info);

	/*
	 * A failed mmap() very likely causes application failure,
	 * so fall back to the bottom-up function here. This scenario
	 * can happen with large stack limits and large mmap()
	 * allocations.
	 */
	if (offset_in_page(addr)) {
		VM_BUG_ON(addr != -ENOMEM);
		info.flags = 0;
		info.low_limit = TASK_UNMAPPED_BASE;
		info.high_limit = mmap_end;
		addr = vm_unmapped_area(&info);
	}

	return addr;
}

#ifndef HAVE_ARCH_UNMAPPED_AREA_TOPDOWN
unsigned long
arch_get_unmapped_area_topdown(struct file *filp, unsigned long addr,
			       unsigned long len, unsigned long pgoff,
			       unsigned long flags)
{
	return generic_get_unmapped_area_topdown(filp, addr, len, pgoff, flags);
}
#endif

#ifndef HAVE_ARCH_UNMAPPED_AREA_VMFLAGS
unsigned long
arch_get_unmapped_area_vmflags(struct file *filp, unsigned long addr, unsigned long len,
			       unsigned long pgoff, unsigned long flags, vm_flags_t vm_flags)
{
	return arch_get_unmapped_area(filp, addr, len, pgoff, flags);
}

unsigned long
arch_get_unmapped_area_topdown_vmflags(struct file *filp, unsigned long addr,
				       unsigned long len, unsigned long pgoff,
				       unsigned long flags, vm_flags_t vm_flags)
{
	return arch_get_unmapped_area_topdown(filp, addr, len, pgoff, flags);
}
#endif

unsigned long mm_get_unmapped_area_vmflags(struct mm_struct *mm, struct file *filp,
					   unsigned long addr, unsigned long len,
					   unsigned long pgoff, unsigned long flags,
					   vm_flags_t vm_flags)
{
	if (test_bit(MMF_TOPDOWN, &mm->flags))
		return arch_get_unmapped_area_topdown_vmflags(filp, addr, len, pgoff,
							      flags, vm_flags);
	return arch_get_unmapped_area_vmflags(filp, addr, len, pgoff, flags, vm_flags);
}

unsigned long
__get_unmapped_area(struct file *file, unsigned long addr, unsigned long len,
		unsigned long pgoff, unsigned long flags, vm_flags_t vm_flags)
{
	unsigned long (*get_area)(struct file *, unsigned long,
				  unsigned long, unsigned long, unsigned long)
				  = NULL;

	unsigned long error = arch_mmap_check(addr, len, flags);
	if (error)
		return error;

	/* Careful about overflows.. */
	if (len > TASK_SIZE)
		return -ENOMEM;

	if (file) {
		if (file->f_op->get_unmapped_area)
			get_area = file->f_op->get_unmapped_area;
	} else if (flags & MAP_SHARED) {
		/*
		 * mmap_region() will call shmem_zero_setup() to create a file,
		 * so use shmem's get_unmapped_area in case it can be huge.
		 */
		get_area = shmem_get_unmapped_area;
	} else if (IS_ENABLED(CONFIG_TRANSPARENT_HUGEPAGE)) {
		/* Ensures that larger anonymous mappings are THP aligned. */
		get_area = thp_get_unmapped_area;
	}

	/* Always treat pgoff as zero for anonymous memory. */
	if (!file)
		pgoff = 0;

<<<<<<< HEAD
	addr = get_area(file, addr, len, pgoff, flags);
=======
	if (get_area) {
		addr = get_area(file, addr, len, pgoff, flags);
	} else if (IS_ENABLED(CONFIG_TRANSPARENT_HUGEPAGE)) {
		/* Ensures that larger anonymous mappings are THP aligned. */
		addr = thp_get_unmapped_area_vmflags(file, addr, len,
						     pgoff, flags, vm_flags);
	} else {
		addr = mm_get_unmapped_area_vmflags(current->mm, file, addr, len,
						    pgoff, flags, vm_flags);
	}
>>>>>>> 0c383648
	if (IS_ERR_VALUE(addr))
		return addr;

	if (addr > TASK_SIZE - len)
		return -ENOMEM;
	if (offset_in_page(addr))
		return -EINVAL;

	error = security_mmap_addr(addr);
	return error ? error : addr;
}

unsigned long
mm_get_unmapped_area(struct mm_struct *mm, struct file *file,
		     unsigned long addr, unsigned long len,
		     unsigned long pgoff, unsigned long flags)
{
	if (test_bit(MMF_TOPDOWN, &mm->flags))
		return arch_get_unmapped_area_topdown(file, addr, len, pgoff, flags);
	return arch_get_unmapped_area(file, addr, len, pgoff, flags);
}
EXPORT_SYMBOL(mm_get_unmapped_area);

/**
 * find_vma_intersection() - Look up the first VMA which intersects the interval
 * @mm: The process address space.
 * @start_addr: The inclusive start user address.
 * @end_addr: The exclusive end user address.
 *
 * Returns: The first VMA within the provided range, %NULL otherwise.  Assumes
 * start_addr < end_addr.
 */
struct vm_area_struct *find_vma_intersection(struct mm_struct *mm,
					     unsigned long start_addr,
					     unsigned long end_addr)
{
	unsigned long index = start_addr;

	mmap_assert_locked(mm);
	return mt_find(&mm->mm_mt, &index, end_addr - 1);
}
EXPORT_SYMBOL(find_vma_intersection);

/**
 * find_vma() - Find the VMA for a given address, or the next VMA.
 * @mm: The mm_struct to check
 * @addr: The address
 *
 * Returns: The VMA associated with addr, or the next VMA.
 * May return %NULL in the case of no VMA at addr or above.
 */
struct vm_area_struct *find_vma(struct mm_struct *mm, unsigned long addr)
{
	unsigned long index = addr;

	mmap_assert_locked(mm);
	return mt_find(&mm->mm_mt, &index, ULONG_MAX);
}
EXPORT_SYMBOL(find_vma);

/**
 * find_vma_prev() - Find the VMA for a given address, or the next vma and
 * set %pprev to the previous VMA, if any.
 * @mm: The mm_struct to check
 * @addr: The address
 * @pprev: The pointer to set to the previous VMA
 *
 * Note that RCU lock is missing here since the external mmap_lock() is used
 * instead.
 *
 * Returns: The VMA associated with @addr, or the next vma.
 * May return %NULL in the case of no vma at addr or above.
 */
struct vm_area_struct *
find_vma_prev(struct mm_struct *mm, unsigned long addr,
			struct vm_area_struct **pprev)
{
	struct vm_area_struct *vma;
	VMA_ITERATOR(vmi, mm, addr);

	vma = vma_iter_load(&vmi);
	*pprev = vma_prev(&vmi);
	if (!vma)
		vma = vma_next(&vmi);
	return vma;
}

/*
 * Verify that the stack growth is acceptable and
 * update accounting. This is shared with both the
 * grow-up and grow-down cases.
 */
static int acct_stack_growth(struct vm_area_struct *vma,
			     unsigned long size, unsigned long grow)
{
	struct mm_struct *mm = vma->vm_mm;
	unsigned long new_start;

	/* address space limit tests */
	if (!may_expand_vm(mm, vma->vm_flags, grow))
		return -ENOMEM;

	/* Stack limit test */
	if (size > rlimit(RLIMIT_STACK))
		return -ENOMEM;

	/* mlock limit tests */
	if (!mlock_future_ok(mm, vma->vm_flags, grow << PAGE_SHIFT))
		return -ENOMEM;

	/* Check to ensure the stack will not grow into a hugetlb-only region */
	new_start = (vma->vm_flags & VM_GROWSUP) ? vma->vm_start :
			vma->vm_end - size;
	if (is_hugepage_only_range(vma->vm_mm, new_start, size))
		return -EFAULT;

	/*
	 * Overcommit..  This must be the final test, as it will
	 * update security statistics.
	 */
	if (security_vm_enough_memory_mm(mm, grow))
		return -ENOMEM;

	return 0;
}

#if defined(CONFIG_STACK_GROWSUP)
/*
 * PA-RISC uses this for its stack.
 * vma is the last one with address > vma->vm_end.  Have to extend vma.
 */
static int expand_upwards(struct vm_area_struct *vma, unsigned long address)
{
	struct mm_struct *mm = vma->vm_mm;
	struct vm_area_struct *next;
	unsigned long gap_addr;
	int error = 0;
<<<<<<< HEAD
	MA_STATE(mas, &mm->mm_mt, vma->vm_start, address);
=======
	VMA_ITERATOR(vmi, mm, vma->vm_start);
>>>>>>> 0c383648

	if (!(vma->vm_flags & VM_GROWSUP))
		return -EFAULT;

	/* Guard against exceeding limits of the address space. */
	address &= PAGE_MASK;
	if (address >= (TASK_SIZE & PAGE_MASK))
		return -ENOMEM;
	address += PAGE_SIZE;

	/* Enforce stack_guard_gap */
	gap_addr = address + stack_guard_gap;

	/* Guard against overflow */
	if (gap_addr < address || gap_addr > TASK_SIZE)
		gap_addr = TASK_SIZE;

	next = find_vma_intersection(mm, vma->vm_end, gap_addr);
	if (next && vma_is_accessible(next)) {
		if (!(next->vm_flags & VM_GROWSUP))
			return -ENOMEM;
		/* Check that both stack segments have the same anon_vma? */
	}

	if (next)
<<<<<<< HEAD
		mas_prev_range(&mas, address);

	__mas_set_range(&mas, vma->vm_start, address - 1);
	if (mas_preallocate(&mas, vma, GFP_KERNEL))
=======
		vma_iter_prev_range_limit(&vmi, address);

	vma_iter_config(&vmi, vma->vm_start, address);
	if (vma_iter_prealloc(&vmi, vma))
>>>>>>> 0c383648
		return -ENOMEM;

	/* We must make sure the anon_vma is allocated. */
	if (unlikely(anon_vma_prepare(vma))) {
		vma_iter_free(&vmi);
		return -ENOMEM;
	}

	/* Lock the VMA before expanding to prevent concurrent page faults */
	vma_start_write(vma);
	/*
	 * vma->vm_start/vm_end cannot change under us because the caller
	 * is required to hold the mmap_lock in read mode.  We need the
	 * anon_vma lock to serialize against concurrent expand_stacks.
	 */
	anon_vma_lock_write(vma->anon_vma);

	/* Somebody else might have raced and expanded it already */
	if (address > vma->vm_end) {
		unsigned long size, grow;

		size = address - vma->vm_start;
		grow = (address - vma->vm_end) >> PAGE_SHIFT;

		error = -ENOMEM;
		if (vma->vm_pgoff + (size >> PAGE_SHIFT) >= vma->vm_pgoff) {
			error = acct_stack_growth(vma, size, grow);
			if (!error) {
				/*
				 * We only hold a shared mmap_lock lock here, so
				 * we need to protect against concurrent vma
				 * expansions.  anon_vma_lock_write() doesn't
				 * help here, as we don't guarantee that all
				 * growable vmas in a mm share the same root
				 * anon vma.  So, we reuse mm->page_table_lock
				 * to guard against concurrent vma expansions.
				 */
				spin_lock(&mm->page_table_lock);
				if (vma->vm_flags & VM_LOCKED)
					mm->locked_vm += grow;
				vm_stat_account(mm, vma->vm_flags, grow);
				anon_vma_interval_tree_pre_update_vma(vma);
				vma->vm_end = address;
				/* Overwrite old entry in mtree. */
<<<<<<< HEAD
				mas_store_prealloc(&mas, vma);
=======
				vma_iter_store(&vmi, vma);
>>>>>>> 0c383648
				anon_vma_interval_tree_post_update_vma(vma);
				spin_unlock(&mm->page_table_lock);

				perf_event_mmap(vma);
			}
		}
	}
	anon_vma_unlock_write(vma->anon_vma);
<<<<<<< HEAD
	mas_destroy(&mas);
=======
	vma_iter_free(&vmi);
>>>>>>> 0c383648
	validate_mm(mm);
	return error;
}
#endif /* CONFIG_STACK_GROWSUP */

/*
 * vma is the first one with address < vma->vm_start.  Have to extend vma.
 * mmap_lock held for writing.
 */
int expand_downwards(struct vm_area_struct *vma, unsigned long address)
{
	struct mm_struct *mm = vma->vm_mm;
	struct vm_area_struct *prev;
	int error = 0;
	VMA_ITERATOR(vmi, mm, vma->vm_start);

	if (!(vma->vm_flags & VM_GROWSDOWN))
		return -EFAULT;

	address &= PAGE_MASK;
	if (address < mmap_min_addr || address < FIRST_USER_ADDRESS)
		return -EPERM;

	/* Enforce stack_guard_gap */
	prev = vma_prev(&vmi);
	/* Check that both stack segments have the same anon_vma? */
	if (prev) {
		if (!(prev->vm_flags & VM_GROWSDOWN) &&
		    vma_is_accessible(prev) &&
		    (address - prev->vm_end < stack_guard_gap))
			return -ENOMEM;
	}

	if (prev)
<<<<<<< HEAD
		mas_next_range(&mas, vma->vm_start);

	__mas_set_range(&mas, address, vma->vm_end - 1);
	if (mas_preallocate(&mas, vma, GFP_KERNEL))
=======
		vma_iter_next_range_limit(&vmi, vma->vm_start);

	vma_iter_config(&vmi, address, vma->vm_end);
	if (vma_iter_prealloc(&vmi, vma))
>>>>>>> 0c383648
		return -ENOMEM;

	/* We must make sure the anon_vma is allocated. */
	if (unlikely(anon_vma_prepare(vma))) {
		vma_iter_free(&vmi);
		return -ENOMEM;
	}

	/* Lock the VMA before expanding to prevent concurrent page faults */
	vma_start_write(vma);
	/*
	 * vma->vm_start/vm_end cannot change under us because the caller
	 * is required to hold the mmap_lock in read mode.  We need the
	 * anon_vma lock to serialize against concurrent expand_stacks.
	 */
	anon_vma_lock_write(vma->anon_vma);

	/* Somebody else might have raced and expanded it already */
	if (address < vma->vm_start) {
		unsigned long size, grow;

		size = vma->vm_end - address;
		grow = (vma->vm_start - address) >> PAGE_SHIFT;

		error = -ENOMEM;
		if (grow <= vma->vm_pgoff) {
			error = acct_stack_growth(vma, size, grow);
			if (!error) {
				/*
				 * We only hold a shared mmap_lock lock here, so
				 * we need to protect against concurrent vma
				 * expansions.  anon_vma_lock_write() doesn't
				 * help here, as we don't guarantee that all
				 * growable vmas in a mm share the same root
				 * anon vma.  So, we reuse mm->page_table_lock
				 * to guard against concurrent vma expansions.
				 */
				spin_lock(&mm->page_table_lock);
				if (vma->vm_flags & VM_LOCKED)
					mm->locked_vm += grow;
				vm_stat_account(mm, vma->vm_flags, grow);
				anon_vma_interval_tree_pre_update_vma(vma);
				vma->vm_start = address;
				vma->vm_pgoff -= grow;
				/* Overwrite old entry in mtree. */
<<<<<<< HEAD
				mas_store_prealloc(&mas, vma);
=======
				vma_iter_store(&vmi, vma);
>>>>>>> 0c383648
				anon_vma_interval_tree_post_update_vma(vma);
				spin_unlock(&mm->page_table_lock);

				perf_event_mmap(vma);
			}
		}
	}
	anon_vma_unlock_write(vma->anon_vma);
<<<<<<< HEAD
	mas_destroy(&mas);
=======
	vma_iter_free(&vmi);
>>>>>>> 0c383648
	validate_mm(mm);
	return error;
}

/* enforced gap between the expanding stack and other mappings. */
unsigned long stack_guard_gap = 256UL<<PAGE_SHIFT;

static int __init cmdline_parse_stack_guard_gap(char *p)
{
	unsigned long val;
	char *endptr;

	val = simple_strtoul(p, &endptr, 10);
	if (!*endptr)
		stack_guard_gap = val << PAGE_SHIFT;

	return 1;
}
__setup("stack_guard_gap=", cmdline_parse_stack_guard_gap);

#ifdef CONFIG_STACK_GROWSUP
int expand_stack_locked(struct vm_area_struct *vma, unsigned long address)
{
	return expand_upwards(vma, address);
}

struct vm_area_struct *find_extend_vma_locked(struct mm_struct *mm, unsigned long addr)
{
	struct vm_area_struct *vma, *prev;

	addr &= PAGE_MASK;
	vma = find_vma_prev(mm, addr, &prev);
	if (vma && (vma->vm_start <= addr))
		return vma;
	if (!prev)
		return NULL;
	if (expand_stack_locked(prev, addr))
		return NULL;
	if (prev->vm_flags & VM_LOCKED)
		populate_vma_page_range(prev, addr, prev->vm_end, NULL);
	return prev;
}
#else
int expand_stack_locked(struct vm_area_struct *vma, unsigned long address)
{
	return expand_downwards(vma, address);
}

struct vm_area_struct *find_extend_vma_locked(struct mm_struct *mm, unsigned long addr)
{
	struct vm_area_struct *vma;
	unsigned long start;

	addr &= PAGE_MASK;
	vma = find_vma(mm, addr);
	if (!vma)
		return NULL;
	if (vma->vm_start <= addr)
		return vma;
	start = vma->vm_start;
	if (expand_stack_locked(vma, addr))
		return NULL;
	if (vma->vm_flags & VM_LOCKED)
		populate_vma_page_range(vma, addr, start, NULL);
	return vma;
}
#endif

#if defined(CONFIG_STACK_GROWSUP)

#define vma_expand_up(vma,addr) expand_upwards(vma, addr)
#define vma_expand_down(vma, addr) (-EFAULT)

#else

#define vma_expand_up(vma,addr) (-EFAULT)
#define vma_expand_down(vma, addr) expand_downwards(vma, addr)

#endif

/*
 * expand_stack(): legacy interface for page faulting. Don't use unless
 * you have to.
 *
 * This is called with the mm locked for reading, drops the lock, takes
 * the lock for writing, tries to look up a vma again, expands it if
 * necessary, and downgrades the lock to reading again.
 *
 * If no vma is found or it can't be expanded, it returns NULL and has
 * dropped the lock.
 */
struct vm_area_struct *expand_stack(struct mm_struct *mm, unsigned long addr)
{
	struct vm_area_struct *vma, *prev;

	mmap_read_unlock(mm);
	if (mmap_write_lock_killable(mm))
		return NULL;

	vma = find_vma_prev(mm, addr, &prev);
	if (vma && vma->vm_start <= addr)
		goto success;

	if (prev && !vma_expand_up(prev, addr)) {
		vma = prev;
		goto success;
	}

	if (vma && !vma_expand_down(vma, addr))
		goto success;

	mmap_write_unlock(mm);
	return NULL;

success:
	mmap_write_downgrade(mm);
	return vma;
}

/*
 * Ok - we have the memory areas we should free on a maple tree so release them,
 * and do the vma updates.
 *
 * Called with the mm semaphore held.
 */
static inline void remove_mt(struct mm_struct *mm, struct ma_state *mas)
{
	unsigned long nr_accounted = 0;
	struct vm_area_struct *vma;

	/* Update high watermark before we lower total_vm */
	update_hiwater_vm(mm);
	mas_for_each(mas, vma, ULONG_MAX) {
		long nrpages = vma_pages(vma);

		if (vma->vm_flags & VM_ACCOUNT)
			nr_accounted += nrpages;
		vm_stat_account(mm, vma->vm_flags, -nrpages);
		remove_vma(vma, false);
	}
	vm_unacct_memory(nr_accounted);
}

/*
 * Get rid of page table information in the indicated region.
 *
 * Called with the mm semaphore held.
 */
static void unmap_region(struct mm_struct *mm, struct ma_state *mas,
		struct vm_area_struct *vma, struct vm_area_struct *prev,
		struct vm_area_struct *next, unsigned long start,
		unsigned long end, unsigned long tree_end, bool mm_wr_locked)
{
	struct mmu_gather tlb;
	unsigned long mt_start = mas->index;

	lru_add_drain();
	tlb_gather_mmu(&tlb, mm);
	update_hiwater_rss(mm);
	unmap_vmas(&tlb, mas, vma, start, end, tree_end, mm_wr_locked);
	mas_set(mas, mt_start);
	free_pgtables(&tlb, mas, vma, prev ? prev->vm_end : FIRST_USER_ADDRESS,
				 next ? next->vm_start : USER_PGTABLES_CEILING,
				 mm_wr_locked);
	tlb_finish_mmu(&tlb);
}

/*
 * __split_vma() bypasses sysctl_max_map_count checking.  We use this where it
 * has already been checked or doesn't make sense to fail.
 * VMA Iterator will point to the end VMA.
 */
static int __split_vma(struct vma_iterator *vmi, struct vm_area_struct *vma,
		       unsigned long addr, int new_below)
{
	struct vma_prepare vp;
	struct vm_area_struct *new;
	int err;

	WARN_ON(vma->vm_start >= addr);
	WARN_ON(vma->vm_end <= addr);

	if (vma->vm_ops && vma->vm_ops->may_split) {
		err = vma->vm_ops->may_split(vma, addr);
		if (err)
			return err;
	}

	new = vm_area_dup(vma);
	if (!new)
		return -ENOMEM;

	if (new_below) {
		new->vm_end = addr;
	} else {
		new->vm_start = addr;
		new->vm_pgoff += ((addr - vma->vm_start) >> PAGE_SHIFT);
	}

	err = -ENOMEM;
	vma_iter_config(vmi, new->vm_start, new->vm_end);
	if (vma_iter_prealloc(vmi, new))
		goto out_free_vma;

	err = vma_dup_policy(vma, new);
	if (err)
		goto out_free_vmi;

	err = anon_vma_clone(new, vma);
	if (err)
		goto out_free_mpol;

	if (new->vm_file)
		get_file(new->vm_file);

	if (new->vm_ops && new->vm_ops->open)
		new->vm_ops->open(new);

	vma_start_write(vma);
	vma_start_write(new);

	init_vma_prep(&vp, vma);
	vp.insert = new;
	vma_prepare(&vp);
	vma_adjust_trans_huge(vma, vma->vm_start, addr, 0);

	if (new_below) {
		vma->vm_start = addr;
		vma->vm_pgoff += (addr - new->vm_start) >> PAGE_SHIFT;
	} else {
		vma->vm_end = addr;
	}

	/* vma_complete stores the new vma */
	vma_complete(&vp, vmi, vma->vm_mm);

	/* Success. */
	if (new_below)
		vma_next(vmi);
	return 0;

out_free_mpol:
	mpol_put(vma_policy(new));
out_free_vmi:
	vma_iter_free(vmi);
out_free_vma:
	vm_area_free(new);
	return err;
}

/*
 * Split a vma into two pieces at address 'addr', a new vma is allocated
 * either for the first part or the tail.
 */
static int split_vma(struct vma_iterator *vmi, struct vm_area_struct *vma,
		     unsigned long addr, int new_below)
{
	if (vma->vm_mm->map_count >= sysctl_max_map_count)
		return -ENOMEM;

	return __split_vma(vmi, vma, addr, new_below);
}

/*
 * We are about to modify one or multiple of a VMA's flags, policy, userfaultfd
 * context and anonymous VMA name within the range [start, end).
 *
 * As a result, we might be able to merge the newly modified VMA range with an
 * adjacent VMA with identical properties.
 *
 * If no merge is possible and the range does not span the entirety of the VMA,
 * we then need to split the VMA to accommodate the change.
 *
 * The function returns either the merged VMA, the original VMA if a split was
 * required instead, or an error if the split failed.
 */
struct vm_area_struct *vma_modify(struct vma_iterator *vmi,
				  struct vm_area_struct *prev,
				  struct vm_area_struct *vma,
				  unsigned long start, unsigned long end,
				  unsigned long vm_flags,
				  struct mempolicy *policy,
				  struct vm_userfaultfd_ctx uffd_ctx,
				  struct anon_vma_name *anon_name)
{
	pgoff_t pgoff = vma->vm_pgoff + ((start - vma->vm_start) >> PAGE_SHIFT);
	struct vm_area_struct *merged;

	merged = vma_merge(vmi, prev, vma, start, end, vm_flags,
			   pgoff, policy, uffd_ctx, anon_name);
	if (merged)
		return merged;

	if (vma->vm_start < start) {
		int err = split_vma(vmi, vma, start, 1);

		if (err)
			return ERR_PTR(err);
	}

	if (vma->vm_end > end) {
		int err = split_vma(vmi, vma, end, 0);

		if (err)
			return ERR_PTR(err);
	}

	return vma;
}

/*
 * Attempt to merge a newly mapped VMA with those adjacent to it. The caller
 * must ensure that [start, end) does not overlap any existing VMA.
 */
static struct vm_area_struct
*vma_merge_new_vma(struct vma_iterator *vmi, struct vm_area_struct *prev,
		   struct vm_area_struct *vma, unsigned long start,
		   unsigned long end, pgoff_t pgoff)
{
	return vma_merge(vmi, prev, vma, start, end, vma->vm_flags, pgoff,
			 vma_policy(vma), vma->vm_userfaultfd_ctx, anon_vma_name(vma));
}

/*
 * Expand vma by delta bytes, potentially merging with an immediately adjacent
 * VMA with identical properties.
 */
struct vm_area_struct *vma_merge_extend(struct vma_iterator *vmi,
					struct vm_area_struct *vma,
					unsigned long delta)
{
	pgoff_t pgoff = vma->vm_pgoff + vma_pages(vma);

	/* vma is specified as prev, so case 1 or 2 will apply. */
	return vma_merge(vmi, vma, vma, vma->vm_end, vma->vm_end + delta,
			 vma->vm_flags, pgoff, vma_policy(vma),
			 vma->vm_userfaultfd_ctx, anon_vma_name(vma));
}

/*
 * do_vmi_align_munmap() - munmap the aligned region from @start to @end.
 * @vmi: The vma iterator
 * @vma: The starting vm_area_struct
 * @mm: The mm_struct
 * @start: The aligned start address to munmap.
 * @end: The aligned end address to munmap.
 * @uf: The userfaultfd list_head
 * @unlock: Set to true to drop the mmap_lock.  unlocking only happens on
 * success.
 *
 * Return: 0 on success and drops the lock if so directed, error and leaves the
 * lock held otherwise.
 */
static int
do_vmi_align_munmap(struct vma_iterator *vmi, struct vm_area_struct *vma,
		    struct mm_struct *mm, unsigned long start,
		    unsigned long end, struct list_head *uf, bool unlock)
{
	struct vm_area_struct *prev, *next = NULL;
	struct maple_tree mt_detach;
	int count = 0;
	int error = -ENOMEM;
	unsigned long locked_vm = 0;
	MA_STATE(mas_detach, &mt_detach, 0, 0);
	mt_init_flags(&mt_detach, vmi->mas.tree->ma_flags & MT_FLAGS_LOCK_MASK);
	mt_on_stack(mt_detach);

	/*
	 * If we need to split any vma, do it now to save pain later.
	 *
	 * Note: mremap's move_vma VM_ACCOUNT handling assumes a partially
	 * unmapped vm_area_struct will remain in use: so lower split_vma
	 * places tmp vma above, and higher split_vma places tmp vma below.
	 */

	/* Does it split the first one? */
	if (start > vma->vm_start) {

		/*
		 * Make sure that map_count on return from munmap() will
		 * not exceed its limit; but let map_count go just above
		 * its limit temporarily, to help free resources as expected.
		 */
		if (end < vma->vm_end && mm->map_count >= sysctl_max_map_count)
			goto map_count_exceeded;

		error = __split_vma(vmi, vma, start, 1);
		if (error)
			goto start_split_failed;
	}

	/*
	 * Detach a range of VMAs from the mm. Using next as a temp variable as
	 * it is always overwritten.
	 */
	next = vma;
	do {
		/* Does it split the end? */
		if (next->vm_end > end) {
			error = __split_vma(vmi, next, end, 0);
			if (error)
				goto end_split_failed;
		}
		vma_start_write(next);
		mas_set(&mas_detach, count);
		error = mas_store_gfp(&mas_detach, next, GFP_KERNEL);
		if (error)
			goto munmap_gather_failed;
		vma_mark_detached(next, true);
		if (next->vm_flags & VM_LOCKED)
			locked_vm += vma_pages(next);

		count++;
		if (unlikely(uf)) {
			/*
			 * If userfaultfd_unmap_prep returns an error the vmas
			 * will remain split, but userland will get a
			 * highly unexpected error anyway. This is no
			 * different than the case where the first of the two
			 * __split_vma fails, but we don't undo the first
			 * split, despite we could. This is unlikely enough
			 * failure that it's not worth optimizing it for.
			 */
			error = userfaultfd_unmap_prep(next, start, end, uf);

			if (error)
				goto userfaultfd_error;
		}
#ifdef CONFIG_DEBUG_VM_MAPLE_TREE
		BUG_ON(next->vm_start < start);
		BUG_ON(next->vm_start > end);
#endif
	} for_each_vma_range(*vmi, next, end);

#if defined(CONFIG_DEBUG_VM_MAPLE_TREE)
	/* Make sure no VMAs are about to be lost. */
	{
		MA_STATE(test, &mt_detach, 0, 0);
		struct vm_area_struct *vma_mas, *vma_test;
		int test_count = 0;

		vma_iter_set(vmi, start);
		rcu_read_lock();
		vma_test = mas_find(&test, count - 1);
		for_each_vma_range(*vmi, vma_mas, end) {
			BUG_ON(vma_mas != vma_test);
			test_count++;
			vma_test = mas_next(&test, count - 1);
		}
		rcu_read_unlock();
		BUG_ON(count != test_count);
	}
#endif

	while (vma_iter_addr(vmi) > start)
		vma_iter_prev_range(vmi);

	error = vma_iter_clear_gfp(vmi, start, end, GFP_KERNEL);
	if (error)
		goto clear_tree_failed;

	/* Point of no return */
	mm->locked_vm -= locked_vm;
	mm->map_count -= count;
	if (unlock)
		mmap_write_downgrade(mm);

	prev = vma_iter_prev_range(vmi);
	next = vma_next(vmi);
	if (next)
		vma_iter_prev_range(vmi);

	/*
	 * We can free page tables without write-locking mmap_lock because VMAs
	 * were isolated before we downgraded mmap_lock.
	 */
	mas_set(&mas_detach, 1);
	unmap_region(mm, &mas_detach, vma, prev, next, start, end, count,
		     !unlock);
	/* Statistics and freeing VMAs */
	mas_set(&mas_detach, 0);
	remove_mt(mm, &mas_detach);
	validate_mm(mm);
	if (unlock)
		mmap_read_unlock(mm);

	__mt_destroy(&mt_detach);
	return 0;

clear_tree_failed:
userfaultfd_error:
munmap_gather_failed:
end_split_failed:
	mas_set(&mas_detach, 0);
	mas_for_each(&mas_detach, next, end)
		vma_mark_detached(next, false);

	__mt_destroy(&mt_detach);
start_split_failed:
map_count_exceeded:
	validate_mm(mm);
	return error;
}

/*
 * do_vmi_munmap() - munmap a given range.
 * @vmi: The vma iterator
 * @mm: The mm_struct
 * @start: The start address to munmap
 * @len: The length of the range to munmap
 * @uf: The userfaultfd list_head
 * @unlock: set to true if the user wants to drop the mmap_lock on success
 *
 * This function takes a @mas that is either pointing to the previous VMA or set
 * to MA_START and sets it up to remove the mapping(s).  The @len will be
 * aligned and any arch_unmap work will be preformed.
 *
 * Return: 0 on success and drops the lock if so directed, error and leaves the
 * lock held otherwise.
 */
int do_vmi_munmap(struct vma_iterator *vmi, struct mm_struct *mm,
		  unsigned long start, size_t len, struct list_head *uf,
		  bool unlock)
{
	unsigned long end;
	struct vm_area_struct *vma;

	if ((offset_in_page(start)) || start > TASK_SIZE || len > TASK_SIZE-start)
		return -EINVAL;

	end = start + PAGE_ALIGN(len);
	if (end == start)
		return -EINVAL;

	/*
	 * Check if memory is sealed before arch_unmap.
	 * Prevent unmapping a sealed VMA.
	 * can_modify_mm assumes we have acquired the lock on MM.
	 */
	if (unlikely(!can_modify_mm(mm, start, end)))
		return -EPERM;

	 /* arch_unmap() might do unmaps itself.  */
	arch_unmap(mm, start, end);

	/* Find the first overlapping VMA */
	vma = vma_find(vmi, end);
	if (!vma) {
		if (unlock)
			mmap_write_unlock(mm);
		return 0;
	}

	return do_vmi_align_munmap(vmi, vma, mm, start, end, uf, unlock);
}

/* do_munmap() - Wrapper function for non-maple tree aware do_munmap() calls.
 * @mm: The mm_struct
 * @start: The start address to munmap
 * @len: The length to be munmapped.
 * @uf: The userfaultfd list_head
 *
 * Return: 0 on success, error otherwise.
 */
int do_munmap(struct mm_struct *mm, unsigned long start, size_t len,
	      struct list_head *uf)
{
	VMA_ITERATOR(vmi, mm, start);

	return do_vmi_munmap(&vmi, mm, start, len, uf, false);
}

unsigned long mmap_region(struct file *file, unsigned long addr,
		unsigned long len, vm_flags_t vm_flags, unsigned long pgoff,
		struct list_head *uf)
{
	struct mm_struct *mm = current->mm;
	struct vm_area_struct *vma = NULL;
	struct vm_area_struct *next, *prev, *merge;
	pgoff_t pglen = len >> PAGE_SHIFT;
	unsigned long charged = 0;
	unsigned long end = addr + len;
	unsigned long merge_start = addr, merge_end = end;
	bool writable_file_mapping = false;
	pgoff_t vm_pgoff;
	int error;
	VMA_ITERATOR(vmi, mm, addr);

	/* Check against address space limit. */
	if (!may_expand_vm(mm, vm_flags, len >> PAGE_SHIFT)) {
		unsigned long nr_pages;

		/*
		 * MAP_FIXED may remove pages of mappings that intersects with
		 * requested mapping. Account for the pages it would unmap.
		 */
		nr_pages = count_vma_pages_range(mm, addr, end);

		if (!may_expand_vm(mm, vm_flags,
					(len >> PAGE_SHIFT) - nr_pages))
			return -ENOMEM;
	}

	/* Unmap any existing mapping in the area */
	error = do_vmi_munmap(&vmi, mm, addr, len, uf, false);
	if (error == -EPERM)
		return error;
	else if (error)
		return -ENOMEM;

	/*
	 * Private writable mapping: check memory availability
	 */
	if (accountable_mapping(file, vm_flags)) {
		charged = len >> PAGE_SHIFT;
		if (security_vm_enough_memory_mm(mm, charged))
			return -ENOMEM;
		vm_flags |= VM_ACCOUNT;
	}

	next = vma_next(&vmi);
	prev = vma_prev(&vmi);
	if (vm_flags & VM_SPECIAL) {
		if (prev)
			vma_iter_next_range(&vmi);
		goto cannot_expand;
	}

	/* Attempt to expand an old mapping */
	/* Check next */
	if (next && next->vm_start == end && !vma_policy(next) &&
	    can_vma_merge_before(next, vm_flags, NULL, file, pgoff+pglen,
				 NULL_VM_UFFD_CTX, NULL)) {
		merge_end = next->vm_end;
		vma = next;
		vm_pgoff = next->vm_pgoff - pglen;
	}

	/* Check prev */
	if (prev && prev->vm_end == addr && !vma_policy(prev) &&
	    (vma ? can_vma_merge_after(prev, vm_flags, vma->anon_vma, file,
				       pgoff, vma->vm_userfaultfd_ctx, NULL) :
		   can_vma_merge_after(prev, vm_flags, NULL, file, pgoff,
				       NULL_VM_UFFD_CTX, NULL))) {
		merge_start = prev->vm_start;
		vma = prev;
		vm_pgoff = prev->vm_pgoff;
	} else if (prev) {
		vma_iter_next_range(&vmi);
	}

	/* Actually expand, if possible */
	if (vma &&
	    !vma_expand(&vmi, vma, merge_start, merge_end, vm_pgoff, next)) {
		khugepaged_enter_vma(vma, vm_flags);
		goto expanded;
	}

	if (vma == prev)
		vma_iter_set(&vmi, addr);
cannot_expand:

	/*
	 * Determine the object being mapped and call the appropriate
	 * specific mapper. the address has already been validated, but
	 * not unmapped, but the maps are removed from the list.
	 */
	vma = vm_area_alloc(mm);
	if (!vma) {
		error = -ENOMEM;
		goto unacct_error;
	}

	vma_iter_config(&vmi, addr, end);
	vma_set_range(vma, addr, end, pgoff);
	vm_flags_init(vma, vm_flags);
	vma->vm_page_prot = vm_get_page_prot(vm_flags);

	if (file) {
		vma->vm_file = get_file(file);
		error = call_mmap(file, vma);
		if (error)
			goto unmap_and_free_vma;

		if (vma_is_shared_maywrite(vma)) {
			error = mapping_map_writable(file->f_mapping);
			if (error)
				goto close_and_free_vma;

			writable_file_mapping = true;
		}

		/*
		 * Expansion is handled above, merging is handled below.
		 * Drivers should not alter the address of the VMA.
		 */
		error = -EINVAL;
		if (WARN_ON((addr != vma->vm_start)))
			goto close_and_free_vma;

		vma_iter_config(&vmi, addr, end);
		/*
		 * If vm_flags changed after call_mmap(), we should try merge
		 * vma again as we may succeed this time.
		 */
		if (unlikely(vm_flags != vma->vm_flags && prev)) {
			merge = vma_merge_new_vma(&vmi, prev, vma,
						  vma->vm_start, vma->vm_end,
						  vma->vm_pgoff);
			if (merge) {
				/*
				 * ->mmap() can change vma->vm_file and fput
				 * the original file. So fput the vma->vm_file
				 * here or we would add an extra fput for file
				 * and cause general protection fault
				 * ultimately.
				 */
				fput(vma->vm_file);
				vm_area_free(vma);
				vma = merge;
				/* Update vm_flags to pick up the change. */
				vm_flags = vma->vm_flags;
				goto unmap_writable;
			}
		}

		vm_flags = vma->vm_flags;
	} else if (vm_flags & VM_SHARED) {
		error = shmem_zero_setup(vma);
		if (error)
			goto free_vma;
	} else {
		vma_set_anonymous(vma);
	}

	if (map_deny_write_exec(vma, vma->vm_flags)) {
		error = -EACCES;
		goto close_and_free_vma;
	}

	/* Allow architectures to sanity-check the vm_flags */
	error = -EINVAL;
	if (!arch_validate_flags(vma->vm_flags))
		goto close_and_free_vma;

	error = -ENOMEM;
	if (vma_iter_prealloc(&vmi, vma))
		goto close_and_free_vma;

	/* Lock the VMA since it is modified after insertion into VMA tree */
	vma_start_write(vma);
	vma_iter_store(&vmi, vma);
	mm->map_count++;
	vma_link_file(vma);

	/*
	 * vma_merge() calls khugepaged_enter_vma() either, the below
	 * call covers the non-merge case.
	 */
	khugepaged_enter_vma(vma, vma->vm_flags);

	/* Once vma denies write, undo our temporary denial count */
unmap_writable:
	if (writable_file_mapping)
		mapping_unmap_writable(file->f_mapping);
	file = vma->vm_file;
	ksm_add_vma(vma);
expanded:
	perf_event_mmap(vma);

	vm_stat_account(mm, vm_flags, len >> PAGE_SHIFT);
	if (vm_flags & VM_LOCKED) {
		if ((vm_flags & VM_SPECIAL) || vma_is_dax(vma) ||
					is_vm_hugetlb_page(vma) ||
					vma == get_gate_vma(current->mm))
			vm_flags_clear(vma, VM_LOCKED_MASK);
		else
			mm->locked_vm += (len >> PAGE_SHIFT);
	}

	if (file)
		uprobe_mmap(vma);

	/*
	 * New (or expanded) vma always get soft dirty status.
	 * Otherwise user-space soft-dirty page tracker won't
	 * be able to distinguish situation when vma area unmapped,
	 * then new mapped in-place (which must be aimed as
	 * a completely new data area).
	 */
	vm_flags_set(vma, VM_SOFTDIRTY);

	vma_set_page_prot(vma);

	validate_mm(mm);
	return addr;

close_and_free_vma:
	if (file && vma->vm_ops && vma->vm_ops->close)
		vma->vm_ops->close(vma);

	if (file || vma->vm_file) {
unmap_and_free_vma:
		fput(vma->vm_file);
		vma->vm_file = NULL;

		vma_iter_set(&vmi, vma->vm_end);
		/* Undo any partial mapping done by a device driver. */
		unmap_region(mm, &vmi.mas, vma, prev, next, vma->vm_start,
			     vma->vm_end, vma->vm_end, true);
	}
	if (writable_file_mapping)
		mapping_unmap_writable(file->f_mapping);
free_vma:
	vm_area_free(vma);
unacct_error:
	if (charged)
		vm_unacct_memory(charged);
	validate_mm(mm);
	return error;
}

static int __vm_munmap(unsigned long start, size_t len, bool unlock)
{
	int ret;
	struct mm_struct *mm = current->mm;
	LIST_HEAD(uf);
	VMA_ITERATOR(vmi, mm, start);

	if (mmap_write_lock_killable(mm))
		return -EINTR;

	ret = do_vmi_munmap(&vmi, mm, start, len, &uf, unlock);
	if (ret || !unlock)
		mmap_write_unlock(mm);

	userfaultfd_unmap_complete(mm, &uf);
	return ret;
}

int vm_munmap(unsigned long start, size_t len)
{
	return __vm_munmap(start, len, false);
}
EXPORT_SYMBOL(vm_munmap);

SYSCALL_DEFINE2(munmap, unsigned long, addr, size_t, len)
{
	addr = untagged_addr(addr);
	return __vm_munmap(addr, len, true);
}


/*
 * Emulation of deprecated remap_file_pages() syscall.
 */
SYSCALL_DEFINE5(remap_file_pages, unsigned long, start, unsigned long, size,
		unsigned long, prot, unsigned long, pgoff, unsigned long, flags)
{

	struct mm_struct *mm = current->mm;
	struct vm_area_struct *vma;
	unsigned long populate = 0;
	unsigned long ret = -EINVAL;
	struct file *file;

	pr_warn_once("%s (%d) uses deprecated remap_file_pages() syscall. See Documentation/mm/remap_file_pages.rst.\n",
		     current->comm, current->pid);

	if (prot)
		return ret;
	start = start & PAGE_MASK;
	size = size & PAGE_MASK;

	if (start + size <= start)
		return ret;

	/* Does pgoff wrap? */
	if (pgoff + (size >> PAGE_SHIFT) < pgoff)
		return ret;

	if (mmap_write_lock_killable(mm))
		return -EINTR;

	vma = vma_lookup(mm, start);

	if (!vma || !(vma->vm_flags & VM_SHARED))
		goto out;

	if (start + size > vma->vm_end) {
		VMA_ITERATOR(vmi, mm, vma->vm_end);
		struct vm_area_struct *next, *prev = vma;

		for_each_vma_range(vmi, next, start + size) {
			/* hole between vmas ? */
			if (next->vm_start != prev->vm_end)
				goto out;

			if (next->vm_file != vma->vm_file)
				goto out;

			if (next->vm_flags != vma->vm_flags)
				goto out;

			if (start + size <= next->vm_end)
				break;

			prev = next;
		}

		if (!next)
			goto out;
	}

	prot |= vma->vm_flags & VM_READ ? PROT_READ : 0;
	prot |= vma->vm_flags & VM_WRITE ? PROT_WRITE : 0;
	prot |= vma->vm_flags & VM_EXEC ? PROT_EXEC : 0;

	flags &= MAP_NONBLOCK;
	flags |= MAP_SHARED | MAP_FIXED | MAP_POPULATE;
	if (vma->vm_flags & VM_LOCKED)
		flags |= MAP_LOCKED;

	file = get_file(vma->vm_file);
	ret = do_mmap(vma->vm_file, start, size,
			prot, flags, 0, pgoff, &populate, NULL);
	fput(file);
out:
	mmap_write_unlock(mm);
	if (populate)
		mm_populate(ret, populate);
	if (!IS_ERR_VALUE(ret))
		ret = 0;
	return ret;
}

/*
 * do_vma_munmap() - Unmap a full or partial vma.
 * @vmi: The vma iterator pointing at the vma
 * @vma: The first vma to be munmapped
 * @start: the start of the address to unmap
 * @end: The end of the address to unmap
 * @uf: The userfaultfd list_head
 * @unlock: Drop the lock on success
 *
 * unmaps a VMA mapping when the vma iterator is already in position.
 * Does not handle alignment.
 *
 * Return: 0 on success drops the lock of so directed, error on failure and will
 * still hold the lock.
 */
int do_vma_munmap(struct vma_iterator *vmi, struct vm_area_struct *vma,
		unsigned long start, unsigned long end, struct list_head *uf,
		bool unlock)
{
	struct mm_struct *mm = vma->vm_mm;

	/*
	 * Check if memory is sealed before arch_unmap.
	 * Prevent unmapping a sealed VMA.
	 * can_modify_mm assumes we have acquired the lock on MM.
	 */
	if (unlikely(!can_modify_mm(mm, start, end)))
		return -EPERM;

	arch_unmap(mm, start, end);
	return do_vmi_align_munmap(vmi, vma, mm, start, end, uf, unlock);
}

/*
 * do_brk_flags() - Increase the brk vma if the flags match.
 * @vmi: The vma iterator
 * @addr: The start address
 * @len: The length of the increase
 * @vma: The vma,
 * @flags: The VMA Flags
 *
 * Extend the brk VMA from addr to addr + len.  If the VMA is NULL or the flags
 * do not match then create a new anonymous VMA.  Eventually we may be able to
 * do some brk-specific accounting here.
 */
static int do_brk_flags(struct vma_iterator *vmi, struct vm_area_struct *vma,
		unsigned long addr, unsigned long len, unsigned long flags)
{
	struct mm_struct *mm = current->mm;
	struct vma_prepare vp;

	/*
	 * Check against address space limits by the changed size
	 * Note: This happens *after* clearing old mappings in some code paths.
	 */
	flags |= VM_DATA_DEFAULT_FLAGS | VM_ACCOUNT | mm->def_flags;
	if (!may_expand_vm(mm, flags, len >> PAGE_SHIFT))
		return -ENOMEM;

	if (mm->map_count > sysctl_max_map_count)
		return -ENOMEM;

	if (security_vm_enough_memory_mm(mm, len >> PAGE_SHIFT))
		return -ENOMEM;

	/*
	 * Expand the existing vma if possible; Note that singular lists do not
	 * occur after forking, so the expand will only happen on new VMAs.
	 */
	if (vma && vma->vm_end == addr && !vma_policy(vma) &&
	    can_vma_merge_after(vma, flags, NULL, NULL,
				addr >> PAGE_SHIFT, NULL_VM_UFFD_CTX, NULL)) {
		vma_iter_config(vmi, vma->vm_start, addr + len);
		if (vma_iter_prealloc(vmi, vma))
			goto unacct_fail;

		vma_start_write(vma);

		init_vma_prep(&vp, vma);
		vma_prepare(&vp);
		vma_adjust_trans_huge(vma, vma->vm_start, addr + len, 0);
		vma->vm_end = addr + len;
		vm_flags_set(vma, VM_SOFTDIRTY);
		vma_iter_store(vmi, vma);

		vma_complete(&vp, vmi, mm);
		khugepaged_enter_vma(vma, flags);
		goto out;
	}

	if (vma)
		vma_iter_next_range(vmi);
	/* create a vma struct for an anonymous mapping */
	vma = vm_area_alloc(mm);
	if (!vma)
		goto unacct_fail;

	vma_set_anonymous(vma);
	vma_set_range(vma, addr, addr + len, addr >> PAGE_SHIFT);
	vm_flags_init(vma, flags);
	vma->vm_page_prot = vm_get_page_prot(flags);
	vma_start_write(vma);
	if (vma_iter_store_gfp(vmi, vma, GFP_KERNEL))
		goto mas_store_fail;

	mm->map_count++;
	validate_mm(mm);
	ksm_add_vma(vma);
out:
	perf_event_mmap(vma);
	mm->total_vm += len >> PAGE_SHIFT;
	mm->data_vm += len >> PAGE_SHIFT;
	if (flags & VM_LOCKED)
		mm->locked_vm += (len >> PAGE_SHIFT);
	vm_flags_set(vma, VM_SOFTDIRTY);
	return 0;

mas_store_fail:
	vm_area_free(vma);
unacct_fail:
	vm_unacct_memory(len >> PAGE_SHIFT);
	return -ENOMEM;
}

int vm_brk_flags(unsigned long addr, unsigned long request, unsigned long flags)
{
	struct mm_struct *mm = current->mm;
	struct vm_area_struct *vma = NULL;
	unsigned long len;
	int ret;
	bool populate;
	LIST_HEAD(uf);
	VMA_ITERATOR(vmi, mm, addr);

	len = PAGE_ALIGN(request);
	if (len < request)
		return -ENOMEM;
	if (!len)
		return 0;

	/* Until we need other flags, refuse anything except VM_EXEC. */
	if ((flags & (~VM_EXEC)) != 0)
		return -EINVAL;

	if (mmap_write_lock_killable(mm))
		return -EINTR;

	ret = check_brk_limits(addr, len);
	if (ret)
		goto limits_failed;

	ret = do_vmi_munmap(&vmi, mm, addr, len, &uf, 0);
	if (ret)
		goto munmap_failed;

	vma = vma_prev(&vmi);
	ret = do_brk_flags(&vmi, vma, addr, len, flags);
	populate = ((mm->def_flags & VM_LOCKED) != 0);
	mmap_write_unlock(mm);
	userfaultfd_unmap_complete(mm, &uf);
	if (populate && !ret)
		mm_populate(addr, len);
	return ret;

munmap_failed:
limits_failed:
	mmap_write_unlock(mm);
	return ret;
}
EXPORT_SYMBOL(vm_brk_flags);

/* Release all mmaps. */
void exit_mmap(struct mm_struct *mm)
{
	struct mmu_gather tlb;
	struct vm_area_struct *vma;
	unsigned long nr_accounted = 0;
	VMA_ITERATOR(vmi, mm, 0);
	int count = 0;

	/* mm's last user has gone, and its about to be pulled down */
	mmu_notifier_release(mm);

	mmap_read_lock(mm);
	arch_exit_mmap(mm);

<<<<<<< HEAD
	vma = mas_find(&mas, ULONG_MAX);
=======
	vma = vma_next(&vmi);
>>>>>>> 0c383648
	if (!vma || unlikely(xa_is_zero(vma))) {
		/* Can happen if dup_mmap() received an OOM */
		mmap_read_unlock(mm);
		mmap_write_lock(mm);
		goto destroy;
	}

	lru_add_drain();
	flush_cache_mm(mm);
	tlb_gather_mmu_fullmm(&tlb, mm);
	/* update_hiwater_rss(mm) here? but nobody should be looking */
	/* Use ULONG_MAX here to ensure all VMAs in the mm are unmapped */
<<<<<<< HEAD
	unmap_vmas(&tlb, &mas, vma, 0, ULONG_MAX, ULONG_MAX, false);
=======
	unmap_vmas(&tlb, &vmi.mas, vma, 0, ULONG_MAX, ULONG_MAX, false);
>>>>>>> 0c383648
	mmap_read_unlock(mm);

	/*
	 * Set MMF_OOM_SKIP to hide this task from the oom killer/reaper
	 * because the memory has been already freed.
	 */
	set_bit(MMF_OOM_SKIP, &mm->flags);
	mmap_write_lock(mm);
	mt_clear_in_rcu(&mm->mm_mt);
<<<<<<< HEAD
	mas_set(&mas, vma->vm_end);
	free_pgtables(&tlb, &mas, vma, FIRST_USER_ADDRESS,
=======
	vma_iter_set(&vmi, vma->vm_end);
	free_pgtables(&tlb, &vmi.mas, vma, FIRST_USER_ADDRESS,
>>>>>>> 0c383648
		      USER_PGTABLES_CEILING, true);
	tlb_finish_mmu(&tlb);

	/*
	 * Walk the list again, actually closing and freeing it, with preemption
	 * enabled, without holding any MM locks besides the unreachable
	 * mmap_write_lock.
	 */
<<<<<<< HEAD
	mas_set(&mas, vma->vm_end);
=======
	vma_iter_set(&vmi, vma->vm_end);
>>>>>>> 0c383648
	do {
		if (vma->vm_flags & VM_ACCOUNT)
			nr_accounted += vma_pages(vma);
		remove_vma(vma, true);
		count++;
		cond_resched();
<<<<<<< HEAD
		vma = mas_find(&mas, ULONG_MAX);
=======
		vma = vma_next(&vmi);
>>>>>>> 0c383648
	} while (vma && likely(!xa_is_zero(vma)));

	BUG_ON(count != mm->map_count);

	trace_exit_mmap(mm);
destroy:
	__mt_destroy(&mm->mm_mt);
	mmap_write_unlock(mm);
	vm_unacct_memory(nr_accounted);
}

/* Insert vm structure into process list sorted by address
 * and into the inode's i_mmap tree.  If vm_file is non-NULL
 * then i_mmap_rwsem is taken here.
 */
int insert_vm_struct(struct mm_struct *mm, struct vm_area_struct *vma)
{
	unsigned long charged = vma_pages(vma);


	if (find_vma_intersection(mm, vma->vm_start, vma->vm_end))
		return -ENOMEM;

	if ((vma->vm_flags & VM_ACCOUNT) &&
	     security_vm_enough_memory_mm(mm, charged))
		return -ENOMEM;

	/*
	 * The vm_pgoff of a purely anonymous vma should be irrelevant
	 * until its first write fault, when page's anon_vma and index
	 * are set.  But now set the vm_pgoff it will almost certainly
	 * end up with (unless mremap moves it elsewhere before that
	 * first wfault), so /proc/pid/maps tells a consistent story.
	 *
	 * By setting it to reflect the virtual start address of the
	 * vma, merges and splits can happen in a seamless way, just
	 * using the existing file pgoff checks and manipulations.
	 * Similarly in do_mmap and in do_brk_flags.
	 */
	if (vma_is_anonymous(vma)) {
		BUG_ON(vma->anon_vma);
		vma->vm_pgoff = vma->vm_start >> PAGE_SHIFT;
	}

	if (vma_link(mm, vma)) {
		if (vma->vm_flags & VM_ACCOUNT)
			vm_unacct_memory(charged);
		return -ENOMEM;
	}

	return 0;
}

/*
 * Copy the vma structure to a new location in the same mm,
 * prior to moving page table entries, to effect an mremap move.
 */
struct vm_area_struct *copy_vma(struct vm_area_struct **vmap,
	unsigned long addr, unsigned long len, pgoff_t pgoff,
	bool *need_rmap_locks)
{
	struct vm_area_struct *vma = *vmap;
	unsigned long vma_start = vma->vm_start;
	struct mm_struct *mm = vma->vm_mm;
	struct vm_area_struct *new_vma, *prev;
	bool faulted_in_anon_vma = true;
	VMA_ITERATOR(vmi, mm, addr);

	/*
	 * If anonymous vma has not yet been faulted, update new pgoff
	 * to match new location, to increase its chance of merging.
	 */
	if (unlikely(vma_is_anonymous(vma) && !vma->anon_vma)) {
		pgoff = addr >> PAGE_SHIFT;
		faulted_in_anon_vma = false;
	}

	new_vma = find_vma_prev(mm, addr, &prev);
	if (new_vma && new_vma->vm_start < addr + len)
		return NULL;	/* should never get here */

	new_vma = vma_merge_new_vma(&vmi, prev, vma, addr, addr + len, pgoff);
	if (new_vma) {
		/*
		 * Source vma may have been merged into new_vma
		 */
		if (unlikely(vma_start >= new_vma->vm_start &&
			     vma_start < new_vma->vm_end)) {
			/*
			 * The only way we can get a vma_merge with
			 * self during an mremap is if the vma hasn't
			 * been faulted in yet and we were allowed to
			 * reset the dst vma->vm_pgoff to the
			 * destination address of the mremap to allow
			 * the merge to happen. mremap must change the
			 * vm_pgoff linearity between src and dst vmas
			 * (in turn preventing a vma_merge) to be
			 * safe. It is only safe to keep the vm_pgoff
			 * linear if there are no pages mapped yet.
			 */
			VM_BUG_ON_VMA(faulted_in_anon_vma, new_vma);
			*vmap = vma = new_vma;
		}
		*need_rmap_locks = (new_vma->vm_pgoff <= vma->vm_pgoff);
	} else {
		new_vma = vm_area_dup(vma);
		if (!new_vma)
			goto out;
		vma_set_range(new_vma, addr, addr + len, pgoff);
		if (vma_dup_policy(vma, new_vma))
			goto out_free_vma;
		if (anon_vma_clone(new_vma, vma))
			goto out_free_mempol;
		if (new_vma->vm_file)
			get_file(new_vma->vm_file);
		if (new_vma->vm_ops && new_vma->vm_ops->open)
			new_vma->vm_ops->open(new_vma);
		if (vma_link(mm, new_vma))
			goto out_vma_link;
		*need_rmap_locks = false;
	}
	return new_vma;

out_vma_link:
	if (new_vma->vm_ops && new_vma->vm_ops->close)
		new_vma->vm_ops->close(new_vma);

	if (new_vma->vm_file)
		fput(new_vma->vm_file);

	unlink_anon_vmas(new_vma);
out_free_mempol:
	mpol_put(vma_policy(new_vma));
out_free_vma:
	vm_area_free(new_vma);
out:
	return NULL;
}

/*
 * Return true if the calling process may expand its vm space by the passed
 * number of pages
 */
bool may_expand_vm(struct mm_struct *mm, vm_flags_t flags, unsigned long npages)
{
	if (mm->total_vm + npages > rlimit(RLIMIT_AS) >> PAGE_SHIFT)
		return false;

	if (is_data_mapping(flags) &&
	    mm->data_vm + npages > rlimit(RLIMIT_DATA) >> PAGE_SHIFT) {
		/* Workaround for Valgrind */
		if (rlimit(RLIMIT_DATA) == 0 &&
		    mm->data_vm + npages <= rlimit_max(RLIMIT_DATA) >> PAGE_SHIFT)
			return true;

		pr_warn_once("%s (%d): VmData %lu exceed data ulimit %lu. Update limits%s.\n",
			     current->comm, current->pid,
			     (mm->data_vm + npages) << PAGE_SHIFT,
			     rlimit(RLIMIT_DATA),
			     ignore_rlimit_data ? "" : " or use boot option ignore_rlimit_data");

		if (!ignore_rlimit_data)
			return false;
	}

	return true;
}

void vm_stat_account(struct mm_struct *mm, vm_flags_t flags, long npages)
{
	WRITE_ONCE(mm->total_vm, READ_ONCE(mm->total_vm)+npages);

	if (is_exec_mapping(flags))
		mm->exec_vm += npages;
	else if (is_stack_mapping(flags))
		mm->stack_vm += npages;
	else if (is_data_mapping(flags))
		mm->data_vm += npages;
}

static vm_fault_t special_mapping_fault(struct vm_fault *vmf);

/*
 * Having a close hook prevents vma merging regardless of flags.
 */
static void special_mapping_close(struct vm_area_struct *vma)
{
}

static const char *special_mapping_name(struct vm_area_struct *vma)
{
	return ((struct vm_special_mapping *)vma->vm_private_data)->name;
}

static int special_mapping_mremap(struct vm_area_struct *new_vma)
{
	struct vm_special_mapping *sm = new_vma->vm_private_data;

	if (WARN_ON_ONCE(current->mm != new_vma->vm_mm))
		return -EFAULT;

	if (sm->mremap)
		return sm->mremap(sm, new_vma);

	return 0;
}

static int special_mapping_split(struct vm_area_struct *vma, unsigned long addr)
{
	/*
	 * Forbid splitting special mappings - kernel has expectations over
	 * the number of pages in mapping. Together with VM_DONTEXPAND
	 * the size of vma should stay the same over the special mapping's
	 * lifetime.
	 */
	return -EINVAL;
}

static const struct vm_operations_struct special_mapping_vmops = {
	.close = special_mapping_close,
	.fault = special_mapping_fault,
	.mremap = special_mapping_mremap,
	.name = special_mapping_name,
	/* vDSO code relies that VVAR can't be accessed remotely */
	.access = NULL,
	.may_split = special_mapping_split,
};

static const struct vm_operations_struct legacy_special_mapping_vmops = {
	.close = special_mapping_close,
	.fault = special_mapping_fault,
};

static vm_fault_t special_mapping_fault(struct vm_fault *vmf)
{
	struct vm_area_struct *vma = vmf->vma;
	pgoff_t pgoff;
	struct page **pages;

	if (vma->vm_ops == &legacy_special_mapping_vmops) {
		pages = vma->vm_private_data;
	} else {
		struct vm_special_mapping *sm = vma->vm_private_data;

		if (sm->fault)
			return sm->fault(sm, vmf->vma, vmf);

		pages = sm->pages;
	}

	for (pgoff = vmf->pgoff; pgoff && *pages; ++pages)
		pgoff--;

	if (*pages) {
		struct page *page = *pages;
		get_page(page);
		vmf->page = page;
		return 0;
	}

	return VM_FAULT_SIGBUS;
}

static struct vm_area_struct *__install_special_mapping(
	struct mm_struct *mm,
	unsigned long addr, unsigned long len,
	unsigned long vm_flags, void *priv,
	const struct vm_operations_struct *ops)
{
	int ret;
	struct vm_area_struct *vma;

	vma = vm_area_alloc(mm);
	if (unlikely(vma == NULL))
		return ERR_PTR(-ENOMEM);

	vma_set_range(vma, addr, addr + len, 0);
	vm_flags_init(vma, (vm_flags | mm->def_flags |
		      VM_DONTEXPAND | VM_SOFTDIRTY) & ~VM_LOCKED_MASK);
	vma->vm_page_prot = vm_get_page_prot(vma->vm_flags);

	vma->vm_ops = ops;
	vma->vm_private_data = priv;

	ret = insert_vm_struct(mm, vma);
	if (ret)
		goto out;

	vm_stat_account(mm, vma->vm_flags, len >> PAGE_SHIFT);

	perf_event_mmap(vma);

	return vma;

out:
	vm_area_free(vma);
	return ERR_PTR(ret);
}

bool vma_is_special_mapping(const struct vm_area_struct *vma,
	const struct vm_special_mapping *sm)
{
	return vma->vm_private_data == sm &&
		(vma->vm_ops == &special_mapping_vmops ||
		 vma->vm_ops == &legacy_special_mapping_vmops);
}

/*
 * Called with mm->mmap_lock held for writing.
 * Insert a new vma covering the given region, with the given flags.
 * Its pages are supplied by the given array of struct page *.
 * The array can be shorter than len >> PAGE_SHIFT if it's null-terminated.
 * The region past the last page supplied will always produce SIGBUS.
 * The array pointer and the pages it points to are assumed to stay alive
 * for as long as this mapping might exist.
 */
struct vm_area_struct *_install_special_mapping(
	struct mm_struct *mm,
	unsigned long addr, unsigned long len,
	unsigned long vm_flags, const struct vm_special_mapping *spec)
{
	return __install_special_mapping(mm, addr, len, vm_flags, (void *)spec,
					&special_mapping_vmops);
}

int install_special_mapping(struct mm_struct *mm,
			    unsigned long addr, unsigned long len,
			    unsigned long vm_flags, struct page **pages)
{
	struct vm_area_struct *vma = __install_special_mapping(
		mm, addr, len, vm_flags, (void *)pages,
		&legacy_special_mapping_vmops);

	return PTR_ERR_OR_ZERO(vma);
}

static DEFINE_MUTEX(mm_all_locks_mutex);

static void vm_lock_anon_vma(struct mm_struct *mm, struct anon_vma *anon_vma)
{
	if (!test_bit(0, (unsigned long *) &anon_vma->root->rb_root.rb_root.rb_node)) {
		/*
		 * The LSB of head.next can't change from under us
		 * because we hold the mm_all_locks_mutex.
		 */
		down_write_nest_lock(&anon_vma->root->rwsem, &mm->mmap_lock);
		/*
		 * We can safely modify head.next after taking the
		 * anon_vma->root->rwsem. If some other vma in this mm shares
		 * the same anon_vma we won't take it again.
		 *
		 * No need of atomic instructions here, head.next
		 * can't change from under us thanks to the
		 * anon_vma->root->rwsem.
		 */
		if (__test_and_set_bit(0, (unsigned long *)
				       &anon_vma->root->rb_root.rb_root.rb_node))
			BUG();
	}
}

static void vm_lock_mapping(struct mm_struct *mm, struct address_space *mapping)
{
	if (!test_bit(AS_MM_ALL_LOCKS, &mapping->flags)) {
		/*
		 * AS_MM_ALL_LOCKS can't change from under us because
		 * we hold the mm_all_locks_mutex.
		 *
		 * Operations on ->flags have to be atomic because
		 * even if AS_MM_ALL_LOCKS is stable thanks to the
		 * mm_all_locks_mutex, there may be other cpus
		 * changing other bitflags in parallel to us.
		 */
		if (test_and_set_bit(AS_MM_ALL_LOCKS, &mapping->flags))
			BUG();
		down_write_nest_lock(&mapping->i_mmap_rwsem, &mm->mmap_lock);
	}
}

/*
 * This operation locks against the VM for all pte/vma/mm related
 * operations that could ever happen on a certain mm. This includes
 * vmtruncate, try_to_unmap, and all page faults.
 *
 * The caller must take the mmap_lock in write mode before calling
 * mm_take_all_locks(). The caller isn't allowed to release the
 * mmap_lock until mm_drop_all_locks() returns.
 *
 * mmap_lock in write mode is required in order to block all operations
 * that could modify pagetables and free pages without need of
 * altering the vma layout. It's also needed in write mode to avoid new
 * anon_vmas to be associated with existing vmas.
 *
 * A single task can't take more than one mm_take_all_locks() in a row
 * or it would deadlock.
 *
 * The LSB in anon_vma->rb_root.rb_node and the AS_MM_ALL_LOCKS bitflag in
 * mapping->flags avoid to take the same lock twice, if more than one
 * vma in this mm is backed by the same anon_vma or address_space.
 *
 * We take locks in following order, accordingly to comment at beginning
 * of mm/rmap.c:
 *   - all hugetlbfs_i_mmap_rwsem_key locks (aka mapping->i_mmap_rwsem for
 *     hugetlb mapping);
 *   - all vmas marked locked
 *   - all i_mmap_rwsem locks;
 *   - all anon_vma->rwseml
 *
 * We can take all locks within these types randomly because the VM code
 * doesn't nest them and we protected from parallel mm_take_all_locks() by
 * mm_all_locks_mutex.
 *
 * mm_take_all_locks() and mm_drop_all_locks are expensive operations
 * that may have to take thousand of locks.
 *
 * mm_take_all_locks() can fail if it's interrupted by signals.
 */
int mm_take_all_locks(struct mm_struct *mm)
{
	struct vm_area_struct *vma;
	struct anon_vma_chain *avc;
	VMA_ITERATOR(vmi, mm, 0);

	mmap_assert_write_locked(mm);

	mutex_lock(&mm_all_locks_mutex);

	/*
	 * vma_start_write() does not have a complement in mm_drop_all_locks()
	 * because vma_start_write() is always asymmetrical; it marks a VMA as
	 * being written to until mmap_write_unlock() or mmap_write_downgrade()
	 * is reached.
	 */
<<<<<<< HEAD
	mas_for_each(&mas, vma, ULONG_MAX) {
=======
	for_each_vma(vmi, vma) {
>>>>>>> 0c383648
		if (signal_pending(current))
			goto out_unlock;
		vma_start_write(vma);
	}

	vma_iter_init(&vmi, mm, 0);
	for_each_vma(vmi, vma) {
		if (signal_pending(current))
			goto out_unlock;
		if (vma->vm_file && vma->vm_file->f_mapping &&
				is_vm_hugetlb_page(vma))
			vm_lock_mapping(mm, vma->vm_file->f_mapping);
	}

	vma_iter_init(&vmi, mm, 0);
	for_each_vma(vmi, vma) {
		if (signal_pending(current))
			goto out_unlock;
		if (vma->vm_file && vma->vm_file->f_mapping &&
				!is_vm_hugetlb_page(vma))
			vm_lock_mapping(mm, vma->vm_file->f_mapping);
	}

	vma_iter_init(&vmi, mm, 0);
	for_each_vma(vmi, vma) {
		if (signal_pending(current))
			goto out_unlock;
		if (vma->anon_vma)
			list_for_each_entry(avc, &vma->anon_vma_chain, same_vma)
				vm_lock_anon_vma(mm, avc->anon_vma);
	}

	return 0;

out_unlock:
	mm_drop_all_locks(mm);
	return -EINTR;
}

static void vm_unlock_anon_vma(struct anon_vma *anon_vma)
{
	if (test_bit(0, (unsigned long *) &anon_vma->root->rb_root.rb_root.rb_node)) {
		/*
		 * The LSB of head.next can't change to 0 from under
		 * us because we hold the mm_all_locks_mutex.
		 *
		 * We must however clear the bitflag before unlocking
		 * the vma so the users using the anon_vma->rb_root will
		 * never see our bitflag.
		 *
		 * No need of atomic instructions here, head.next
		 * can't change from under us until we release the
		 * anon_vma->root->rwsem.
		 */
		if (!__test_and_clear_bit(0, (unsigned long *)
					  &anon_vma->root->rb_root.rb_root.rb_node))
			BUG();
		anon_vma_unlock_write(anon_vma);
	}
}

static void vm_unlock_mapping(struct address_space *mapping)
{
	if (test_bit(AS_MM_ALL_LOCKS, &mapping->flags)) {
		/*
		 * AS_MM_ALL_LOCKS can't change to 0 from under us
		 * because we hold the mm_all_locks_mutex.
		 */
		i_mmap_unlock_write(mapping);
		if (!test_and_clear_bit(AS_MM_ALL_LOCKS,
					&mapping->flags))
			BUG();
	}
}

/*
 * The mmap_lock cannot be released by the caller until
 * mm_drop_all_locks() returns.
 */
void mm_drop_all_locks(struct mm_struct *mm)
{
	struct vm_area_struct *vma;
	struct anon_vma_chain *avc;
	VMA_ITERATOR(vmi, mm, 0);

	mmap_assert_write_locked(mm);
	BUG_ON(!mutex_is_locked(&mm_all_locks_mutex));

	for_each_vma(vmi, vma) {
		if (vma->anon_vma)
			list_for_each_entry(avc, &vma->anon_vma_chain, same_vma)
				vm_unlock_anon_vma(avc->anon_vma);
		if (vma->vm_file && vma->vm_file->f_mapping)
			vm_unlock_mapping(vma->vm_file->f_mapping);
	}

	mutex_unlock(&mm_all_locks_mutex);
}

/*
 * initialise the percpu counter for VM
 */
void __init mmap_init(void)
{
	int ret;

	ret = percpu_counter_init(&vm_committed_as, 0, GFP_KERNEL);
	VM_BUG_ON(ret);
}

/*
 * Initialise sysctl_user_reserve_kbytes.
 *
 * This is intended to prevent a user from starting a single memory hogging
 * process, such that they cannot recover (kill the hog) in OVERCOMMIT_NEVER
 * mode.
 *
 * The default value is min(3% of free memory, 128MB)
 * 128MB is enough to recover with sshd/login, bash, and top/kill.
 */
static int init_user_reserve(void)
{
	unsigned long free_kbytes;

	free_kbytes = K(global_zone_page_state(NR_FREE_PAGES));

	sysctl_user_reserve_kbytes = min(free_kbytes / 32, SZ_128K);
	return 0;
}
subsys_initcall(init_user_reserve);

/*
 * Initialise sysctl_admin_reserve_kbytes.
 *
 * The purpose of sysctl_admin_reserve_kbytes is to allow the sys admin
 * to log in and kill a memory hogging process.
 *
 * Systems with more than 256MB will reserve 8MB, enough to recover
 * with sshd, bash, and top in OVERCOMMIT_GUESS. Smaller systems will
 * only reserve 3% of free pages by default.
 */
static int init_admin_reserve(void)
{
	unsigned long free_kbytes;

	free_kbytes = K(global_zone_page_state(NR_FREE_PAGES));

	sysctl_admin_reserve_kbytes = min(free_kbytes / 32, SZ_8K);
	return 0;
}
subsys_initcall(init_admin_reserve);

/*
 * Reinititalise user and admin reserves if memory is added or removed.
 *
 * The default user reserve max is 128MB, and the default max for the
 * admin reserve is 8MB. These are usually, but not always, enough to
 * enable recovery from a memory hogging process using login/sshd, a shell,
 * and tools like top. It may make sense to increase or even disable the
 * reserve depending on the existence of swap or variations in the recovery
 * tools. So, the admin may have changed them.
 *
 * If memory is added and the reserves have been eliminated or increased above
 * the default max, then we'll trust the admin.
 *
 * If memory is removed and there isn't enough free memory, then we
 * need to reset the reserves.
 *
 * Otherwise keep the reserve set by the admin.
 */
static int reserve_mem_notifier(struct notifier_block *nb,
			     unsigned long action, void *data)
{
	unsigned long tmp, free_kbytes;

	switch (action) {
	case MEM_ONLINE:
		/* Default max is 128MB. Leave alone if modified by operator. */
		tmp = sysctl_user_reserve_kbytes;
		if (tmp > 0 && tmp < SZ_128K)
			init_user_reserve();

		/* Default max is 8MB.  Leave alone if modified by operator. */
		tmp = sysctl_admin_reserve_kbytes;
		if (tmp > 0 && tmp < SZ_8K)
			init_admin_reserve();

		break;
	case MEM_OFFLINE:
		free_kbytes = K(global_zone_page_state(NR_FREE_PAGES));

		if (sysctl_user_reserve_kbytes > free_kbytes) {
			init_user_reserve();
			pr_info("vm.user_reserve_kbytes reset to %lu\n",
				sysctl_user_reserve_kbytes);
		}

		if (sysctl_admin_reserve_kbytes > free_kbytes) {
			init_admin_reserve();
			pr_info("vm.admin_reserve_kbytes reset to %lu\n",
				sysctl_admin_reserve_kbytes);
		}
		break;
	default:
		break;
	}
	return NOTIFY_OK;
}

static int __meminit init_reserve_notifier(void)
{
	if (hotplug_memory_notifier(reserve_mem_notifier, DEFAULT_CALLBACK_PRI))
		pr_err("Failed registering memory add/remove notifier for admin reserve\n");

	return 0;
}
subsys_initcall(init_reserve_notifier);<|MERGE_RESOLUTION|>--- conflicted
+++ resolved
@@ -404,7 +404,6 @@
 		i_mmap_unlock_write(mapping);
 	}
 }
-<<<<<<< HEAD
 
 static int vma_link(struct mm_struct *mm, struct vm_area_struct *vma)
 {
@@ -414,17 +413,6 @@
 	if (vma_iter_prealloc(&vmi, vma))
 		return -ENOMEM;
 
-=======
-
-static int vma_link(struct mm_struct *mm, struct vm_area_struct *vma)
-{
-	VMA_ITERATOR(vmi, mm, 0);
-
-	vma_iter_config(&vmi, vma->vm_start, vma->vm_end);
-	if (vma_iter_prealloc(&vmi, vma))
-		return -ENOMEM;
-
->>>>>>> 0c383648
 	vma_start_write(vma);
 	vma_iter_store(&vmi, vma);
 	vma_link_file(vma);
@@ -1623,11 +1611,7 @@
 	 */
 	gap = vma_iter_addr(&vmi) + info->start_gap;
 	gap += (info->align_offset - gap) & info->align_mask;
-<<<<<<< HEAD
-	tmp = mas_next(&mas, ULONG_MAX);
-=======
 	tmp = vma_next(&vmi);
->>>>>>> 0c383648
 	if (tmp && (tmp->vm_flags & VM_STARTGAP_FLAGS)) { /* Avoid prev check if possible */
 		if (vm_start_gap(tmp) < gap + length - 1) {
 			low_limit = tmp->vm_end;
@@ -1678,17 +1662,10 @@
 
 	gap = vma_iter_end(&vmi) - info->length;
 	gap -= (gap - info->align_offset) & info->align_mask;
-<<<<<<< HEAD
-	gap_end = mas.last;
-	tmp = mas_next(&mas, ULONG_MAX);
-	if (tmp && (tmp->vm_flags & VM_STARTGAP_FLAGS)) { /* Avoid prev check if possible */
-		if (vm_start_gap(tmp) <= gap_end) {
-=======
 	gap_end = vma_iter_end(&vmi);
 	tmp = vma_next(&vmi);
 	if (tmp && (tmp->vm_flags & VM_STARTGAP_FLAGS)) { /* Avoid prev check if possible */
 		if (vm_start_gap(tmp) < gap_end) {
->>>>>>> 0c383648
 			high_limit = vm_start_gap(tmp);
 			vma_iter_reset(&vmi);
 			goto retry;
@@ -1896,18 +1873,12 @@
 		 * so use shmem's get_unmapped_area in case it can be huge.
 		 */
 		get_area = shmem_get_unmapped_area;
-	} else if (IS_ENABLED(CONFIG_TRANSPARENT_HUGEPAGE)) {
-		/* Ensures that larger anonymous mappings are THP aligned. */
-		get_area = thp_get_unmapped_area;
 	}
 
 	/* Always treat pgoff as zero for anonymous memory. */
 	if (!file)
 		pgoff = 0;
 
-<<<<<<< HEAD
-	addr = get_area(file, addr, len, pgoff, flags);
-=======
 	if (get_area) {
 		addr = get_area(file, addr, len, pgoff, flags);
 	} else if (IS_ENABLED(CONFIG_TRANSPARENT_HUGEPAGE)) {
@@ -1918,7 +1889,6 @@
 		addr = mm_get_unmapped_area_vmflags(current->mm, file, addr, len,
 						    pgoff, flags, vm_flags);
 	}
->>>>>>> 0c383648
 	if (IS_ERR_VALUE(addr))
 		return addr;
 
@@ -2056,11 +2026,7 @@
 	struct vm_area_struct *next;
 	unsigned long gap_addr;
 	int error = 0;
-<<<<<<< HEAD
-	MA_STATE(mas, &mm->mm_mt, vma->vm_start, address);
-=======
 	VMA_ITERATOR(vmi, mm, vma->vm_start);
->>>>>>> 0c383648
 
 	if (!(vma->vm_flags & VM_GROWSUP))
 		return -EFAULT;
@@ -2086,17 +2052,10 @@
 	}
 
 	if (next)
-<<<<<<< HEAD
-		mas_prev_range(&mas, address);
-
-	__mas_set_range(&mas, vma->vm_start, address - 1);
-	if (mas_preallocate(&mas, vma, GFP_KERNEL))
-=======
 		vma_iter_prev_range_limit(&vmi, address);
 
 	vma_iter_config(&vmi, vma->vm_start, address);
 	if (vma_iter_prealloc(&vmi, vma))
->>>>>>> 0c383648
 		return -ENOMEM;
 
 	/* We must make sure the anon_vma is allocated. */
@@ -2141,11 +2100,7 @@
 				anon_vma_interval_tree_pre_update_vma(vma);
 				vma->vm_end = address;
 				/* Overwrite old entry in mtree. */
-<<<<<<< HEAD
-				mas_store_prealloc(&mas, vma);
-=======
 				vma_iter_store(&vmi, vma);
->>>>>>> 0c383648
 				anon_vma_interval_tree_post_update_vma(vma);
 				spin_unlock(&mm->page_table_lock);
 
@@ -2154,11 +2109,7 @@
 		}
 	}
 	anon_vma_unlock_write(vma->anon_vma);
-<<<<<<< HEAD
-	mas_destroy(&mas);
-=======
 	vma_iter_free(&vmi);
->>>>>>> 0c383648
 	validate_mm(mm);
 	return error;
 }
@@ -2193,17 +2144,10 @@
 	}
 
 	if (prev)
-<<<<<<< HEAD
-		mas_next_range(&mas, vma->vm_start);
-
-	__mas_set_range(&mas, address, vma->vm_end - 1);
-	if (mas_preallocate(&mas, vma, GFP_KERNEL))
-=======
 		vma_iter_next_range_limit(&vmi, vma->vm_start);
 
 	vma_iter_config(&vmi, address, vma->vm_end);
 	if (vma_iter_prealloc(&vmi, vma))
->>>>>>> 0c383648
 		return -ENOMEM;
 
 	/* We must make sure the anon_vma is allocated. */
@@ -2249,11 +2193,7 @@
 				vma->vm_start = address;
 				vma->vm_pgoff -= grow;
 				/* Overwrite old entry in mtree. */
-<<<<<<< HEAD
-				mas_store_prealloc(&mas, vma);
-=======
 				vma_iter_store(&vmi, vma);
->>>>>>> 0c383648
 				anon_vma_interval_tree_post_update_vma(vma);
 				spin_unlock(&mm->page_table_lock);
 
@@ -2262,11 +2202,7 @@
 		}
 	}
 	anon_vma_unlock_write(vma->anon_vma);
-<<<<<<< HEAD
-	mas_destroy(&mas);
-=======
 	vma_iter_free(&vmi);
->>>>>>> 0c383648
 	validate_mm(mm);
 	return error;
 }
@@ -3389,11 +3325,7 @@
 	mmap_read_lock(mm);
 	arch_exit_mmap(mm);
 
-<<<<<<< HEAD
-	vma = mas_find(&mas, ULONG_MAX);
-=======
 	vma = vma_next(&vmi);
->>>>>>> 0c383648
 	if (!vma || unlikely(xa_is_zero(vma))) {
 		/* Can happen if dup_mmap() received an OOM */
 		mmap_read_unlock(mm);
@@ -3406,11 +3338,7 @@
 	tlb_gather_mmu_fullmm(&tlb, mm);
 	/* update_hiwater_rss(mm) here? but nobody should be looking */
 	/* Use ULONG_MAX here to ensure all VMAs in the mm are unmapped */
-<<<<<<< HEAD
-	unmap_vmas(&tlb, &mas, vma, 0, ULONG_MAX, ULONG_MAX, false);
-=======
 	unmap_vmas(&tlb, &vmi.mas, vma, 0, ULONG_MAX, ULONG_MAX, false);
->>>>>>> 0c383648
 	mmap_read_unlock(mm);
 
 	/*
@@ -3420,13 +3348,8 @@
 	set_bit(MMF_OOM_SKIP, &mm->flags);
 	mmap_write_lock(mm);
 	mt_clear_in_rcu(&mm->mm_mt);
-<<<<<<< HEAD
-	mas_set(&mas, vma->vm_end);
-	free_pgtables(&tlb, &mas, vma, FIRST_USER_ADDRESS,
-=======
 	vma_iter_set(&vmi, vma->vm_end);
 	free_pgtables(&tlb, &vmi.mas, vma, FIRST_USER_ADDRESS,
->>>>>>> 0c383648
 		      USER_PGTABLES_CEILING, true);
 	tlb_finish_mmu(&tlb);
 
@@ -3435,22 +3358,14 @@
 	 * enabled, without holding any MM locks besides the unreachable
 	 * mmap_write_lock.
 	 */
-<<<<<<< HEAD
-	mas_set(&mas, vma->vm_end);
-=======
 	vma_iter_set(&vmi, vma->vm_end);
->>>>>>> 0c383648
 	do {
 		if (vma->vm_flags & VM_ACCOUNT)
 			nr_accounted += vma_pages(vma);
 		remove_vma(vma, true);
 		count++;
 		cond_resched();
-<<<<<<< HEAD
-		vma = mas_find(&mas, ULONG_MAX);
-=======
 		vma = vma_next(&vmi);
->>>>>>> 0c383648
 	} while (vma && likely(!xa_is_zero(vma)));
 
 	BUG_ON(count != mm->map_count);
@@ -3884,11 +3799,7 @@
 	 * being written to until mmap_write_unlock() or mmap_write_downgrade()
 	 * is reached.
 	 */
-<<<<<<< HEAD
-	mas_for_each(&mas, vma, ULONG_MAX) {
-=======
 	for_each_vma(vmi, vma) {
->>>>>>> 0c383648
 		if (signal_pending(current))
 			goto out_unlock;
 		vma_start_write(vma);
