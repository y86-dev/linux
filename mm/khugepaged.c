--- conflicted
+++ resolved
@@ -453,11 +453,7 @@
 {
 	if (!test_bit(MMF_VM_HUGEPAGE, &vma->vm_mm->flags) &&
 	    hugepage_flags_enabled()) {
-<<<<<<< HEAD
-		if (thp_vma_allowable_order(vma, vm_flags, false, false, true,
-=======
 		if (thp_vma_allowable_order(vma, vm_flags, TVA_ENFORCE_SYSFS,
->>>>>>> 0c383648
 					    PMD_ORDER))
 			__khugepaged_enter(vma->vm_mm);
 	}
@@ -892,23 +888,6 @@
 }
 #endif
 
-<<<<<<< HEAD
-static bool hpage_collapse_alloc_folio(struct folio **folio, gfp_t gfp, int node,
-				      nodemask_t *nmask)
-{
-	*folio = __folio_alloc(gfp, HPAGE_PMD_ORDER, node, nmask);
-
-	if (unlikely(!*folio)) {
-		count_vm_event(THP_COLLAPSE_ALLOC_FAILED);
-		return false;
-	}
-
-	count_vm_event(THP_COLLAPSE_ALLOC);
-	return true;
-}
-
-=======
->>>>>>> 0c383648
 /*
  * If mmap_lock temporarily dropped, revalidate vma
  * before taking mmap_lock.
@@ -932,12 +911,7 @@
 
 	if (!thp_vma_suitable_order(vma, address, PMD_ORDER))
 		return SCAN_ADDRESS_RANGE;
-<<<<<<< HEAD
-	if (!thp_vma_allowable_order(vma, vma->vm_flags, false, false,
-				     cc->is_khugepaged, PMD_ORDER))
-=======
 	if (!thp_vma_allowable_order(vma, vma->vm_flags, tva_flags, PMD_ORDER))
->>>>>>> 0c383648
 		return SCAN_VMA_CHECK;
 	/*
 	 * Anon VMA expected, the address may be unmapped then
@@ -1076,13 +1050,6 @@
 	int node = hpage_collapse_find_target_node(cc);
 	struct folio *folio;
 
-<<<<<<< HEAD
-	if (!hpage_collapse_alloc_folio(&folio, gfp, node, &cc->alloc_nmask)) {
-		*hpage = NULL;
-		return SCAN_ALLOC_HUGE_PAGE_FAIL;
-	}
-
-=======
 	folio = __folio_alloc(gfp, HPAGE_PMD_ORDER, node, &cc->alloc_nmask);
 	if (!folio) {
 		*foliop = NULL;
@@ -1091,7 +1058,6 @@
 	}
 
 	count_vm_event(THP_COLLAPSE_ALLOC);
->>>>>>> 0c383648
 	if (unlikely(mem_cgroup_charge(folio, mm, gfp))) {
 		folio_put(folio);
 		*foliop = NULL;
@@ -1100,11 +1066,7 @@
 
 	count_memcg_folio_events(folio, THP_COLLAPSE_ALLOC, 1);
 
-<<<<<<< HEAD
-	*hpage = folio_page(folio, 0);
-=======
 	*foliop = folio;
->>>>>>> 0c383648
 	return SCAN_SUCCEED;
 }
 
@@ -1117,10 +1079,6 @@
 	pte_t *pte;
 	pgtable_t pgtable;
 	struct folio *folio;
-<<<<<<< HEAD
-	struct page *hpage;
-=======
->>>>>>> 0c383648
 	spinlock_t *pmd_ptl, *pte_ptl;
 	int result = SCAN_FAIL;
 	struct vm_area_struct *vma;
@@ -1242,7 +1200,6 @@
 	if (unlikely(result != SCAN_SUCCEED))
 		goto out_up_write;
 
-	folio = page_folio(hpage);
 	/*
 	 * The smp_wmb() inside __folio_mark_uptodate() ensures the
 	 * copy_huge_page writes become visible before the set_pmd_at()
@@ -1384,10 +1341,6 @@
 			}
 		}
 
-<<<<<<< HEAD
-		folio = page_folio(page);
-=======
->>>>>>> 0c383648
 		/*
 		 * Record which node the original page is from and save this
 		 * information to cc->node_load[].
@@ -1408,13 +1361,6 @@
 			result = SCAN_PAGE_LOCK;
 			goto out_unmap;
 		}
-<<<<<<< HEAD
-		if (!folio_test_anon(folio)) {
-			result = SCAN_PAGE_ANON;
-			goto out_unmap;
-		}
-=======
->>>>>>> 0c383648
 
 		/*
 		 * Check if the page has any GUP (or other external) pins.
@@ -1555,12 +1501,7 @@
 	 * and map it by a PMD, regardless of sysfs THP settings. As such, let's
 	 * analogously elide sysfs THP settings here.
 	 */
-<<<<<<< HEAD
-	if (!thp_vma_allowable_order(vma, vma->vm_flags, false, false, false,
-				     PMD_ORDER))
-=======
 	if (!thp_vma_allowable_order(vma, vma->vm_flags, 0, PMD_ORDER))
->>>>>>> 0c383648
 		return SCAN_VMA_CHECK;
 
 	/* Keep pmd pgtable for uffd-wp; see comment in retract_page_tables() */
@@ -2174,19 +2115,6 @@
 		xas_lock_irq(&xas);
 	}
 
-<<<<<<< HEAD
-	folio = page_folio(hpage);
-	nr = folio_nr_pages(folio);
-	if (is_shmem)
-		__lruvec_stat_mod_folio(folio, NR_SHMEM_THPS, nr);
-	else
-		__lruvec_stat_mod_folio(folio, NR_FILE_THPS, nr);
-
-	if (nr_none) {
-		__lruvec_stat_mod_folio(folio, NR_FILE_PAGES, nr_none);
-		/* nr_none is always 0 for non-shmem. */
-		__lruvec_stat_mod_folio(folio, NR_SHMEM, nr_none);
-=======
 	if (is_shmem)
 		__lruvec_stat_mod_folio(new_folio, NR_SHMEM_THPS, HPAGE_PMD_NR);
 	else
@@ -2196,7 +2124,6 @@
 		__lruvec_stat_mod_folio(new_folio, NR_FILE_PAGES, nr_none);
 		/* nr_none is always 0 for non-shmem. */
 		__lruvec_stat_mod_folio(new_folio, NR_SHMEM, nr_none);
->>>>>>> 0c383648
 	}
 
 	/*
@@ -2204,13 +2131,8 @@
 	 * page cache so that it isn't mistaken for an fallocated but
 	 * unwritten page.
 	 */
-<<<<<<< HEAD
-	folio_mark_uptodate(folio);
-	folio_ref_add(folio, HPAGE_PMD_NR - 1);
-=======
 	folio_mark_uptodate(new_folio);
 	folio_ref_add(new_folio, HPAGE_PMD_NR - 1);
->>>>>>> 0c383648
 
 	if (is_shmem)
 		folio_mark_dirty(new_folio);
@@ -2218,11 +2140,7 @@
 
 	/* Join all the small entries into a single multi-index entry. */
 	xas_set_order(&xas, start, HPAGE_PMD_ORDER);
-<<<<<<< HEAD
-	xas_store(&xas, folio);
-=======
 	xas_store(&xas, new_folio);
->>>>>>> 0c383648
 	WARN_ON_ONCE(xas_error(&xas));
 	xas_unlock_irq(&xas);
 
@@ -2233,11 +2151,7 @@
 	retract_page_tables(mapping, start);
 	if (cc && !cc->is_khugepaged)
 		result = SCAN_PTE_MAPPED_HUGEPAGE;
-<<<<<<< HEAD
-	folio_unlock(folio);
-=======
 	folio_unlock(new_folio);
->>>>>>> 0c383648
 
 	/*
 	 * The collapse has succeeded, so free the old folios.
@@ -2448,13 +2362,8 @@
 			progress++;
 			break;
 		}
-<<<<<<< HEAD
-		if (!thp_vma_allowable_order(vma, vma->vm_flags, false, false,
-					     true, PMD_ORDER)) {
-=======
 		if (!thp_vma_allowable_order(vma, vma->vm_flags,
 					TVA_ENFORCE_SYSFS, PMD_ORDER)) {
->>>>>>> 0c383648
 skip:
 			progress++;
 			continue;
@@ -2791,12 +2700,7 @@
 
 	*prev = vma;
 
-<<<<<<< HEAD
-	if (!thp_vma_allowable_order(vma, vma->vm_flags, false, false, false,
-				     PMD_ORDER))
-=======
 	if (!thp_vma_allowable_order(vma, vma->vm_flags, 0, PMD_ORDER))
->>>>>>> 0c383648
 		return -EINVAL;
 
 	cc = kmalloc(sizeof(*cc), GFP_KERNEL);
