--- conflicted
+++ resolved
@@ -850,13 +850,6 @@
 		return -EINVAL;
 
 	mask = crypto_requires_sync(algt->type, algt->mask);
-<<<<<<< HEAD
-
-	ccm_name = crypto_attr_alg_name(tb[1]);
-	if (IS_ERR(ccm_name))
-		return PTR_ERR(ccm_name);
-=======
->>>>>>> 04d5ce62
 
 	inst = kzalloc(sizeof(*inst) + sizeof(*spawn), GFP_KERNEL);
 	if (!inst)
@@ -864,11 +857,7 @@
 
 	spawn = aead_instance_ctx(inst);
 	err = crypto_grab_aead(spawn, aead_crypto_instance(inst),
-<<<<<<< HEAD
-			       ccm_name, 0, mask);
-=======
 			       crypto_attr_alg_name(tb[1]), 0, mask);
->>>>>>> 04d5ce62
 	if (err)
 		goto err_free_inst;
 
@@ -1083,27 +1072,14 @@
 		return -EINVAL;
 
 	mask = crypto_requires_sync(algt->type, algt->mask);
-<<<<<<< HEAD
-
-	ccm_name = crypto_attr_alg_name(tb[1]);
-	if (IS_ERR(ccm_name))
-		return PTR_ERR(ccm_name);
-=======
->>>>>>> 04d5ce62
 
 	inst = kzalloc(sizeof(*inst) + sizeof(*ctx), GFP_KERNEL);
 	if (!inst)
 		return -ENOMEM;
 
 	ctx = aead_instance_ctx(inst);
-<<<<<<< HEAD
-	spawn = &ctx->aead;
-	err = crypto_grab_aead(spawn, aead_crypto_instance(inst),
-			       ccm_name, 0, mask);
-=======
 	err = crypto_grab_aead(&ctx->aead, aead_crypto_instance(inst),
 			       crypto_attr_alg_name(tb[1]), 0, mask);
->>>>>>> 04d5ce62
 	if (err)
 		goto err_free_inst;
 
