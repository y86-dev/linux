--- conflicted
+++ resolved
@@ -69,19 +69,6 @@
 #define ST_LSM6DSX_REG_GYRO_OUT_Y_L_ADDR	0x24
 #define ST_LSM6DSX_REG_GYRO_OUT_Z_L_ADDR	0x26
 
-<<<<<<< HEAD
-#define ST_LSM6DSX_ACC_FS_2G_GAIN		IIO_G_TO_M_S_2(61)
-#define ST_LSM6DSX_ACC_FS_4G_GAIN		IIO_G_TO_M_S_2(122)
-#define ST_LSM6DSX_ACC_FS_8G_GAIN		IIO_G_TO_M_S_2(244)
-#define ST_LSM6DSX_ACC_FS_16G_GAIN		IIO_G_TO_M_S_2(488)
-
-#define ST_LSM6DSX_GYRO_FS_245_GAIN		IIO_DEGREE_TO_RAD(8750)
-#define ST_LSM6DSX_GYRO_FS_500_GAIN		IIO_DEGREE_TO_RAD(17500)
-#define ST_LSM6DSX_GYRO_FS_1000_GAIN		IIO_DEGREE_TO_RAD(35000)
-#define ST_LSM6DSX_GYRO_FS_2000_GAIN		IIO_DEGREE_TO_RAD(70000)
-
-=======
->>>>>>> 0ecfebd2
 static const struct st_lsm6dsx_odr_table_entry st_lsm6dsx_odr_table[] = {
 	[ST_LSM6DSX_ID_ACC] = {
 		.reg = {
@@ -966,7 +953,6 @@
 	err = regmap_update_bits(hw->regmap, ST_LSM6DSX_REG_RESET_ADDR,
 				 ST_LSM6DSX_REG_RESET_MASK,
 				 FIELD_PREP(ST_LSM6DSX_REG_RESET_MASK, 1));
-<<<<<<< HEAD
 	if (err < 0)
 		return err;
 
@@ -976,24 +962,10 @@
 	err = regmap_update_bits(hw->regmap, ST_LSM6DSX_REG_RESET_ADDR,
 				 ST_LSM6DSX_REG_BOOT_MASK,
 				 FIELD_PREP(ST_LSM6DSX_REG_BOOT_MASK, 1));
-=======
->>>>>>> 0ecfebd2
 	if (err < 0)
 		return err;
 
 	msleep(50);
-<<<<<<< HEAD
-=======
-
-	/* reload trimming parameter */
-	err = regmap_update_bits(hw->regmap, ST_LSM6DSX_REG_RESET_ADDR,
-				 ST_LSM6DSX_REG_BOOT_MASK,
-				 FIELD_PREP(ST_LSM6DSX_REG_BOOT_MASK, 1));
-	if (err < 0)
-		return err;
-
-	msleep(50);
->>>>>>> 0ecfebd2
 
 	/* enable Block Data Update */
 	err = regmap_update_bits(hw->regmap, ST_LSM6DSX_REG_BDU_ADDR,
@@ -1137,11 +1109,6 @@
 {
 	struct st_lsm6dsx_hw *hw = dev_get_drvdata(dev);
 	struct st_lsm6dsx_sensor *sensor;
-<<<<<<< HEAD
-	const struct st_lsm6dsx_reg *reg;
-	unsigned int data;
-=======
->>>>>>> 0ecfebd2
 	int i, err = 0;
 
 	for (i = 0; i < ST_LSM6DSX_ID_MAX; i++) {
@@ -1152,19 +1119,12 @@
 		if (!(hw->enable_mask & BIT(sensor->id)))
 			continue;
 
-<<<<<<< HEAD
-		reg = &st_lsm6dsx_odr_table[sensor->id].reg;
-		data = ST_LSM6DSX_SHIFT_VAL(0, reg->mask);
-		err = st_lsm6dsx_update_bits_locked(hw, reg->addr, reg->mask,
-						    data);
-=======
 		if (sensor->id == ST_LSM6DSX_ID_EXT0 ||
 		    sensor->id == ST_LSM6DSX_ID_EXT1 ||
 		    sensor->id == ST_LSM6DSX_ID_EXT2)
 			err = st_lsm6dsx_shub_set_enable(sensor, false);
 		else
 			err = st_lsm6dsx_sensor_set_enable(sensor, false);
->>>>>>> 0ecfebd2
 		if (err < 0)
 			return err;
 
