// SPDX-License-Identifier: GPL-2.0+
// Copyright (c) 2016-2017 Hisilicon Limited.

#include <linux/acpi.h>
#include <linux/device.h>
#include <linux/etherdevice.h>
#include <linux/init.h>
#include <linux/interrupt.h>
#include <linux/kernel.h>
#include <linux/module.h>
#include <linux/netdevice.h>
#include <linux/pci.h>
#include <linux/platform_device.h>
#include <linux/if_vlan.h>
#include <linux/crash_dump.h>
#include <net/ipv6.h>
#include <net/rtnetlink.h>
#include "hclge_cmd.h"
#include "hclge_dcb.h"
#include "hclge_main.h"
#include "hclge_mbx.h"
#include "hclge_mdio.h"
#include "hclge_tm.h"
#include "hclge_err.h"
#include "hnae3.h"
#include "hclge_devlink.h"

#define HCLGE_NAME			"hclge"
#define HCLGE_STATS_READ(p, offset) (*(u64 *)((u8 *)(p) + (offset)))
#define HCLGE_MAC_STATS_FIELD_OFF(f) (offsetof(struct hclge_mac_stats, f))

#define HCLGE_BUF_SIZE_UNIT	256U
#define HCLGE_BUF_MUL_BY	2
#define HCLGE_BUF_DIV_BY	2
#define NEED_RESERVE_TC_NUM	2
#define BUF_MAX_PERCENT		100
#define BUF_RESERVE_PERCENT	90

#define HCLGE_RESET_MAX_FAIL_CNT	5
#define HCLGE_RESET_SYNC_TIME		100
#define HCLGE_PF_RESET_SYNC_TIME	20
#define HCLGE_PF_RESET_SYNC_CNT		1500

/* Get DFX BD number offset */
#define HCLGE_DFX_BIOS_BD_OFFSET        1
#define HCLGE_DFX_SSU_0_BD_OFFSET       2
#define HCLGE_DFX_SSU_1_BD_OFFSET       3
#define HCLGE_DFX_IGU_BD_OFFSET         4
#define HCLGE_DFX_RPU_0_BD_OFFSET       5
#define HCLGE_DFX_RPU_1_BD_OFFSET       6
#define HCLGE_DFX_NCSI_BD_OFFSET        7
#define HCLGE_DFX_RTC_BD_OFFSET         8
#define HCLGE_DFX_PPP_BD_OFFSET         9
#define HCLGE_DFX_RCB_BD_OFFSET         10
#define HCLGE_DFX_TQP_BD_OFFSET         11
#define HCLGE_DFX_SSU_2_BD_OFFSET       12

#define HCLGE_LINK_STATUS_MS	10

static int hclge_set_mac_mtu(struct hclge_dev *hdev, int new_mps);
static int hclge_init_vlan_config(struct hclge_dev *hdev);
static void hclge_sync_vlan_filter(struct hclge_dev *hdev);
static int hclge_reset_ae_dev(struct hnae3_ae_dev *ae_dev);
static bool hclge_get_hw_reset_stat(struct hnae3_handle *handle);
static void hclge_rfs_filter_expire(struct hclge_dev *hdev);
static int hclge_clear_arfs_rules(struct hclge_dev *hdev);
static enum hnae3_reset_type hclge_get_reset_level(struct hnae3_ae_dev *ae_dev,
						   unsigned long *addr);
static int hclge_set_default_loopback(struct hclge_dev *hdev);

static void hclge_sync_mac_table(struct hclge_dev *hdev);
static void hclge_restore_hw_table(struct hclge_dev *hdev);
static void hclge_sync_promisc_mode(struct hclge_dev *hdev);
static void hclge_sync_fd_table(struct hclge_dev *hdev);

static struct hnae3_ae_algo ae_algo;

static struct workqueue_struct *hclge_wq;

static const struct pci_device_id ae_algo_pci_tbl[] = {
	{PCI_VDEVICE(HUAWEI, HNAE3_DEV_ID_GE), 0},
	{PCI_VDEVICE(HUAWEI, HNAE3_DEV_ID_25GE), 0},
	{PCI_VDEVICE(HUAWEI, HNAE3_DEV_ID_25GE_RDMA), 0},
	{PCI_VDEVICE(HUAWEI, HNAE3_DEV_ID_25GE_RDMA_MACSEC), 0},
	{PCI_VDEVICE(HUAWEI, HNAE3_DEV_ID_50GE_RDMA), 0},
	{PCI_VDEVICE(HUAWEI, HNAE3_DEV_ID_50GE_RDMA_MACSEC), 0},
	{PCI_VDEVICE(HUAWEI, HNAE3_DEV_ID_100G_RDMA_MACSEC), 0},
	{PCI_VDEVICE(HUAWEI, HNAE3_DEV_ID_200G_RDMA), 0},
	/* required last entry */
	{0, }
};

MODULE_DEVICE_TABLE(pci, ae_algo_pci_tbl);

static const u32 cmdq_reg_addr_list[] = {HCLGE_NIC_CSQ_BASEADDR_L_REG,
					 HCLGE_NIC_CSQ_BASEADDR_H_REG,
					 HCLGE_NIC_CSQ_DEPTH_REG,
					 HCLGE_NIC_CSQ_TAIL_REG,
					 HCLGE_NIC_CSQ_HEAD_REG,
					 HCLGE_NIC_CRQ_BASEADDR_L_REG,
					 HCLGE_NIC_CRQ_BASEADDR_H_REG,
					 HCLGE_NIC_CRQ_DEPTH_REG,
					 HCLGE_NIC_CRQ_TAIL_REG,
					 HCLGE_NIC_CRQ_HEAD_REG,
					 HCLGE_VECTOR0_CMDQ_SRC_REG,
					 HCLGE_CMDQ_INTR_STS_REG,
					 HCLGE_CMDQ_INTR_EN_REG,
					 HCLGE_CMDQ_INTR_GEN_REG};

static const u32 common_reg_addr_list[] = {HCLGE_MISC_VECTOR_REG_BASE,
					   HCLGE_PF_OTHER_INT_REG,
					   HCLGE_MISC_RESET_STS_REG,
					   HCLGE_MISC_VECTOR_INT_STS,
					   HCLGE_GLOBAL_RESET_REG,
					   HCLGE_FUN_RST_ING,
					   HCLGE_GRO_EN_REG};

static const u32 ring_reg_addr_list[] = {HCLGE_RING_RX_ADDR_L_REG,
					 HCLGE_RING_RX_ADDR_H_REG,
					 HCLGE_RING_RX_BD_NUM_REG,
					 HCLGE_RING_RX_BD_LENGTH_REG,
					 HCLGE_RING_RX_MERGE_EN_REG,
					 HCLGE_RING_RX_TAIL_REG,
					 HCLGE_RING_RX_HEAD_REG,
					 HCLGE_RING_RX_FBD_NUM_REG,
					 HCLGE_RING_RX_OFFSET_REG,
					 HCLGE_RING_RX_FBD_OFFSET_REG,
					 HCLGE_RING_RX_STASH_REG,
					 HCLGE_RING_RX_BD_ERR_REG,
					 HCLGE_RING_TX_ADDR_L_REG,
					 HCLGE_RING_TX_ADDR_H_REG,
					 HCLGE_RING_TX_BD_NUM_REG,
					 HCLGE_RING_TX_PRIORITY_REG,
					 HCLGE_RING_TX_TC_REG,
					 HCLGE_RING_TX_MERGE_EN_REG,
					 HCLGE_RING_TX_TAIL_REG,
					 HCLGE_RING_TX_HEAD_REG,
					 HCLGE_RING_TX_FBD_NUM_REG,
					 HCLGE_RING_TX_OFFSET_REG,
					 HCLGE_RING_TX_EBD_NUM_REG,
					 HCLGE_RING_TX_EBD_OFFSET_REG,
					 HCLGE_RING_TX_BD_ERR_REG,
					 HCLGE_RING_EN_REG};

static const u32 tqp_intr_reg_addr_list[] = {HCLGE_TQP_INTR_CTRL_REG,
					     HCLGE_TQP_INTR_GL0_REG,
					     HCLGE_TQP_INTR_GL1_REG,
					     HCLGE_TQP_INTR_GL2_REG,
					     HCLGE_TQP_INTR_RL_REG};

static const char hns3_nic_test_strs[][ETH_GSTRING_LEN] = {
	"App    Loopback test",
	"Serdes serial Loopback test",
	"Serdes parallel Loopback test",
	"Phy    Loopback test"
};

static const struct hclge_comm_stats_str g_mac_stats_string[] = {
	{"mac_tx_mac_pause_num",
		HCLGE_MAC_STATS_FIELD_OFF(mac_tx_mac_pause_num)},
	{"mac_rx_mac_pause_num",
		HCLGE_MAC_STATS_FIELD_OFF(mac_rx_mac_pause_num)},
	{"mac_tx_control_pkt_num",
		HCLGE_MAC_STATS_FIELD_OFF(mac_tx_ctrl_pkt_num)},
	{"mac_rx_control_pkt_num",
		HCLGE_MAC_STATS_FIELD_OFF(mac_rx_ctrl_pkt_num)},
	{"mac_tx_pfc_pkt_num",
		HCLGE_MAC_STATS_FIELD_OFF(mac_tx_pfc_pause_pkt_num)},
	{"mac_tx_pfc_pri0_pkt_num",
		HCLGE_MAC_STATS_FIELD_OFF(mac_tx_pfc_pri0_pkt_num)},
	{"mac_tx_pfc_pri1_pkt_num",
		HCLGE_MAC_STATS_FIELD_OFF(mac_tx_pfc_pri1_pkt_num)},
	{"mac_tx_pfc_pri2_pkt_num",
		HCLGE_MAC_STATS_FIELD_OFF(mac_tx_pfc_pri2_pkt_num)},
	{"mac_tx_pfc_pri3_pkt_num",
		HCLGE_MAC_STATS_FIELD_OFF(mac_tx_pfc_pri3_pkt_num)},
	{"mac_tx_pfc_pri4_pkt_num",
		HCLGE_MAC_STATS_FIELD_OFF(mac_tx_pfc_pri4_pkt_num)},
	{"mac_tx_pfc_pri5_pkt_num",
		HCLGE_MAC_STATS_FIELD_OFF(mac_tx_pfc_pri5_pkt_num)},
	{"mac_tx_pfc_pri6_pkt_num",
		HCLGE_MAC_STATS_FIELD_OFF(mac_tx_pfc_pri6_pkt_num)},
	{"mac_tx_pfc_pri7_pkt_num",
		HCLGE_MAC_STATS_FIELD_OFF(mac_tx_pfc_pri7_pkt_num)},
	{"mac_rx_pfc_pkt_num",
		HCLGE_MAC_STATS_FIELD_OFF(mac_rx_pfc_pause_pkt_num)},
	{"mac_rx_pfc_pri0_pkt_num",
		HCLGE_MAC_STATS_FIELD_OFF(mac_rx_pfc_pri0_pkt_num)},
	{"mac_rx_pfc_pri1_pkt_num",
		HCLGE_MAC_STATS_FIELD_OFF(mac_rx_pfc_pri1_pkt_num)},
	{"mac_rx_pfc_pri2_pkt_num",
		HCLGE_MAC_STATS_FIELD_OFF(mac_rx_pfc_pri2_pkt_num)},
	{"mac_rx_pfc_pri3_pkt_num",
		HCLGE_MAC_STATS_FIELD_OFF(mac_rx_pfc_pri3_pkt_num)},
	{"mac_rx_pfc_pri4_pkt_num",
		HCLGE_MAC_STATS_FIELD_OFF(mac_rx_pfc_pri4_pkt_num)},
	{"mac_rx_pfc_pri5_pkt_num",
		HCLGE_MAC_STATS_FIELD_OFF(mac_rx_pfc_pri5_pkt_num)},
	{"mac_rx_pfc_pri6_pkt_num",
		HCLGE_MAC_STATS_FIELD_OFF(mac_rx_pfc_pri6_pkt_num)},
	{"mac_rx_pfc_pri7_pkt_num",
		HCLGE_MAC_STATS_FIELD_OFF(mac_rx_pfc_pri7_pkt_num)},
	{"mac_tx_total_pkt_num",
		HCLGE_MAC_STATS_FIELD_OFF(mac_tx_total_pkt_num)},
	{"mac_tx_total_oct_num",
		HCLGE_MAC_STATS_FIELD_OFF(mac_tx_total_oct_num)},
	{"mac_tx_good_pkt_num",
		HCLGE_MAC_STATS_FIELD_OFF(mac_tx_good_pkt_num)},
	{"mac_tx_bad_pkt_num",
		HCLGE_MAC_STATS_FIELD_OFF(mac_tx_bad_pkt_num)},
	{"mac_tx_good_oct_num",
		HCLGE_MAC_STATS_FIELD_OFF(mac_tx_good_oct_num)},
	{"mac_tx_bad_oct_num",
		HCLGE_MAC_STATS_FIELD_OFF(mac_tx_bad_oct_num)},
	{"mac_tx_uni_pkt_num",
		HCLGE_MAC_STATS_FIELD_OFF(mac_tx_uni_pkt_num)},
	{"mac_tx_multi_pkt_num",
		HCLGE_MAC_STATS_FIELD_OFF(mac_tx_multi_pkt_num)},
	{"mac_tx_broad_pkt_num",
		HCLGE_MAC_STATS_FIELD_OFF(mac_tx_broad_pkt_num)},
	{"mac_tx_undersize_pkt_num",
		HCLGE_MAC_STATS_FIELD_OFF(mac_tx_undersize_pkt_num)},
	{"mac_tx_oversize_pkt_num",
		HCLGE_MAC_STATS_FIELD_OFF(mac_tx_oversize_pkt_num)},
	{"mac_tx_64_oct_pkt_num",
		HCLGE_MAC_STATS_FIELD_OFF(mac_tx_64_oct_pkt_num)},
	{"mac_tx_65_127_oct_pkt_num",
		HCLGE_MAC_STATS_FIELD_OFF(mac_tx_65_127_oct_pkt_num)},
	{"mac_tx_128_255_oct_pkt_num",
		HCLGE_MAC_STATS_FIELD_OFF(mac_tx_128_255_oct_pkt_num)},
	{"mac_tx_256_511_oct_pkt_num",
		HCLGE_MAC_STATS_FIELD_OFF(mac_tx_256_511_oct_pkt_num)},
	{"mac_tx_512_1023_oct_pkt_num",
		HCLGE_MAC_STATS_FIELD_OFF(mac_tx_512_1023_oct_pkt_num)},
	{"mac_tx_1024_1518_oct_pkt_num",
		HCLGE_MAC_STATS_FIELD_OFF(mac_tx_1024_1518_oct_pkt_num)},
	{"mac_tx_1519_2047_oct_pkt_num",
		HCLGE_MAC_STATS_FIELD_OFF(mac_tx_1519_2047_oct_pkt_num)},
	{"mac_tx_2048_4095_oct_pkt_num",
		HCLGE_MAC_STATS_FIELD_OFF(mac_tx_2048_4095_oct_pkt_num)},
	{"mac_tx_4096_8191_oct_pkt_num",
		HCLGE_MAC_STATS_FIELD_OFF(mac_tx_4096_8191_oct_pkt_num)},
	{"mac_tx_8192_9216_oct_pkt_num",
		HCLGE_MAC_STATS_FIELD_OFF(mac_tx_8192_9216_oct_pkt_num)},
	{"mac_tx_9217_12287_oct_pkt_num",
		HCLGE_MAC_STATS_FIELD_OFF(mac_tx_9217_12287_oct_pkt_num)},
	{"mac_tx_12288_16383_oct_pkt_num",
		HCLGE_MAC_STATS_FIELD_OFF(mac_tx_12288_16383_oct_pkt_num)},
	{"mac_tx_1519_max_good_pkt_num",
		HCLGE_MAC_STATS_FIELD_OFF(mac_tx_1519_max_good_oct_pkt_num)},
	{"mac_tx_1519_max_bad_pkt_num",
		HCLGE_MAC_STATS_FIELD_OFF(mac_tx_1519_max_bad_oct_pkt_num)},
	{"mac_rx_total_pkt_num",
		HCLGE_MAC_STATS_FIELD_OFF(mac_rx_total_pkt_num)},
	{"mac_rx_total_oct_num",
		HCLGE_MAC_STATS_FIELD_OFF(mac_rx_total_oct_num)},
	{"mac_rx_good_pkt_num",
		HCLGE_MAC_STATS_FIELD_OFF(mac_rx_good_pkt_num)},
	{"mac_rx_bad_pkt_num",
		HCLGE_MAC_STATS_FIELD_OFF(mac_rx_bad_pkt_num)},
	{"mac_rx_good_oct_num",
		HCLGE_MAC_STATS_FIELD_OFF(mac_rx_good_oct_num)},
	{"mac_rx_bad_oct_num",
		HCLGE_MAC_STATS_FIELD_OFF(mac_rx_bad_oct_num)},
	{"mac_rx_uni_pkt_num",
		HCLGE_MAC_STATS_FIELD_OFF(mac_rx_uni_pkt_num)},
	{"mac_rx_multi_pkt_num",
		HCLGE_MAC_STATS_FIELD_OFF(mac_rx_multi_pkt_num)},
	{"mac_rx_broad_pkt_num",
		HCLGE_MAC_STATS_FIELD_OFF(mac_rx_broad_pkt_num)},
	{"mac_rx_undersize_pkt_num",
		HCLGE_MAC_STATS_FIELD_OFF(mac_rx_undersize_pkt_num)},
	{"mac_rx_oversize_pkt_num",
		HCLGE_MAC_STATS_FIELD_OFF(mac_rx_oversize_pkt_num)},
	{"mac_rx_64_oct_pkt_num",
		HCLGE_MAC_STATS_FIELD_OFF(mac_rx_64_oct_pkt_num)},
	{"mac_rx_65_127_oct_pkt_num",
		HCLGE_MAC_STATS_FIELD_OFF(mac_rx_65_127_oct_pkt_num)},
	{"mac_rx_128_255_oct_pkt_num",
		HCLGE_MAC_STATS_FIELD_OFF(mac_rx_128_255_oct_pkt_num)},
	{"mac_rx_256_511_oct_pkt_num",
		HCLGE_MAC_STATS_FIELD_OFF(mac_rx_256_511_oct_pkt_num)},
	{"mac_rx_512_1023_oct_pkt_num",
		HCLGE_MAC_STATS_FIELD_OFF(mac_rx_512_1023_oct_pkt_num)},
	{"mac_rx_1024_1518_oct_pkt_num",
		HCLGE_MAC_STATS_FIELD_OFF(mac_rx_1024_1518_oct_pkt_num)},
	{"mac_rx_1519_2047_oct_pkt_num",
		HCLGE_MAC_STATS_FIELD_OFF(mac_rx_1519_2047_oct_pkt_num)},
	{"mac_rx_2048_4095_oct_pkt_num",
		HCLGE_MAC_STATS_FIELD_OFF(mac_rx_2048_4095_oct_pkt_num)},
	{"mac_rx_4096_8191_oct_pkt_num",
		HCLGE_MAC_STATS_FIELD_OFF(mac_rx_4096_8191_oct_pkt_num)},
	{"mac_rx_8192_9216_oct_pkt_num",
		HCLGE_MAC_STATS_FIELD_OFF(mac_rx_8192_9216_oct_pkt_num)},
	{"mac_rx_9217_12287_oct_pkt_num",
		HCLGE_MAC_STATS_FIELD_OFF(mac_rx_9217_12287_oct_pkt_num)},
	{"mac_rx_12288_16383_oct_pkt_num",
		HCLGE_MAC_STATS_FIELD_OFF(mac_rx_12288_16383_oct_pkt_num)},
	{"mac_rx_1519_max_good_pkt_num",
		HCLGE_MAC_STATS_FIELD_OFF(mac_rx_1519_max_good_oct_pkt_num)},
	{"mac_rx_1519_max_bad_pkt_num",
		HCLGE_MAC_STATS_FIELD_OFF(mac_rx_1519_max_bad_oct_pkt_num)},

	{"mac_tx_fragment_pkt_num",
		HCLGE_MAC_STATS_FIELD_OFF(mac_tx_fragment_pkt_num)},
	{"mac_tx_undermin_pkt_num",
		HCLGE_MAC_STATS_FIELD_OFF(mac_tx_undermin_pkt_num)},
	{"mac_tx_jabber_pkt_num",
		HCLGE_MAC_STATS_FIELD_OFF(mac_tx_jabber_pkt_num)},
	{"mac_tx_err_all_pkt_num",
		HCLGE_MAC_STATS_FIELD_OFF(mac_tx_err_all_pkt_num)},
	{"mac_tx_from_app_good_pkt_num",
		HCLGE_MAC_STATS_FIELD_OFF(mac_tx_from_app_good_pkt_num)},
	{"mac_tx_from_app_bad_pkt_num",
		HCLGE_MAC_STATS_FIELD_OFF(mac_tx_from_app_bad_pkt_num)},
	{"mac_rx_fragment_pkt_num",
		HCLGE_MAC_STATS_FIELD_OFF(mac_rx_fragment_pkt_num)},
	{"mac_rx_undermin_pkt_num",
		HCLGE_MAC_STATS_FIELD_OFF(mac_rx_undermin_pkt_num)},
	{"mac_rx_jabber_pkt_num",
		HCLGE_MAC_STATS_FIELD_OFF(mac_rx_jabber_pkt_num)},
	{"mac_rx_fcs_err_pkt_num",
		HCLGE_MAC_STATS_FIELD_OFF(mac_rx_fcs_err_pkt_num)},
	{"mac_rx_send_app_good_pkt_num",
		HCLGE_MAC_STATS_FIELD_OFF(mac_rx_send_app_good_pkt_num)},
	{"mac_rx_send_app_bad_pkt_num",
		HCLGE_MAC_STATS_FIELD_OFF(mac_rx_send_app_bad_pkt_num)}
};

static const struct hclge_mac_mgr_tbl_entry_cmd hclge_mgr_table[] = {
	{
		.flags = HCLGE_MAC_MGR_MASK_VLAN_B,
		.ethter_type = cpu_to_le16(ETH_P_LLDP),
		.mac_addr = {0x01, 0x80, 0xc2, 0x00, 0x00, 0x0e},
		.i_port_bitmap = 0x1,
	},
};

static const u8 hclge_hash_key[] = {
	0x6D, 0x5A, 0x56, 0xDA, 0x25, 0x5B, 0x0E, 0xC2,
	0x41, 0x67, 0x25, 0x3D, 0x43, 0xA3, 0x8F, 0xB0,
	0xD0, 0xCA, 0x2B, 0xCB, 0xAE, 0x7B, 0x30, 0xB4,
	0x77, 0xCB, 0x2D, 0xA3, 0x80, 0x30, 0xF2, 0x0C,
	0x6A, 0x42, 0xB7, 0x3B, 0xBE, 0xAC, 0x01, 0xFA
};

static const u32 hclge_dfx_bd_offset_list[] = {
	HCLGE_DFX_BIOS_BD_OFFSET,
	HCLGE_DFX_SSU_0_BD_OFFSET,
	HCLGE_DFX_SSU_1_BD_OFFSET,
	HCLGE_DFX_IGU_BD_OFFSET,
	HCLGE_DFX_RPU_0_BD_OFFSET,
	HCLGE_DFX_RPU_1_BD_OFFSET,
	HCLGE_DFX_NCSI_BD_OFFSET,
	HCLGE_DFX_RTC_BD_OFFSET,
	HCLGE_DFX_PPP_BD_OFFSET,
	HCLGE_DFX_RCB_BD_OFFSET,
	HCLGE_DFX_TQP_BD_OFFSET,
	HCLGE_DFX_SSU_2_BD_OFFSET
};

static const enum hclge_opcode_type hclge_dfx_reg_opcode_list[] = {
	HCLGE_OPC_DFX_BIOS_COMMON_REG,
	HCLGE_OPC_DFX_SSU_REG_0,
	HCLGE_OPC_DFX_SSU_REG_1,
	HCLGE_OPC_DFX_IGU_EGU_REG,
	HCLGE_OPC_DFX_RPU_REG_0,
	HCLGE_OPC_DFX_RPU_REG_1,
	HCLGE_OPC_DFX_NCSI_REG,
	HCLGE_OPC_DFX_RTC_REG,
	HCLGE_OPC_DFX_PPP_REG,
	HCLGE_OPC_DFX_RCB_REG,
	HCLGE_OPC_DFX_TQP_REG,
	HCLGE_OPC_DFX_SSU_REG_2
};

static const struct key_info meta_data_key_info[] = {
	{ PACKET_TYPE_ID, 6 },
	{ IP_FRAGEMENT, 1 },
	{ ROCE_TYPE, 1 },
	{ NEXT_KEY, 5 },
	{ VLAN_NUMBER, 2 },
	{ SRC_VPORT, 12 },
	{ DST_VPORT, 12 },
	{ TUNNEL_PACKET, 1 },
};

static const struct key_info tuple_key_info[] = {
	{ OUTER_DST_MAC, 48, KEY_OPT_MAC, -1, -1 },
	{ OUTER_SRC_MAC, 48, KEY_OPT_MAC, -1, -1 },
	{ OUTER_VLAN_TAG_FST, 16, KEY_OPT_LE16, -1, -1 },
	{ OUTER_VLAN_TAG_SEC, 16, KEY_OPT_LE16, -1, -1 },
	{ OUTER_ETH_TYPE, 16, KEY_OPT_LE16, -1, -1 },
	{ OUTER_L2_RSV, 16, KEY_OPT_LE16, -1, -1 },
	{ OUTER_IP_TOS, 8, KEY_OPT_U8, -1, -1 },
	{ OUTER_IP_PROTO, 8, KEY_OPT_U8, -1, -1 },
	{ OUTER_SRC_IP, 32, KEY_OPT_IP, -1, -1 },
	{ OUTER_DST_IP, 32, KEY_OPT_IP, -1, -1 },
	{ OUTER_L3_RSV, 16, KEY_OPT_LE16, -1, -1 },
	{ OUTER_SRC_PORT, 16, KEY_OPT_LE16, -1, -1 },
	{ OUTER_DST_PORT, 16, KEY_OPT_LE16, -1, -1 },
	{ OUTER_L4_RSV, 32, KEY_OPT_LE32, -1, -1 },
	{ OUTER_TUN_VNI, 24, KEY_OPT_VNI, -1, -1 },
	{ OUTER_TUN_FLOW_ID, 8, KEY_OPT_U8, -1, -1 },
	{ INNER_DST_MAC, 48, KEY_OPT_MAC,
	  offsetof(struct hclge_fd_rule, tuples.dst_mac),
	  offsetof(struct hclge_fd_rule, tuples_mask.dst_mac) },
	{ INNER_SRC_MAC, 48, KEY_OPT_MAC,
	  offsetof(struct hclge_fd_rule, tuples.src_mac),
	  offsetof(struct hclge_fd_rule, tuples_mask.src_mac) },
	{ INNER_VLAN_TAG_FST, 16, KEY_OPT_LE16,
	  offsetof(struct hclge_fd_rule, tuples.vlan_tag1),
	  offsetof(struct hclge_fd_rule, tuples_mask.vlan_tag1) },
	{ INNER_VLAN_TAG_SEC, 16, KEY_OPT_LE16, -1, -1 },
	{ INNER_ETH_TYPE, 16, KEY_OPT_LE16,
	  offsetof(struct hclge_fd_rule, tuples.ether_proto),
	  offsetof(struct hclge_fd_rule, tuples_mask.ether_proto) },
	{ INNER_L2_RSV, 16, KEY_OPT_LE16,
	  offsetof(struct hclge_fd_rule, tuples.l2_user_def),
	  offsetof(struct hclge_fd_rule, tuples_mask.l2_user_def) },
	{ INNER_IP_TOS, 8, KEY_OPT_U8,
	  offsetof(struct hclge_fd_rule, tuples.ip_tos),
	  offsetof(struct hclge_fd_rule, tuples_mask.ip_tos) },
	{ INNER_IP_PROTO, 8, KEY_OPT_U8,
	  offsetof(struct hclge_fd_rule, tuples.ip_proto),
	  offsetof(struct hclge_fd_rule, tuples_mask.ip_proto) },
	{ INNER_SRC_IP, 32, KEY_OPT_IP,
	  offsetof(struct hclge_fd_rule, tuples.src_ip),
	  offsetof(struct hclge_fd_rule, tuples_mask.src_ip) },
	{ INNER_DST_IP, 32, KEY_OPT_IP,
	  offsetof(struct hclge_fd_rule, tuples.dst_ip),
	  offsetof(struct hclge_fd_rule, tuples_mask.dst_ip) },
	{ INNER_L3_RSV, 16, KEY_OPT_LE16,
	  offsetof(struct hclge_fd_rule, tuples.l3_user_def),
	  offsetof(struct hclge_fd_rule, tuples_mask.l3_user_def) },
	{ INNER_SRC_PORT, 16, KEY_OPT_LE16,
	  offsetof(struct hclge_fd_rule, tuples.src_port),
	  offsetof(struct hclge_fd_rule, tuples_mask.src_port) },
	{ INNER_DST_PORT, 16, KEY_OPT_LE16,
	  offsetof(struct hclge_fd_rule, tuples.dst_port),
	  offsetof(struct hclge_fd_rule, tuples_mask.dst_port) },
	{ INNER_L4_RSV, 32, KEY_OPT_LE32,
	  offsetof(struct hclge_fd_rule, tuples.l4_user_def),
	  offsetof(struct hclge_fd_rule, tuples_mask.l4_user_def) },
};

static int hclge_mac_update_stats_defective(struct hclge_dev *hdev)
{
#define HCLGE_MAC_CMD_NUM 21

	u64 *data = (u64 *)(&hdev->mac_stats);
	struct hclge_desc desc[HCLGE_MAC_CMD_NUM];
	__le64 *desc_data;
	int i, k, n;
	int ret;

	hclge_cmd_setup_basic_desc(&desc[0], HCLGE_OPC_STATS_MAC, true);
	ret = hclge_cmd_send(&hdev->hw, desc, HCLGE_MAC_CMD_NUM);
	if (ret) {
		dev_err(&hdev->pdev->dev,
			"Get MAC pkt stats fail, status = %d.\n", ret);

		return ret;
	}

	for (i = 0; i < HCLGE_MAC_CMD_NUM; i++) {
		/* for special opcode 0032, only the first desc has the head */
		if (unlikely(i == 0)) {
			desc_data = (__le64 *)(&desc[i].data[0]);
			n = HCLGE_RD_FIRST_STATS_NUM;
		} else {
			desc_data = (__le64 *)(&desc[i]);
			n = HCLGE_RD_OTHER_STATS_NUM;
		}

		for (k = 0; k < n; k++) {
			*data += le64_to_cpu(*desc_data);
			data++;
			desc_data++;
		}
	}

	return 0;
}

static int hclge_mac_update_stats_complete(struct hclge_dev *hdev, u32 desc_num)
{
	u64 *data = (u64 *)(&hdev->mac_stats);
	struct hclge_desc *desc;
	__le64 *desc_data;
	u16 i, k, n;
	int ret;

	/* This may be called inside atomic sections,
	 * so GFP_ATOMIC is more suitalbe here
	 */
	desc = kcalloc(desc_num, sizeof(struct hclge_desc), GFP_ATOMIC);
	if (!desc)
		return -ENOMEM;

	hclge_cmd_setup_basic_desc(&desc[0], HCLGE_OPC_STATS_MAC_ALL, true);
	ret = hclge_cmd_send(&hdev->hw, desc, desc_num);
	if (ret) {
		kfree(desc);
		return ret;
	}

	for (i = 0; i < desc_num; i++) {
		/* for special opcode 0034, only the first desc has the head */
		if (i == 0) {
			desc_data = (__le64 *)(&desc[i].data[0]);
			n = HCLGE_RD_FIRST_STATS_NUM;
		} else {
			desc_data = (__le64 *)(&desc[i]);
			n = HCLGE_RD_OTHER_STATS_NUM;
		}

		for (k = 0; k < n; k++) {
			*data += le64_to_cpu(*desc_data);
			data++;
			desc_data++;
		}
	}

	kfree(desc);

	return 0;
}

static int hclge_mac_query_reg_num(struct hclge_dev *hdev, u32 *desc_num)
{
	struct hclge_desc desc;
	__le32 *desc_data;
	u32 reg_num;
	int ret;

	hclge_cmd_setup_basic_desc(&desc, HCLGE_OPC_QUERY_MAC_REG_NUM, true);
	ret = hclge_cmd_send(&hdev->hw, &desc, 1);
	if (ret)
		return ret;

	desc_data = (__le32 *)(&desc.data[0]);
	reg_num = le32_to_cpu(*desc_data);

	*desc_num = 1 + ((reg_num - 3) >> 2) +
		    (u32)(((reg_num - 3) & 0x3) ? 1 : 0);

	return 0;
}

static int hclge_mac_update_stats(struct hclge_dev *hdev)
{
	u32 desc_num;
	int ret;

	ret = hclge_mac_query_reg_num(hdev, &desc_num);
	/* The firmware supports the new statistics acquisition method */
	if (!ret)
		ret = hclge_mac_update_stats_complete(hdev, desc_num);
	else if (ret == -EOPNOTSUPP)
		ret = hclge_mac_update_stats_defective(hdev);
	else
		dev_err(&hdev->pdev->dev, "query mac reg num fail!\n");

	return ret;
}

static int hclge_tqps_update_stats(struct hnae3_handle *handle)
{
	struct hnae3_knic_private_info *kinfo = &handle->kinfo;
	struct hclge_vport *vport = hclge_get_vport(handle);
	struct hclge_dev *hdev = vport->back;
	struct hnae3_queue *queue;
	struct hclge_desc desc[1];
	struct hclge_tqp *tqp;
	int ret, i;

	for (i = 0; i < kinfo->num_tqps; i++) {
		queue = handle->kinfo.tqp[i];
		tqp = container_of(queue, struct hclge_tqp, q);
		/* command : HCLGE_OPC_QUERY_IGU_STAT */
		hclge_cmd_setup_basic_desc(&desc[0], HCLGE_OPC_QUERY_RX_STATS,
					   true);

		desc[0].data[0] = cpu_to_le32(tqp->index);
		ret = hclge_cmd_send(&hdev->hw, desc, 1);
		if (ret) {
			dev_err(&hdev->pdev->dev,
				"Query tqp stat fail, status = %d,queue = %d\n",
				ret, i);
			return ret;
		}
		tqp->tqp_stats.rcb_rx_ring_pktnum_rcd +=
			le32_to_cpu(desc[0].data[1]);
	}

	for (i = 0; i < kinfo->num_tqps; i++) {
		queue = handle->kinfo.tqp[i];
		tqp = container_of(queue, struct hclge_tqp, q);
		/* command : HCLGE_OPC_QUERY_IGU_STAT */
		hclge_cmd_setup_basic_desc(&desc[0],
					   HCLGE_OPC_QUERY_TX_STATS,
					   true);

		desc[0].data[0] = cpu_to_le32(tqp->index);
		ret = hclge_cmd_send(&hdev->hw, desc, 1);
		if (ret) {
			dev_err(&hdev->pdev->dev,
				"Query tqp stat fail, status = %d,queue = %d\n",
				ret, i);
			return ret;
		}
		tqp->tqp_stats.rcb_tx_ring_pktnum_rcd +=
			le32_to_cpu(desc[0].data[1]);
	}

	return 0;
}

static u64 *hclge_tqps_get_stats(struct hnae3_handle *handle, u64 *data)
{
	struct hnae3_knic_private_info *kinfo = &handle->kinfo;
	struct hclge_tqp *tqp;
	u64 *buff = data;
	int i;

	for (i = 0; i < kinfo->num_tqps; i++) {
		tqp = container_of(kinfo->tqp[i], struct hclge_tqp, q);
		*buff++ = tqp->tqp_stats.rcb_tx_ring_pktnum_rcd;
	}

	for (i = 0; i < kinfo->num_tqps; i++) {
		tqp = container_of(kinfo->tqp[i], struct hclge_tqp, q);
		*buff++ = tqp->tqp_stats.rcb_rx_ring_pktnum_rcd;
	}

	return buff;
}

static int hclge_tqps_get_sset_count(struct hnae3_handle *handle, int stringset)
{
	struct hnae3_knic_private_info *kinfo = &handle->kinfo;

	/* each tqp has TX & RX two queues */
	return kinfo->num_tqps * (2);
}

static u8 *hclge_tqps_get_strings(struct hnae3_handle *handle, u8 *data)
{
	struct hnae3_knic_private_info *kinfo = &handle->kinfo;
	u8 *buff = data;
	int i;

	for (i = 0; i < kinfo->num_tqps; i++) {
		struct hclge_tqp *tqp = container_of(handle->kinfo.tqp[i],
			struct hclge_tqp, q);
		snprintf(buff, ETH_GSTRING_LEN, "txq%u_pktnum_rcd",
			 tqp->index);
		buff = buff + ETH_GSTRING_LEN;
	}

	for (i = 0; i < kinfo->num_tqps; i++) {
		struct hclge_tqp *tqp = container_of(kinfo->tqp[i],
			struct hclge_tqp, q);
		snprintf(buff, ETH_GSTRING_LEN, "rxq%u_pktnum_rcd",
			 tqp->index);
		buff = buff + ETH_GSTRING_LEN;
	}

	return buff;
}

static u64 *hclge_comm_get_stats(const void *comm_stats,
				 const struct hclge_comm_stats_str strs[],
				 int size, u64 *data)
{
	u64 *buf = data;
	u32 i;

	for (i = 0; i < size; i++)
		buf[i] = HCLGE_STATS_READ(comm_stats, strs[i].offset);

	return buf + size;
}

static u8 *hclge_comm_get_strings(u32 stringset,
				  const struct hclge_comm_stats_str strs[],
				  int size, u8 *data)
{
	char *buff = (char *)data;
	u32 i;

	if (stringset != ETH_SS_STATS)
		return buff;

	for (i = 0; i < size; i++) {
		snprintf(buff, ETH_GSTRING_LEN, "%s", strs[i].desc);
		buff = buff + ETH_GSTRING_LEN;
	}

	return (u8 *)buff;
}

static void hclge_update_stats_for_all(struct hclge_dev *hdev)
{
	struct hnae3_handle *handle;
	int status;

	handle = &hdev->vport[0].nic;
	if (handle->client) {
		status = hclge_tqps_update_stats(handle);
		if (status) {
			dev_err(&hdev->pdev->dev,
				"Update TQPS stats fail, status = %d.\n",
				status);
		}
	}

	status = hclge_mac_update_stats(hdev);
	if (status)
		dev_err(&hdev->pdev->dev,
			"Update MAC stats fail, status = %d.\n", status);
}

static void hclge_update_stats(struct hnae3_handle *handle,
			       struct net_device_stats *net_stats)
{
	struct hclge_vport *vport = hclge_get_vport(handle);
	struct hclge_dev *hdev = vport->back;
	int status;

	if (test_and_set_bit(HCLGE_STATE_STATISTICS_UPDATING, &hdev->state))
		return;

	status = hclge_mac_update_stats(hdev);
	if (status)
		dev_err(&hdev->pdev->dev,
			"Update MAC stats fail, status = %d.\n",
			status);

	status = hclge_tqps_update_stats(handle);
	if (status)
		dev_err(&hdev->pdev->dev,
			"Update TQPS stats fail, status = %d.\n",
			status);

	clear_bit(HCLGE_STATE_STATISTICS_UPDATING, &hdev->state);
}

static int hclge_get_sset_count(struct hnae3_handle *handle, int stringset)
{
#define HCLGE_LOOPBACK_TEST_FLAGS (HNAE3_SUPPORT_APP_LOOPBACK | \
		HNAE3_SUPPORT_PHY_LOOPBACK | \
		HNAE3_SUPPORT_SERDES_SERIAL_LOOPBACK | \
		HNAE3_SUPPORT_SERDES_PARALLEL_LOOPBACK)

	struct hclge_vport *vport = hclge_get_vport(handle);
	struct hclge_dev *hdev = vport->back;
	int count = 0;

	/* Loopback test support rules:
	 * mac: only GE mode support
	 * serdes: all mac mode will support include GE/XGE/LGE/CGE
	 * phy: only support when phy device exist on board
	 */
	if (stringset == ETH_SS_TEST) {
		/* clear loopback bit flags at first */
		handle->flags = (handle->flags & (~HCLGE_LOOPBACK_TEST_FLAGS));
		if (hdev->ae_dev->dev_version >= HNAE3_DEVICE_VERSION_V2 ||
		    hdev->hw.mac.speed == HCLGE_MAC_SPEED_10M ||
		    hdev->hw.mac.speed == HCLGE_MAC_SPEED_100M ||
		    hdev->hw.mac.speed == HCLGE_MAC_SPEED_1G) {
			count += 1;
			handle->flags |= HNAE3_SUPPORT_APP_LOOPBACK;
		}

		count += 2;
		handle->flags |= HNAE3_SUPPORT_SERDES_SERIAL_LOOPBACK;
		handle->flags |= HNAE3_SUPPORT_SERDES_PARALLEL_LOOPBACK;

		if ((hdev->hw.mac.phydev && hdev->hw.mac.phydev->drv &&
		     hdev->hw.mac.phydev->drv->set_loopback) ||
		    hnae3_dev_phy_imp_supported(hdev)) {
			count += 1;
			handle->flags |= HNAE3_SUPPORT_PHY_LOOPBACK;
		}
	} else if (stringset == ETH_SS_STATS) {
		count = ARRAY_SIZE(g_mac_stats_string) +
			hclge_tqps_get_sset_count(handle, stringset);
	}

	return count;
}

static void hclge_get_strings(struct hnae3_handle *handle, u32 stringset,
			      u8 *data)
{
	u8 *p = (char *)data;
	int size;

	if (stringset == ETH_SS_STATS) {
		size = ARRAY_SIZE(g_mac_stats_string);
		p = hclge_comm_get_strings(stringset, g_mac_stats_string,
					   size, p);
		p = hclge_tqps_get_strings(handle, p);
	} else if (stringset == ETH_SS_TEST) {
		if (handle->flags & HNAE3_SUPPORT_APP_LOOPBACK) {
			memcpy(p, hns3_nic_test_strs[HNAE3_LOOP_APP],
			       ETH_GSTRING_LEN);
			p += ETH_GSTRING_LEN;
		}
		if (handle->flags & HNAE3_SUPPORT_SERDES_SERIAL_LOOPBACK) {
			memcpy(p, hns3_nic_test_strs[HNAE3_LOOP_SERIAL_SERDES],
			       ETH_GSTRING_LEN);
			p += ETH_GSTRING_LEN;
		}
		if (handle->flags & HNAE3_SUPPORT_SERDES_PARALLEL_LOOPBACK) {
			memcpy(p,
			       hns3_nic_test_strs[HNAE3_LOOP_PARALLEL_SERDES],
			       ETH_GSTRING_LEN);
			p += ETH_GSTRING_LEN;
		}
		if (handle->flags & HNAE3_SUPPORT_PHY_LOOPBACK) {
			memcpy(p, hns3_nic_test_strs[HNAE3_LOOP_PHY],
			       ETH_GSTRING_LEN);
			p += ETH_GSTRING_LEN;
		}
	}
}

static void hclge_get_stats(struct hnae3_handle *handle, u64 *data)
{
	struct hclge_vport *vport = hclge_get_vport(handle);
	struct hclge_dev *hdev = vport->back;
	u64 *p;

	p = hclge_comm_get_stats(&hdev->mac_stats, g_mac_stats_string,
				 ARRAY_SIZE(g_mac_stats_string), data);
	p = hclge_tqps_get_stats(handle, p);
}

static void hclge_get_mac_stat(struct hnae3_handle *handle,
			       struct hns3_mac_stats *mac_stats)
{
	struct hclge_vport *vport = hclge_get_vport(handle);
	struct hclge_dev *hdev = vport->back;

	hclge_update_stats(handle, NULL);

	mac_stats->tx_pause_cnt = hdev->mac_stats.mac_tx_mac_pause_num;
	mac_stats->rx_pause_cnt = hdev->mac_stats.mac_rx_mac_pause_num;
}

static int hclge_parse_func_status(struct hclge_dev *hdev,
				   struct hclge_func_status_cmd *status)
{
#define HCLGE_MAC_ID_MASK	0xF

	if (!(status->pf_state & HCLGE_PF_STATE_DONE))
		return -EINVAL;

	/* Set the pf to main pf */
	if (status->pf_state & HCLGE_PF_STATE_MAIN)
		hdev->flag |= HCLGE_FLAG_MAIN;
	else
		hdev->flag &= ~HCLGE_FLAG_MAIN;

	hdev->hw.mac.mac_id = status->mac_id & HCLGE_MAC_ID_MASK;
	return 0;
}

static int hclge_query_function_status(struct hclge_dev *hdev)
{
#define HCLGE_QUERY_MAX_CNT	5

	struct hclge_func_status_cmd *req;
	struct hclge_desc desc;
	int timeout = 0;
	int ret;

	hclge_cmd_setup_basic_desc(&desc, HCLGE_OPC_QUERY_FUNC_STATUS, true);
	req = (struct hclge_func_status_cmd *)desc.data;

	do {
		ret = hclge_cmd_send(&hdev->hw, &desc, 1);
		if (ret) {
			dev_err(&hdev->pdev->dev,
				"query function status failed %d.\n", ret);
			return ret;
		}

		/* Check pf reset is done */
		if (req->pf_state)
			break;
		usleep_range(1000, 2000);
	} while (timeout++ < HCLGE_QUERY_MAX_CNT);

	return hclge_parse_func_status(hdev, req);
}

static int hclge_query_pf_resource(struct hclge_dev *hdev)
{
	struct hclge_pf_res_cmd *req;
	struct hclge_desc desc;
	int ret;

	hclge_cmd_setup_basic_desc(&desc, HCLGE_OPC_QUERY_PF_RSRC, true);
	ret = hclge_cmd_send(&hdev->hw, &desc, 1);
	if (ret) {
		dev_err(&hdev->pdev->dev,
			"query pf resource failed %d.\n", ret);
		return ret;
	}

	req = (struct hclge_pf_res_cmd *)desc.data;
	hdev->num_tqps = le16_to_cpu(req->tqp_num) +
			 le16_to_cpu(req->ext_tqp_num);
	hdev->pkt_buf_size = le16_to_cpu(req->buf_size) << HCLGE_BUF_UNIT_S;

	if (req->tx_buf_size)
		hdev->tx_buf_size =
			le16_to_cpu(req->tx_buf_size) << HCLGE_BUF_UNIT_S;
	else
		hdev->tx_buf_size = HCLGE_DEFAULT_TX_BUF;

	hdev->tx_buf_size = roundup(hdev->tx_buf_size, HCLGE_BUF_SIZE_UNIT);

	if (req->dv_buf_size)
		hdev->dv_buf_size =
			le16_to_cpu(req->dv_buf_size) << HCLGE_BUF_UNIT_S;
	else
		hdev->dv_buf_size = HCLGE_DEFAULT_DV;

	hdev->dv_buf_size = roundup(hdev->dv_buf_size, HCLGE_BUF_SIZE_UNIT);

	hdev->num_nic_msi = le16_to_cpu(req->msixcap_localid_number_nic);
	if (hdev->num_nic_msi < HNAE3_MIN_VECTOR_NUM) {
		dev_err(&hdev->pdev->dev,
			"only %u msi resources available, not enough for pf(min:2).\n",
			hdev->num_nic_msi);
		return -EINVAL;
	}

	if (hnae3_dev_roce_supported(hdev)) {
		hdev->num_roce_msi =
			le16_to_cpu(req->pf_intr_vector_number_roce);

		/* PF should have NIC vectors and Roce vectors,
		 * NIC vectors are queued before Roce vectors.
		 */
		hdev->num_msi = hdev->num_nic_msi + hdev->num_roce_msi;
	} else {
		hdev->num_msi = hdev->num_nic_msi;
	}

	return 0;
}

static int hclge_parse_speed(u8 speed_cmd, u32 *speed)
{
	switch (speed_cmd) {
	case HCLGE_FW_MAC_SPEED_10M:
		*speed = HCLGE_MAC_SPEED_10M;
		break;
	case HCLGE_FW_MAC_SPEED_100M:
		*speed = HCLGE_MAC_SPEED_100M;
		break;
	case HCLGE_FW_MAC_SPEED_1G:
		*speed = HCLGE_MAC_SPEED_1G;
		break;
	case HCLGE_FW_MAC_SPEED_10G:
		*speed = HCLGE_MAC_SPEED_10G;
		break;
	case HCLGE_FW_MAC_SPEED_25G:
		*speed = HCLGE_MAC_SPEED_25G;
		break;
	case HCLGE_FW_MAC_SPEED_40G:
		*speed = HCLGE_MAC_SPEED_40G;
		break;
	case HCLGE_FW_MAC_SPEED_50G:
		*speed = HCLGE_MAC_SPEED_50G;
		break;
	case HCLGE_FW_MAC_SPEED_100G:
		*speed = HCLGE_MAC_SPEED_100G;
		break;
	case HCLGE_FW_MAC_SPEED_200G:
		*speed = HCLGE_MAC_SPEED_200G;
		break;
	default:
		return -EINVAL;
	}

	return 0;
}

static const struct hclge_speed_bit_map speed_bit_map[] = {
	{HCLGE_MAC_SPEED_10M, HCLGE_SUPPORT_10M_BIT},
	{HCLGE_MAC_SPEED_100M, HCLGE_SUPPORT_100M_BIT},
	{HCLGE_MAC_SPEED_1G, HCLGE_SUPPORT_1G_BIT},
	{HCLGE_MAC_SPEED_10G, HCLGE_SUPPORT_10G_BIT},
	{HCLGE_MAC_SPEED_25G, HCLGE_SUPPORT_25G_BIT},
	{HCLGE_MAC_SPEED_40G, HCLGE_SUPPORT_40G_BIT},
	{HCLGE_MAC_SPEED_50G, HCLGE_SUPPORT_50G_BIT},
	{HCLGE_MAC_SPEED_100G, HCLGE_SUPPORT_100G_BIT},
	{HCLGE_MAC_SPEED_200G, HCLGE_SUPPORT_200G_BIT},
};

static int hclge_get_speed_bit(u32 speed, u32 *speed_bit)
{
	u16 i;

	for (i = 0; i < ARRAY_SIZE(speed_bit_map); i++) {
		if (speed == speed_bit_map[i].speed) {
			*speed_bit = speed_bit_map[i].speed_bit;
			return 0;
		}
	}

	return -EINVAL;
}

static int hclge_check_port_speed(struct hnae3_handle *handle, u32 speed)
{
	struct hclge_vport *vport = hclge_get_vport(handle);
	struct hclge_dev *hdev = vport->back;
	u32 speed_ability = hdev->hw.mac.speed_ability;
	u32 speed_bit = 0;
	int ret;

	ret = hclge_get_speed_bit(speed, &speed_bit);
	if (ret)
		return ret;

	if (speed_bit & speed_ability)
		return 0;

	return -EINVAL;
}

static void hclge_convert_setting_sr(struct hclge_mac *mac, u16 speed_ability)
{
	if (speed_ability & HCLGE_SUPPORT_10G_BIT)
		linkmode_set_bit(ETHTOOL_LINK_MODE_10000baseSR_Full_BIT,
				 mac->supported);
	if (speed_ability & HCLGE_SUPPORT_25G_BIT)
		linkmode_set_bit(ETHTOOL_LINK_MODE_25000baseSR_Full_BIT,
				 mac->supported);
	if (speed_ability & HCLGE_SUPPORT_40G_BIT)
		linkmode_set_bit(ETHTOOL_LINK_MODE_40000baseSR4_Full_BIT,
				 mac->supported);
	if (speed_ability & HCLGE_SUPPORT_50G_BIT)
		linkmode_set_bit(ETHTOOL_LINK_MODE_50000baseSR2_Full_BIT,
				 mac->supported);
	if (speed_ability & HCLGE_SUPPORT_100G_BIT)
		linkmode_set_bit(ETHTOOL_LINK_MODE_100000baseSR4_Full_BIT,
				 mac->supported);
	if (speed_ability & HCLGE_SUPPORT_200G_BIT)
		linkmode_set_bit(ETHTOOL_LINK_MODE_200000baseSR4_Full_BIT,
				 mac->supported);
}

static void hclge_convert_setting_lr(struct hclge_mac *mac, u16 speed_ability)
{
	if (speed_ability & HCLGE_SUPPORT_10G_BIT)
		linkmode_set_bit(ETHTOOL_LINK_MODE_10000baseLR_Full_BIT,
				 mac->supported);
	if (speed_ability & HCLGE_SUPPORT_25G_BIT)
		linkmode_set_bit(ETHTOOL_LINK_MODE_25000baseSR_Full_BIT,
				 mac->supported);
	if (speed_ability & HCLGE_SUPPORT_50G_BIT)
		linkmode_set_bit(ETHTOOL_LINK_MODE_50000baseLR_ER_FR_Full_BIT,
				 mac->supported);
	if (speed_ability & HCLGE_SUPPORT_40G_BIT)
		linkmode_set_bit(ETHTOOL_LINK_MODE_40000baseLR4_Full_BIT,
				 mac->supported);
	if (speed_ability & HCLGE_SUPPORT_100G_BIT)
		linkmode_set_bit(ETHTOOL_LINK_MODE_100000baseLR4_ER4_Full_BIT,
				 mac->supported);
	if (speed_ability & HCLGE_SUPPORT_200G_BIT)
		linkmode_set_bit(
			ETHTOOL_LINK_MODE_200000baseLR4_ER4_FR4_Full_BIT,
			mac->supported);
}

static void hclge_convert_setting_cr(struct hclge_mac *mac, u16 speed_ability)
{
	if (speed_ability & HCLGE_SUPPORT_10G_BIT)
		linkmode_set_bit(ETHTOOL_LINK_MODE_10000baseCR_Full_BIT,
				 mac->supported);
	if (speed_ability & HCLGE_SUPPORT_25G_BIT)
		linkmode_set_bit(ETHTOOL_LINK_MODE_25000baseCR_Full_BIT,
				 mac->supported);
	if (speed_ability & HCLGE_SUPPORT_40G_BIT)
		linkmode_set_bit(ETHTOOL_LINK_MODE_40000baseCR4_Full_BIT,
				 mac->supported);
	if (speed_ability & HCLGE_SUPPORT_50G_BIT)
		linkmode_set_bit(ETHTOOL_LINK_MODE_50000baseCR2_Full_BIT,
				 mac->supported);
	if (speed_ability & HCLGE_SUPPORT_100G_BIT)
		linkmode_set_bit(ETHTOOL_LINK_MODE_100000baseCR4_Full_BIT,
				 mac->supported);
	if (speed_ability & HCLGE_SUPPORT_200G_BIT)
		linkmode_set_bit(ETHTOOL_LINK_MODE_200000baseCR4_Full_BIT,
				 mac->supported);
}

static void hclge_convert_setting_kr(struct hclge_mac *mac, u16 speed_ability)
{
	if (speed_ability & HCLGE_SUPPORT_1G_BIT)
		linkmode_set_bit(ETHTOOL_LINK_MODE_1000baseKX_Full_BIT,
				 mac->supported);
	if (speed_ability & HCLGE_SUPPORT_10G_BIT)
		linkmode_set_bit(ETHTOOL_LINK_MODE_10000baseKR_Full_BIT,
				 mac->supported);
	if (speed_ability & HCLGE_SUPPORT_25G_BIT)
		linkmode_set_bit(ETHTOOL_LINK_MODE_25000baseKR_Full_BIT,
				 mac->supported);
	if (speed_ability & HCLGE_SUPPORT_40G_BIT)
		linkmode_set_bit(ETHTOOL_LINK_MODE_40000baseKR4_Full_BIT,
				 mac->supported);
	if (speed_ability & HCLGE_SUPPORT_50G_BIT)
		linkmode_set_bit(ETHTOOL_LINK_MODE_50000baseKR2_Full_BIT,
				 mac->supported);
	if (speed_ability & HCLGE_SUPPORT_100G_BIT)
		linkmode_set_bit(ETHTOOL_LINK_MODE_100000baseKR4_Full_BIT,
				 mac->supported);
	if (speed_ability & HCLGE_SUPPORT_200G_BIT)
		linkmode_set_bit(ETHTOOL_LINK_MODE_200000baseKR4_Full_BIT,
				 mac->supported);
}

static void hclge_convert_setting_fec(struct hclge_mac *mac)
{
	linkmode_clear_bit(ETHTOOL_LINK_MODE_FEC_BASER_BIT, mac->supported);
	linkmode_clear_bit(ETHTOOL_LINK_MODE_FEC_RS_BIT, mac->supported);

	switch (mac->speed) {
	case HCLGE_MAC_SPEED_10G:
	case HCLGE_MAC_SPEED_40G:
		linkmode_set_bit(ETHTOOL_LINK_MODE_FEC_BASER_BIT,
				 mac->supported);
		mac->fec_ability =
			BIT(HNAE3_FEC_BASER) | BIT(HNAE3_FEC_AUTO);
		break;
	case HCLGE_MAC_SPEED_25G:
	case HCLGE_MAC_SPEED_50G:
		linkmode_set_bit(ETHTOOL_LINK_MODE_FEC_RS_BIT,
				 mac->supported);
		mac->fec_ability =
			BIT(HNAE3_FEC_BASER) | BIT(HNAE3_FEC_RS) |
			BIT(HNAE3_FEC_AUTO);
		break;
	case HCLGE_MAC_SPEED_100G:
	case HCLGE_MAC_SPEED_200G:
		linkmode_set_bit(ETHTOOL_LINK_MODE_FEC_RS_BIT, mac->supported);
		mac->fec_ability = BIT(HNAE3_FEC_RS) | BIT(HNAE3_FEC_AUTO);
		break;
	default:
		mac->fec_ability = 0;
		break;
	}
}

static void hclge_parse_fiber_link_mode(struct hclge_dev *hdev,
					u16 speed_ability)
{
	struct hclge_mac *mac = &hdev->hw.mac;

	if (speed_ability & HCLGE_SUPPORT_1G_BIT)
		linkmode_set_bit(ETHTOOL_LINK_MODE_1000baseX_Full_BIT,
				 mac->supported);

	hclge_convert_setting_sr(mac, speed_ability);
	hclge_convert_setting_lr(mac, speed_ability);
	hclge_convert_setting_cr(mac, speed_ability);
	if (hnae3_dev_fec_supported(hdev))
		hclge_convert_setting_fec(mac);

	if (hnae3_dev_pause_supported(hdev))
		linkmode_set_bit(ETHTOOL_LINK_MODE_Pause_BIT, mac->supported);

	linkmode_set_bit(ETHTOOL_LINK_MODE_FIBRE_BIT, mac->supported);
	linkmode_set_bit(ETHTOOL_LINK_MODE_FEC_NONE_BIT, mac->supported);
}

static void hclge_parse_backplane_link_mode(struct hclge_dev *hdev,
					    u16 speed_ability)
{
	struct hclge_mac *mac = &hdev->hw.mac;

	hclge_convert_setting_kr(mac, speed_ability);
	if (hnae3_dev_fec_supported(hdev))
		hclge_convert_setting_fec(mac);

	if (hnae3_dev_pause_supported(hdev))
		linkmode_set_bit(ETHTOOL_LINK_MODE_Pause_BIT, mac->supported);

	linkmode_set_bit(ETHTOOL_LINK_MODE_Backplane_BIT, mac->supported);
	linkmode_set_bit(ETHTOOL_LINK_MODE_FEC_NONE_BIT, mac->supported);
}

static void hclge_parse_copper_link_mode(struct hclge_dev *hdev,
					 u16 speed_ability)
{
	unsigned long *supported = hdev->hw.mac.supported;

	/* default to support all speed for GE port */
	if (!speed_ability)
		speed_ability = HCLGE_SUPPORT_GE;

	if (speed_ability & HCLGE_SUPPORT_1G_BIT)
		linkmode_set_bit(ETHTOOL_LINK_MODE_1000baseT_Full_BIT,
				 supported);

	if (speed_ability & HCLGE_SUPPORT_100M_BIT) {
		linkmode_set_bit(ETHTOOL_LINK_MODE_100baseT_Full_BIT,
				 supported);
		linkmode_set_bit(ETHTOOL_LINK_MODE_100baseT_Half_BIT,
				 supported);
	}

	if (speed_ability & HCLGE_SUPPORT_10M_BIT) {
		linkmode_set_bit(ETHTOOL_LINK_MODE_10baseT_Full_BIT, supported);
		linkmode_set_bit(ETHTOOL_LINK_MODE_10baseT_Half_BIT, supported);
	}

	if (hnae3_dev_pause_supported(hdev)) {
		linkmode_set_bit(ETHTOOL_LINK_MODE_Pause_BIT, supported);
		linkmode_set_bit(ETHTOOL_LINK_MODE_Asym_Pause_BIT, supported);
	}

	linkmode_set_bit(ETHTOOL_LINK_MODE_Autoneg_BIT, supported);
	linkmode_set_bit(ETHTOOL_LINK_MODE_TP_BIT, supported);
}

static void hclge_parse_link_mode(struct hclge_dev *hdev, u16 speed_ability)
{
	u8 media_type = hdev->hw.mac.media_type;

	if (media_type == HNAE3_MEDIA_TYPE_FIBER)
		hclge_parse_fiber_link_mode(hdev, speed_ability);
	else if (media_type == HNAE3_MEDIA_TYPE_COPPER)
		hclge_parse_copper_link_mode(hdev, speed_ability);
	else if (media_type == HNAE3_MEDIA_TYPE_BACKPLANE)
		hclge_parse_backplane_link_mode(hdev, speed_ability);
}

static u32 hclge_get_max_speed(u16 speed_ability)
{
	if (speed_ability & HCLGE_SUPPORT_200G_BIT)
		return HCLGE_MAC_SPEED_200G;

	if (speed_ability & HCLGE_SUPPORT_100G_BIT)
		return HCLGE_MAC_SPEED_100G;

	if (speed_ability & HCLGE_SUPPORT_50G_BIT)
		return HCLGE_MAC_SPEED_50G;

	if (speed_ability & HCLGE_SUPPORT_40G_BIT)
		return HCLGE_MAC_SPEED_40G;

	if (speed_ability & HCLGE_SUPPORT_25G_BIT)
		return HCLGE_MAC_SPEED_25G;

	if (speed_ability & HCLGE_SUPPORT_10G_BIT)
		return HCLGE_MAC_SPEED_10G;

	if (speed_ability & HCLGE_SUPPORT_1G_BIT)
		return HCLGE_MAC_SPEED_1G;

	if (speed_ability & HCLGE_SUPPORT_100M_BIT)
		return HCLGE_MAC_SPEED_100M;

	if (speed_ability & HCLGE_SUPPORT_10M_BIT)
		return HCLGE_MAC_SPEED_10M;

	return HCLGE_MAC_SPEED_1G;
}

static void hclge_parse_cfg(struct hclge_cfg *cfg, struct hclge_desc *desc)
{
#define HCLGE_TX_SPARE_SIZE_UNIT		4096
#define SPEED_ABILITY_EXT_SHIFT			8

	struct hclge_cfg_param_cmd *req;
	u64 mac_addr_tmp_high;
	u16 speed_ability_ext;
	u64 mac_addr_tmp;
	unsigned int i;

	req = (struct hclge_cfg_param_cmd *)desc[0].data;

	/* get the configuration */
	cfg->tc_num = hnae3_get_field(__le32_to_cpu(req->param[0]),
				      HCLGE_CFG_TC_NUM_M, HCLGE_CFG_TC_NUM_S);
	cfg->tqp_desc_num = hnae3_get_field(__le32_to_cpu(req->param[0]),
					    HCLGE_CFG_TQP_DESC_N_M,
					    HCLGE_CFG_TQP_DESC_N_S);

	cfg->phy_addr = hnae3_get_field(__le32_to_cpu(req->param[1]),
					HCLGE_CFG_PHY_ADDR_M,
					HCLGE_CFG_PHY_ADDR_S);
	cfg->media_type = hnae3_get_field(__le32_to_cpu(req->param[1]),
					  HCLGE_CFG_MEDIA_TP_M,
					  HCLGE_CFG_MEDIA_TP_S);
	cfg->rx_buf_len = hnae3_get_field(__le32_to_cpu(req->param[1]),
					  HCLGE_CFG_RX_BUF_LEN_M,
					  HCLGE_CFG_RX_BUF_LEN_S);
	/* get mac_address */
	mac_addr_tmp = __le32_to_cpu(req->param[2]);
	mac_addr_tmp_high = hnae3_get_field(__le32_to_cpu(req->param[3]),
					    HCLGE_CFG_MAC_ADDR_H_M,
					    HCLGE_CFG_MAC_ADDR_H_S);

	mac_addr_tmp |= (mac_addr_tmp_high << 31) << 1;

	cfg->default_speed = hnae3_get_field(__le32_to_cpu(req->param[3]),
					     HCLGE_CFG_DEFAULT_SPEED_M,
					     HCLGE_CFG_DEFAULT_SPEED_S);
	cfg->vf_rss_size_max = hnae3_get_field(__le32_to_cpu(req->param[3]),
					       HCLGE_CFG_RSS_SIZE_M,
					       HCLGE_CFG_RSS_SIZE_S);

	for (i = 0; i < ETH_ALEN; i++)
		cfg->mac_addr[i] = (mac_addr_tmp >> (8 * i)) & 0xff;

	req = (struct hclge_cfg_param_cmd *)desc[1].data;
	cfg->numa_node_map = __le32_to_cpu(req->param[0]);

	cfg->speed_ability = hnae3_get_field(__le32_to_cpu(req->param[1]),
					     HCLGE_CFG_SPEED_ABILITY_M,
					     HCLGE_CFG_SPEED_ABILITY_S);
	speed_ability_ext = hnae3_get_field(__le32_to_cpu(req->param[1]),
					    HCLGE_CFG_SPEED_ABILITY_EXT_M,
					    HCLGE_CFG_SPEED_ABILITY_EXT_S);
	cfg->speed_ability |= speed_ability_ext << SPEED_ABILITY_EXT_SHIFT;

	cfg->vlan_fliter_cap = hnae3_get_field(__le32_to_cpu(req->param[1]),
					       HCLGE_CFG_VLAN_FLTR_CAP_M,
					       HCLGE_CFG_VLAN_FLTR_CAP_S);

	cfg->umv_space = hnae3_get_field(__le32_to_cpu(req->param[1]),
					 HCLGE_CFG_UMV_TBL_SPACE_M,
					 HCLGE_CFG_UMV_TBL_SPACE_S);
	if (!cfg->umv_space)
		cfg->umv_space = HCLGE_DEFAULT_UMV_SPACE_PER_PF;

	cfg->pf_rss_size_max = hnae3_get_field(__le32_to_cpu(req->param[2]),
					       HCLGE_CFG_PF_RSS_SIZE_M,
					       HCLGE_CFG_PF_RSS_SIZE_S);

	/* HCLGE_CFG_PF_RSS_SIZE_M is the PF max rss size, which is a
	 * power of 2, instead of reading out directly. This would
	 * be more flexible for future changes and expansions.
	 * When VF max  rss size field is HCLGE_CFG_RSS_SIZE_S,
	 * it does not make sense if PF's field is 0. In this case, PF and VF
	 * has the same max rss size filed: HCLGE_CFG_RSS_SIZE_S.
	 */
	cfg->pf_rss_size_max = cfg->pf_rss_size_max ?
			       1U << cfg->pf_rss_size_max :
			       cfg->vf_rss_size_max;

	/* The unit of the tx spare buffer size queried from configuration
	 * file is HCLGE_TX_SPARE_SIZE_UNIT(4096) bytes, so a conversion is
	 * needed here.
	 */
	cfg->tx_spare_buf_size = hnae3_get_field(__le32_to_cpu(req->param[2]),
						 HCLGE_CFG_TX_SPARE_BUF_SIZE_M,
						 HCLGE_CFG_TX_SPARE_BUF_SIZE_S);
	cfg->tx_spare_buf_size *= HCLGE_TX_SPARE_SIZE_UNIT;
}

/* hclge_get_cfg: query the static parameter from flash
 * @hdev: pointer to struct hclge_dev
 * @hcfg: the config structure to be getted
 */
static int hclge_get_cfg(struct hclge_dev *hdev, struct hclge_cfg *hcfg)
{
	struct hclge_desc desc[HCLGE_PF_CFG_DESC_NUM];
	struct hclge_cfg_param_cmd *req;
	unsigned int i;
	int ret;

	for (i = 0; i < HCLGE_PF_CFG_DESC_NUM; i++) {
		u32 offset = 0;

		req = (struct hclge_cfg_param_cmd *)desc[i].data;
		hclge_cmd_setup_basic_desc(&desc[i], HCLGE_OPC_GET_CFG_PARAM,
					   true);
		hnae3_set_field(offset, HCLGE_CFG_OFFSET_M,
				HCLGE_CFG_OFFSET_S, i * HCLGE_CFG_RD_LEN_BYTES);
		/* Len should be united by 4 bytes when send to hardware */
		hnae3_set_field(offset, HCLGE_CFG_RD_LEN_M, HCLGE_CFG_RD_LEN_S,
				HCLGE_CFG_RD_LEN_BYTES / HCLGE_CFG_RD_LEN_UNIT);
		req->offset = cpu_to_le32(offset);
	}

	ret = hclge_cmd_send(&hdev->hw, desc, HCLGE_PF_CFG_DESC_NUM);
	if (ret) {
		dev_err(&hdev->pdev->dev, "get config failed %d.\n", ret);
		return ret;
	}

	hclge_parse_cfg(hcfg, desc);

	return 0;
}

static void hclge_set_default_dev_specs(struct hclge_dev *hdev)
{
#define HCLGE_MAX_NON_TSO_BD_NUM			8U

	struct hnae3_ae_dev *ae_dev = pci_get_drvdata(hdev->pdev);

	ae_dev->dev_specs.max_non_tso_bd_num = HCLGE_MAX_NON_TSO_BD_NUM;
	ae_dev->dev_specs.rss_ind_tbl_size = HCLGE_RSS_IND_TBL_SIZE;
	ae_dev->dev_specs.rss_key_size = HCLGE_RSS_KEY_SIZE;
	ae_dev->dev_specs.max_tm_rate = HCLGE_ETHER_MAX_RATE;
	ae_dev->dev_specs.max_int_gl = HCLGE_DEF_MAX_INT_GL;
	ae_dev->dev_specs.max_frm_size = HCLGE_MAC_MAX_FRAME;
	ae_dev->dev_specs.max_qset_num = HCLGE_MAX_QSET_NUM;
}

static void hclge_parse_dev_specs(struct hclge_dev *hdev,
				  struct hclge_desc *desc)
{
	struct hnae3_ae_dev *ae_dev = pci_get_drvdata(hdev->pdev);
	struct hclge_dev_specs_0_cmd *req0;
	struct hclge_dev_specs_1_cmd *req1;

	req0 = (struct hclge_dev_specs_0_cmd *)desc[0].data;
	req1 = (struct hclge_dev_specs_1_cmd *)desc[1].data;

	ae_dev->dev_specs.max_non_tso_bd_num = req0->max_non_tso_bd_num;
	ae_dev->dev_specs.rss_ind_tbl_size =
		le16_to_cpu(req0->rss_ind_tbl_size);
	ae_dev->dev_specs.int_ql_max = le16_to_cpu(req0->int_ql_max);
	ae_dev->dev_specs.rss_key_size = le16_to_cpu(req0->rss_key_size);
	ae_dev->dev_specs.max_tm_rate = le32_to_cpu(req0->max_tm_rate);
	ae_dev->dev_specs.max_qset_num = le16_to_cpu(req1->max_qset_num);
	ae_dev->dev_specs.max_int_gl = le16_to_cpu(req1->max_int_gl);
	ae_dev->dev_specs.max_frm_size = le16_to_cpu(req1->max_frm_size);
}

static void hclge_check_dev_specs(struct hclge_dev *hdev)
{
	struct hnae3_dev_specs *dev_specs = &hdev->ae_dev->dev_specs;

	if (!dev_specs->max_non_tso_bd_num)
		dev_specs->max_non_tso_bd_num = HCLGE_MAX_NON_TSO_BD_NUM;
	if (!dev_specs->rss_ind_tbl_size)
		dev_specs->rss_ind_tbl_size = HCLGE_RSS_IND_TBL_SIZE;
	if (!dev_specs->rss_key_size)
		dev_specs->rss_key_size = HCLGE_RSS_KEY_SIZE;
	if (!dev_specs->max_tm_rate)
		dev_specs->max_tm_rate = HCLGE_ETHER_MAX_RATE;
	if (!dev_specs->max_qset_num)
		dev_specs->max_qset_num = HCLGE_MAX_QSET_NUM;
	if (!dev_specs->max_int_gl)
		dev_specs->max_int_gl = HCLGE_DEF_MAX_INT_GL;
	if (!dev_specs->max_frm_size)
		dev_specs->max_frm_size = HCLGE_MAC_MAX_FRAME;
}

static int hclge_query_dev_specs(struct hclge_dev *hdev)
{
	struct hclge_desc desc[HCLGE_QUERY_DEV_SPECS_BD_NUM];
	int ret;
	int i;

	/* set default specifications as devices lower than version V3 do not
	 * support querying specifications from firmware.
	 */
	if (hdev->ae_dev->dev_version < HNAE3_DEVICE_VERSION_V3) {
		hclge_set_default_dev_specs(hdev);
		return 0;
	}

	for (i = 0; i < HCLGE_QUERY_DEV_SPECS_BD_NUM - 1; i++) {
		hclge_cmd_setup_basic_desc(&desc[i], HCLGE_OPC_QUERY_DEV_SPECS,
					   true);
		desc[i].flag |= cpu_to_le16(HCLGE_CMD_FLAG_NEXT);
	}
	hclge_cmd_setup_basic_desc(&desc[i], HCLGE_OPC_QUERY_DEV_SPECS, true);

	ret = hclge_cmd_send(&hdev->hw, desc, HCLGE_QUERY_DEV_SPECS_BD_NUM);
	if (ret)
		return ret;

	hclge_parse_dev_specs(hdev, desc);
	hclge_check_dev_specs(hdev);

	return 0;
}

static int hclge_get_cap(struct hclge_dev *hdev)
{
	int ret;

	ret = hclge_query_function_status(hdev);
	if (ret) {
		dev_err(&hdev->pdev->dev,
			"query function status error %d.\n", ret);
		return ret;
	}

	/* get pf resource */
	return hclge_query_pf_resource(hdev);
}

static void hclge_init_kdump_kernel_config(struct hclge_dev *hdev)
{
#define HCLGE_MIN_TX_DESC	64
#define HCLGE_MIN_RX_DESC	64

	if (!is_kdump_kernel())
		return;

	dev_info(&hdev->pdev->dev,
		 "Running kdump kernel. Using minimal resources\n");

	/* minimal queue pairs equals to the number of vports */
	hdev->num_tqps = hdev->num_req_vfs + 1;
	hdev->num_tx_desc = HCLGE_MIN_TX_DESC;
	hdev->num_rx_desc = HCLGE_MIN_RX_DESC;
}

static int hclge_configure(struct hclge_dev *hdev)
{
	struct hnae3_ae_dev *ae_dev = pci_get_drvdata(hdev->pdev);
	const struct cpumask *cpumask = cpu_online_mask;
	struct hclge_cfg cfg;
	unsigned int i;
	int node, ret;

	ret = hclge_get_cfg(hdev, &cfg);
	if (ret)
		return ret;

	hdev->base_tqp_pid = 0;
	hdev->vf_rss_size_max = cfg.vf_rss_size_max;
	hdev->pf_rss_size_max = cfg.pf_rss_size_max;
	hdev->rx_buf_len = cfg.rx_buf_len;
	ether_addr_copy(hdev->hw.mac.mac_addr, cfg.mac_addr);
	hdev->hw.mac.media_type = cfg.media_type;
	hdev->hw.mac.phy_addr = cfg.phy_addr;
	hdev->num_tx_desc = cfg.tqp_desc_num;
	hdev->num_rx_desc = cfg.tqp_desc_num;
	hdev->tm_info.num_pg = 1;
	hdev->tc_max = cfg.tc_num;
	hdev->tm_info.hw_pfc_map = 0;
	hdev->wanted_umv_size = cfg.umv_space;
	hdev->tx_spare_buf_size = cfg.tx_spare_buf_size;
	hdev->gro_en = true;
	if (cfg.vlan_fliter_cap == HCLGE_VLAN_FLTR_CAN_MDF)
		set_bit(HNAE3_DEV_SUPPORT_VLAN_FLTR_MDF_B, ae_dev->caps);

	if (hnae3_dev_fd_supported(hdev)) {
		hdev->fd_en = true;
		hdev->fd_active_type = HCLGE_FD_RULE_NONE;
	}

	ret = hclge_parse_speed(cfg.default_speed, &hdev->hw.mac.speed);
	if (ret) {
		dev_err(&hdev->pdev->dev, "failed to parse speed %u, ret = %d\n",
			cfg.default_speed, ret);
		return ret;
	}

	hclge_parse_link_mode(hdev, cfg.speed_ability);

	hdev->hw.mac.max_speed = hclge_get_max_speed(cfg.speed_ability);

	if ((hdev->tc_max > HNAE3_MAX_TC) ||
	    (hdev->tc_max < 1)) {
		dev_warn(&hdev->pdev->dev, "TC num = %u.\n",
			 hdev->tc_max);
		hdev->tc_max = 1;
	}

	/* Dev does not support DCB */
	if (!hnae3_dev_dcb_supported(hdev)) {
		hdev->tc_max = 1;
		hdev->pfc_max = 0;
	} else {
		hdev->pfc_max = hdev->tc_max;
	}

	hdev->tm_info.num_tc = 1;

	/* Currently not support uncontiuous tc */
	for (i = 0; i < hdev->tm_info.num_tc; i++)
		hnae3_set_bit(hdev->hw_tc_map, i, 1);

	hdev->tx_sch_mode = HCLGE_FLAG_TC_BASE_SCH_MODE;

	hclge_init_kdump_kernel_config(hdev);

	/* Set the affinity based on numa node */
	node = dev_to_node(&hdev->pdev->dev);
	if (node != NUMA_NO_NODE)
		cpumask = cpumask_of_node(node);

	cpumask_copy(&hdev->affinity_mask, cpumask);

	return ret;
}

static int hclge_config_tso(struct hclge_dev *hdev, u16 tso_mss_min,
			    u16 tso_mss_max)
{
	struct hclge_cfg_tso_status_cmd *req;
	struct hclge_desc desc;

	hclge_cmd_setup_basic_desc(&desc, HCLGE_OPC_TSO_GENERIC_CONFIG, false);

	req = (struct hclge_cfg_tso_status_cmd *)desc.data;
	req->tso_mss_min = cpu_to_le16(tso_mss_min);
	req->tso_mss_max = cpu_to_le16(tso_mss_max);

	return hclge_cmd_send(&hdev->hw, &desc, 1);
}

static int hclge_config_gro(struct hclge_dev *hdev)
{
	struct hclge_cfg_gro_status_cmd *req;
	struct hclge_desc desc;
	int ret;

	if (!hnae3_dev_gro_supported(hdev))
		return 0;

	hclge_cmd_setup_basic_desc(&desc, HCLGE_OPC_GRO_GENERIC_CONFIG, false);
	req = (struct hclge_cfg_gro_status_cmd *)desc.data;

	req->gro_en = hdev->gro_en ? 1 : 0;

	ret = hclge_cmd_send(&hdev->hw, &desc, 1);
	if (ret)
		dev_err(&hdev->pdev->dev,
			"GRO hardware config cmd failed, ret = %d\n", ret);

	return ret;
}

static int hclge_alloc_tqps(struct hclge_dev *hdev)
{
	struct hclge_tqp *tqp;
	int i;

	hdev->htqp = devm_kcalloc(&hdev->pdev->dev, hdev->num_tqps,
				  sizeof(struct hclge_tqp), GFP_KERNEL);
	if (!hdev->htqp)
		return -ENOMEM;

	tqp = hdev->htqp;

	for (i = 0; i < hdev->num_tqps; i++) {
		tqp->dev = &hdev->pdev->dev;
		tqp->index = i;

		tqp->q.ae_algo = &ae_algo;
		tqp->q.buf_size = hdev->rx_buf_len;
		tqp->q.tx_desc_num = hdev->num_tx_desc;
		tqp->q.rx_desc_num = hdev->num_rx_desc;

		/* need an extended offset to configure queues >=
		 * HCLGE_TQP_MAX_SIZE_DEV_V2
		 */
		if (i < HCLGE_TQP_MAX_SIZE_DEV_V2)
			tqp->q.io_base = hdev->hw.io_base +
					 HCLGE_TQP_REG_OFFSET +
					 i * HCLGE_TQP_REG_SIZE;
		else
			tqp->q.io_base = hdev->hw.io_base +
					 HCLGE_TQP_REG_OFFSET +
					 HCLGE_TQP_EXT_REG_OFFSET +
					 (i - HCLGE_TQP_MAX_SIZE_DEV_V2) *
					 HCLGE_TQP_REG_SIZE;

		tqp++;
	}

	return 0;
}

static int hclge_map_tqps_to_func(struct hclge_dev *hdev, u16 func_id,
				  u16 tqp_pid, u16 tqp_vid, bool is_pf)
{
	struct hclge_tqp_map_cmd *req;
	struct hclge_desc desc;
	int ret;

	hclge_cmd_setup_basic_desc(&desc, HCLGE_OPC_SET_TQP_MAP, false);

	req = (struct hclge_tqp_map_cmd *)desc.data;
	req->tqp_id = cpu_to_le16(tqp_pid);
	req->tqp_vf = func_id;
	req->tqp_flag = 1U << HCLGE_TQP_MAP_EN_B;
	if (!is_pf)
		req->tqp_flag |= 1U << HCLGE_TQP_MAP_TYPE_B;
	req->tqp_vid = cpu_to_le16(tqp_vid);

	ret = hclge_cmd_send(&hdev->hw, &desc, 1);
	if (ret)
		dev_err(&hdev->pdev->dev, "TQP map failed %d.\n", ret);

	return ret;
}

static int  hclge_assign_tqp(struct hclge_vport *vport, u16 num_tqps)
{
	struct hnae3_knic_private_info *kinfo = &vport->nic.kinfo;
	struct hclge_dev *hdev = vport->back;
	int i, alloced;

	for (i = 0, alloced = 0; i < hdev->num_tqps &&
	     alloced < num_tqps; i++) {
		if (!hdev->htqp[i].alloced) {
			hdev->htqp[i].q.handle = &vport->nic;
			hdev->htqp[i].q.tqp_index = alloced;
			hdev->htqp[i].q.tx_desc_num = kinfo->num_tx_desc;
			hdev->htqp[i].q.rx_desc_num = kinfo->num_rx_desc;
			kinfo->tqp[alloced] = &hdev->htqp[i].q;
			hdev->htqp[i].alloced = true;
			alloced++;
		}
	}
	vport->alloc_tqps = alloced;
	kinfo->rss_size = min_t(u16, hdev->pf_rss_size_max,
				vport->alloc_tqps / hdev->tm_info.num_tc);

	/* ensure one to one mapping between irq and queue at default */
	kinfo->rss_size = min_t(u16, kinfo->rss_size,
				(hdev->num_nic_msi - 1) / hdev->tm_info.num_tc);

	return 0;
}

static int hclge_knic_setup(struct hclge_vport *vport, u16 num_tqps,
			    u16 num_tx_desc, u16 num_rx_desc)

{
	struct hnae3_handle *nic = &vport->nic;
	struct hnae3_knic_private_info *kinfo = &nic->kinfo;
	struct hclge_dev *hdev = vport->back;
	int ret;

	kinfo->num_tx_desc = num_tx_desc;
	kinfo->num_rx_desc = num_rx_desc;

	kinfo->rx_buf_len = hdev->rx_buf_len;
	kinfo->tx_spare_buf_size = hdev->tx_spare_buf_size;

	kinfo->tqp = devm_kcalloc(&hdev->pdev->dev, num_tqps,
				  sizeof(struct hnae3_queue *), GFP_KERNEL);
	if (!kinfo->tqp)
		return -ENOMEM;

	ret = hclge_assign_tqp(vport, num_tqps);
	if (ret)
		dev_err(&hdev->pdev->dev, "fail to assign TQPs %d.\n", ret);

	return ret;
}

static int hclge_map_tqp_to_vport(struct hclge_dev *hdev,
				  struct hclge_vport *vport)
{
	struct hnae3_handle *nic = &vport->nic;
	struct hnae3_knic_private_info *kinfo;
	u16 i;

	kinfo = &nic->kinfo;
	for (i = 0; i < vport->alloc_tqps; i++) {
		struct hclge_tqp *q =
			container_of(kinfo->tqp[i], struct hclge_tqp, q);
		bool is_pf;
		int ret;

		is_pf = !(vport->vport_id);
		ret = hclge_map_tqps_to_func(hdev, vport->vport_id, q->index,
					     i, is_pf);
		if (ret)
			return ret;
	}

	return 0;
}

static int hclge_map_tqp(struct hclge_dev *hdev)
{
	struct hclge_vport *vport = hdev->vport;
	u16 i, num_vport;

	num_vport = hdev->num_req_vfs + 1;
	for (i = 0; i < num_vport; i++)	{
		int ret;

		ret = hclge_map_tqp_to_vport(hdev, vport);
		if (ret)
			return ret;

		vport++;
	}

	return 0;
}

static int hclge_vport_setup(struct hclge_vport *vport, u16 num_tqps)
{
	struct hnae3_handle *nic = &vport->nic;
	struct hclge_dev *hdev = vport->back;
	int ret;

	nic->pdev = hdev->pdev;
	nic->ae_algo = &ae_algo;
	nic->numa_node_mask = hdev->numa_node_mask;
	nic->kinfo.io_base = hdev->hw.io_base;

	ret = hclge_knic_setup(vport, num_tqps,
			       hdev->num_tx_desc, hdev->num_rx_desc);
	if (ret)
		dev_err(&hdev->pdev->dev, "knic setup failed %d\n", ret);

	return ret;
}

static int hclge_alloc_vport(struct hclge_dev *hdev)
{
	struct pci_dev *pdev = hdev->pdev;
	struct hclge_vport *vport;
	u32 tqp_main_vport;
	u32 tqp_per_vport;
	int num_vport, i;
	int ret;

	/* We need to alloc a vport for main NIC of PF */
	num_vport = hdev->num_req_vfs + 1;

	if (hdev->num_tqps < num_vport) {
		dev_err(&hdev->pdev->dev, "tqps(%u) is less than vports(%d)",
			hdev->num_tqps, num_vport);
		return -EINVAL;
	}

	/* Alloc the same number of TQPs for every vport */
	tqp_per_vport = hdev->num_tqps / num_vport;
	tqp_main_vport = tqp_per_vport + hdev->num_tqps % num_vport;

	vport = devm_kcalloc(&pdev->dev, num_vport, sizeof(struct hclge_vport),
			     GFP_KERNEL);
	if (!vport)
		return -ENOMEM;

	hdev->vport = vport;
	hdev->num_alloc_vport = num_vport;

	if (IS_ENABLED(CONFIG_PCI_IOV))
		hdev->num_alloc_vfs = hdev->num_req_vfs;

	for (i = 0; i < num_vport; i++) {
		vport->back = hdev;
		vport->vport_id = i;
		vport->vf_info.link_state = IFLA_VF_LINK_STATE_AUTO;
		vport->mps = HCLGE_MAC_DEFAULT_FRAME;
		vport->port_base_vlan_cfg.state = HNAE3_PORT_BASE_VLAN_DISABLE;
		vport->rxvlan_cfg.rx_vlan_offload_en = true;
		vport->req_vlan_fltr_en = true;
		INIT_LIST_HEAD(&vport->vlan_list);
		INIT_LIST_HEAD(&vport->uc_mac_list);
		INIT_LIST_HEAD(&vport->mc_mac_list);
		spin_lock_init(&vport->mac_list_lock);

		if (i == 0)
			ret = hclge_vport_setup(vport, tqp_main_vport);
		else
			ret = hclge_vport_setup(vport, tqp_per_vport);
		if (ret) {
			dev_err(&pdev->dev,
				"vport setup failed for vport %d, %d\n",
				i, ret);
			return ret;
		}

		vport++;
	}

	return 0;
}

static int  hclge_cmd_alloc_tx_buff(struct hclge_dev *hdev,
				    struct hclge_pkt_buf_alloc *buf_alloc)
{
/* TX buffer size is unit by 128 byte */
#define HCLGE_BUF_SIZE_UNIT_SHIFT	7
#define HCLGE_BUF_SIZE_UPDATE_EN_MSK	BIT(15)
	struct hclge_tx_buff_alloc_cmd *req;
	struct hclge_desc desc;
	int ret;
	u8 i;

	req = (struct hclge_tx_buff_alloc_cmd *)desc.data;

	hclge_cmd_setup_basic_desc(&desc, HCLGE_OPC_TX_BUFF_ALLOC, 0);
	for (i = 0; i < HCLGE_MAX_TC_NUM; i++) {
		u32 buf_size = buf_alloc->priv_buf[i].tx_buf_size;

		req->tx_pkt_buff[i] =
			cpu_to_le16((buf_size >> HCLGE_BUF_SIZE_UNIT_SHIFT) |
				     HCLGE_BUF_SIZE_UPDATE_EN_MSK);
	}

	ret = hclge_cmd_send(&hdev->hw, &desc, 1);
	if (ret)
		dev_err(&hdev->pdev->dev, "tx buffer alloc cmd failed %d.\n",
			ret);

	return ret;
}

static int hclge_tx_buffer_alloc(struct hclge_dev *hdev,
				 struct hclge_pkt_buf_alloc *buf_alloc)
{
	int ret = hclge_cmd_alloc_tx_buff(hdev, buf_alloc);

	if (ret)
		dev_err(&hdev->pdev->dev, "tx buffer alloc failed %d\n", ret);

	return ret;
}

static u32 hclge_get_tc_num(struct hclge_dev *hdev)
{
	unsigned int i;
	u32 cnt = 0;

	for (i = 0; i < HCLGE_MAX_TC_NUM; i++)
		if (hdev->hw_tc_map & BIT(i))
			cnt++;
	return cnt;
}

/* Get the number of pfc enabled TCs, which have private buffer */
static int hclge_get_pfc_priv_num(struct hclge_dev *hdev,
				  struct hclge_pkt_buf_alloc *buf_alloc)
{
	struct hclge_priv_buf *priv;
	unsigned int i;
	int cnt = 0;

	for (i = 0; i < HCLGE_MAX_TC_NUM; i++) {
		priv = &buf_alloc->priv_buf[i];
		if ((hdev->tm_info.hw_pfc_map & BIT(i)) &&
		    priv->enable)
			cnt++;
	}

	return cnt;
}

/* Get the number of pfc disabled TCs, which have private buffer */
static int hclge_get_no_pfc_priv_num(struct hclge_dev *hdev,
				     struct hclge_pkt_buf_alloc *buf_alloc)
{
	struct hclge_priv_buf *priv;
	unsigned int i;
	int cnt = 0;

	for (i = 0; i < HCLGE_MAX_TC_NUM; i++) {
		priv = &buf_alloc->priv_buf[i];
		if (hdev->hw_tc_map & BIT(i) &&
		    !(hdev->tm_info.hw_pfc_map & BIT(i)) &&
		    priv->enable)
			cnt++;
	}

	return cnt;
}

static u32 hclge_get_rx_priv_buff_alloced(struct hclge_pkt_buf_alloc *buf_alloc)
{
	struct hclge_priv_buf *priv;
	u32 rx_priv = 0;
	int i;

	for (i = 0; i < HCLGE_MAX_TC_NUM; i++) {
		priv = &buf_alloc->priv_buf[i];
		if (priv->enable)
			rx_priv += priv->buf_size;
	}
	return rx_priv;
}

static u32 hclge_get_tx_buff_alloced(struct hclge_pkt_buf_alloc *buf_alloc)
{
	u32 i, total_tx_size = 0;

	for (i = 0; i < HCLGE_MAX_TC_NUM; i++)
		total_tx_size += buf_alloc->priv_buf[i].tx_buf_size;

	return total_tx_size;
}

static bool  hclge_is_rx_buf_ok(struct hclge_dev *hdev,
				struct hclge_pkt_buf_alloc *buf_alloc,
				u32 rx_all)
{
	u32 shared_buf_min, shared_buf_tc, shared_std, hi_thrd, lo_thrd;
	u32 tc_num = hclge_get_tc_num(hdev);
	u32 shared_buf, aligned_mps;
	u32 rx_priv;
	int i;

	aligned_mps = roundup(hdev->mps, HCLGE_BUF_SIZE_UNIT);

	if (hnae3_dev_dcb_supported(hdev))
		shared_buf_min = HCLGE_BUF_MUL_BY * aligned_mps +
					hdev->dv_buf_size;
	else
		shared_buf_min = aligned_mps + HCLGE_NON_DCB_ADDITIONAL_BUF
					+ hdev->dv_buf_size;

	shared_buf_tc = tc_num * aligned_mps + aligned_mps;
	shared_std = roundup(max_t(u32, shared_buf_min, shared_buf_tc),
			     HCLGE_BUF_SIZE_UNIT);

	rx_priv = hclge_get_rx_priv_buff_alloced(buf_alloc);
	if (rx_all < rx_priv + shared_std)
		return false;

	shared_buf = rounddown(rx_all - rx_priv, HCLGE_BUF_SIZE_UNIT);
	buf_alloc->s_buf.buf_size = shared_buf;
	if (hnae3_dev_dcb_supported(hdev)) {
		buf_alloc->s_buf.self.high = shared_buf - hdev->dv_buf_size;
		buf_alloc->s_buf.self.low = buf_alloc->s_buf.self.high
			- roundup(aligned_mps / HCLGE_BUF_DIV_BY,
				  HCLGE_BUF_SIZE_UNIT);
	} else {
		buf_alloc->s_buf.self.high = aligned_mps +
						HCLGE_NON_DCB_ADDITIONAL_BUF;
		buf_alloc->s_buf.self.low = aligned_mps;
	}

	if (hnae3_dev_dcb_supported(hdev)) {
		hi_thrd = shared_buf - hdev->dv_buf_size;

		if (tc_num <= NEED_RESERVE_TC_NUM)
			hi_thrd = hi_thrd * BUF_RESERVE_PERCENT
					/ BUF_MAX_PERCENT;

		if (tc_num)
			hi_thrd = hi_thrd / tc_num;

		hi_thrd = max_t(u32, hi_thrd, HCLGE_BUF_MUL_BY * aligned_mps);
		hi_thrd = rounddown(hi_thrd, HCLGE_BUF_SIZE_UNIT);
		lo_thrd = hi_thrd - aligned_mps / HCLGE_BUF_DIV_BY;
	} else {
		hi_thrd = aligned_mps + HCLGE_NON_DCB_ADDITIONAL_BUF;
		lo_thrd = aligned_mps;
	}

	for (i = 0; i < HCLGE_MAX_TC_NUM; i++) {
		buf_alloc->s_buf.tc_thrd[i].low = lo_thrd;
		buf_alloc->s_buf.tc_thrd[i].high = hi_thrd;
	}

	return true;
}

static int hclge_tx_buffer_calc(struct hclge_dev *hdev,
				struct hclge_pkt_buf_alloc *buf_alloc)
{
	u32 i, total_size;

	total_size = hdev->pkt_buf_size;

	/* alloc tx buffer for all enabled tc */
	for (i = 0; i < HCLGE_MAX_TC_NUM; i++) {
		struct hclge_priv_buf *priv = &buf_alloc->priv_buf[i];

		if (hdev->hw_tc_map & BIT(i)) {
			if (total_size < hdev->tx_buf_size)
				return -ENOMEM;

			priv->tx_buf_size = hdev->tx_buf_size;
		} else {
			priv->tx_buf_size = 0;
		}

		total_size -= priv->tx_buf_size;
	}

	return 0;
}

static bool hclge_rx_buf_calc_all(struct hclge_dev *hdev, bool max,
				  struct hclge_pkt_buf_alloc *buf_alloc)
{
	u32 rx_all = hdev->pkt_buf_size - hclge_get_tx_buff_alloced(buf_alloc);
	u32 aligned_mps = round_up(hdev->mps, HCLGE_BUF_SIZE_UNIT);
	unsigned int i;

	for (i = 0; i < HCLGE_MAX_TC_NUM; i++) {
		struct hclge_priv_buf *priv = &buf_alloc->priv_buf[i];

		priv->enable = 0;
		priv->wl.low = 0;
		priv->wl.high = 0;
		priv->buf_size = 0;

		if (!(hdev->hw_tc_map & BIT(i)))
			continue;

		priv->enable = 1;

		if (hdev->tm_info.hw_pfc_map & BIT(i)) {
			priv->wl.low = max ? aligned_mps : HCLGE_BUF_SIZE_UNIT;
			priv->wl.high = roundup(priv->wl.low + aligned_mps,
						HCLGE_BUF_SIZE_UNIT);
		} else {
			priv->wl.low = 0;
			priv->wl.high = max ? (aligned_mps * HCLGE_BUF_MUL_BY) :
					aligned_mps;
		}

		priv->buf_size = priv->wl.high + hdev->dv_buf_size;
	}

	return hclge_is_rx_buf_ok(hdev, buf_alloc, rx_all);
}

static bool hclge_drop_nopfc_buf_till_fit(struct hclge_dev *hdev,
					  struct hclge_pkt_buf_alloc *buf_alloc)
{
	u32 rx_all = hdev->pkt_buf_size - hclge_get_tx_buff_alloced(buf_alloc);
	int no_pfc_priv_num = hclge_get_no_pfc_priv_num(hdev, buf_alloc);
	int i;

	/* let the last to be cleared first */
	for (i = HCLGE_MAX_TC_NUM - 1; i >= 0; i--) {
		struct hclge_priv_buf *priv = &buf_alloc->priv_buf[i];
		unsigned int mask = BIT((unsigned int)i);

		if (hdev->hw_tc_map & mask &&
		    !(hdev->tm_info.hw_pfc_map & mask)) {
			/* Clear the no pfc TC private buffer */
			priv->wl.low = 0;
			priv->wl.high = 0;
			priv->buf_size = 0;
			priv->enable = 0;
			no_pfc_priv_num--;
		}

		if (hclge_is_rx_buf_ok(hdev, buf_alloc, rx_all) ||
		    no_pfc_priv_num == 0)
			break;
	}

	return hclge_is_rx_buf_ok(hdev, buf_alloc, rx_all);
}

static bool hclge_drop_pfc_buf_till_fit(struct hclge_dev *hdev,
					struct hclge_pkt_buf_alloc *buf_alloc)
{
	u32 rx_all = hdev->pkt_buf_size - hclge_get_tx_buff_alloced(buf_alloc);
	int pfc_priv_num = hclge_get_pfc_priv_num(hdev, buf_alloc);
	int i;

	/* let the last to be cleared first */
	for (i = HCLGE_MAX_TC_NUM - 1; i >= 0; i--) {
		struct hclge_priv_buf *priv = &buf_alloc->priv_buf[i];
		unsigned int mask = BIT((unsigned int)i);

		if (hdev->hw_tc_map & mask &&
		    hdev->tm_info.hw_pfc_map & mask) {
			/* Reduce the number of pfc TC with private buffer */
			priv->wl.low = 0;
			priv->enable = 0;
			priv->wl.high = 0;
			priv->buf_size = 0;
			pfc_priv_num--;
		}

		if (hclge_is_rx_buf_ok(hdev, buf_alloc, rx_all) ||
		    pfc_priv_num == 0)
			break;
	}

	return hclge_is_rx_buf_ok(hdev, buf_alloc, rx_all);
}

static int hclge_only_alloc_priv_buff(struct hclge_dev *hdev,
				      struct hclge_pkt_buf_alloc *buf_alloc)
{
#define COMPENSATE_BUFFER	0x3C00
#define COMPENSATE_HALF_MPS_NUM	5
#define PRIV_WL_GAP		0x1800

	u32 rx_priv = hdev->pkt_buf_size - hclge_get_tx_buff_alloced(buf_alloc);
	u32 tc_num = hclge_get_tc_num(hdev);
	u32 half_mps = hdev->mps >> 1;
	u32 min_rx_priv;
	unsigned int i;

	if (tc_num)
		rx_priv = rx_priv / tc_num;

	if (tc_num <= NEED_RESERVE_TC_NUM)
		rx_priv = rx_priv * BUF_RESERVE_PERCENT / BUF_MAX_PERCENT;

	min_rx_priv = hdev->dv_buf_size + COMPENSATE_BUFFER +
			COMPENSATE_HALF_MPS_NUM * half_mps;
	min_rx_priv = round_up(min_rx_priv, HCLGE_BUF_SIZE_UNIT);
	rx_priv = round_down(rx_priv, HCLGE_BUF_SIZE_UNIT);
	if (rx_priv < min_rx_priv)
		return false;

	for (i = 0; i < HCLGE_MAX_TC_NUM; i++) {
		struct hclge_priv_buf *priv = &buf_alloc->priv_buf[i];

		priv->enable = 0;
		priv->wl.low = 0;
		priv->wl.high = 0;
		priv->buf_size = 0;

		if (!(hdev->hw_tc_map & BIT(i)))
			continue;

		priv->enable = 1;
		priv->buf_size = rx_priv;
		priv->wl.high = rx_priv - hdev->dv_buf_size;
		priv->wl.low = priv->wl.high - PRIV_WL_GAP;
	}

	buf_alloc->s_buf.buf_size = 0;

	return true;
}

/* hclge_rx_buffer_calc: calculate the rx private buffer size for all TCs
 * @hdev: pointer to struct hclge_dev
 * @buf_alloc: pointer to buffer calculation data
 * @return: 0: calculate successful, negative: fail
 */
static int hclge_rx_buffer_calc(struct hclge_dev *hdev,
				struct hclge_pkt_buf_alloc *buf_alloc)
{
	/* When DCB is not supported, rx private buffer is not allocated. */
	if (!hnae3_dev_dcb_supported(hdev)) {
		u32 rx_all = hdev->pkt_buf_size;

		rx_all -= hclge_get_tx_buff_alloced(buf_alloc);
		if (!hclge_is_rx_buf_ok(hdev, buf_alloc, rx_all))
			return -ENOMEM;

		return 0;
	}

	if (hclge_only_alloc_priv_buff(hdev, buf_alloc))
		return 0;

	if (hclge_rx_buf_calc_all(hdev, true, buf_alloc))
		return 0;

	/* try to decrease the buffer size */
	if (hclge_rx_buf_calc_all(hdev, false, buf_alloc))
		return 0;

	if (hclge_drop_nopfc_buf_till_fit(hdev, buf_alloc))
		return 0;

	if (hclge_drop_pfc_buf_till_fit(hdev, buf_alloc))
		return 0;

	return -ENOMEM;
}

static int hclge_rx_priv_buf_alloc(struct hclge_dev *hdev,
				   struct hclge_pkt_buf_alloc *buf_alloc)
{
	struct hclge_rx_priv_buff_cmd *req;
	struct hclge_desc desc;
	int ret;
	int i;

	hclge_cmd_setup_basic_desc(&desc, HCLGE_OPC_RX_PRIV_BUFF_ALLOC, false);
	req = (struct hclge_rx_priv_buff_cmd *)desc.data;

	/* Alloc private buffer TCs */
	for (i = 0; i < HCLGE_MAX_TC_NUM; i++) {
		struct hclge_priv_buf *priv = &buf_alloc->priv_buf[i];

		req->buf_num[i] =
			cpu_to_le16(priv->buf_size >> HCLGE_BUF_UNIT_S);
		req->buf_num[i] |=
			cpu_to_le16(1 << HCLGE_TC0_PRI_BUF_EN_B);
	}

	req->shared_buf =
		cpu_to_le16((buf_alloc->s_buf.buf_size >> HCLGE_BUF_UNIT_S) |
			    (1 << HCLGE_TC0_PRI_BUF_EN_B));

	ret = hclge_cmd_send(&hdev->hw, &desc, 1);
	if (ret)
		dev_err(&hdev->pdev->dev,
			"rx private buffer alloc cmd failed %d\n", ret);

	return ret;
}

static int hclge_rx_priv_wl_config(struct hclge_dev *hdev,
				   struct hclge_pkt_buf_alloc *buf_alloc)
{
	struct hclge_rx_priv_wl_buf *req;
	struct hclge_priv_buf *priv;
	struct hclge_desc desc[2];
	int i, j;
	int ret;

	for (i = 0; i < 2; i++) {
		hclge_cmd_setup_basic_desc(&desc[i], HCLGE_OPC_RX_PRIV_WL_ALLOC,
					   false);
		req = (struct hclge_rx_priv_wl_buf *)desc[i].data;

		/* The first descriptor set the NEXT bit to 1 */
		if (i == 0)
			desc[i].flag |= cpu_to_le16(HCLGE_CMD_FLAG_NEXT);
		else
			desc[i].flag &= ~cpu_to_le16(HCLGE_CMD_FLAG_NEXT);

		for (j = 0; j < HCLGE_TC_NUM_ONE_DESC; j++) {
			u32 idx = i * HCLGE_TC_NUM_ONE_DESC + j;

			priv = &buf_alloc->priv_buf[idx];
			req->tc_wl[j].high =
				cpu_to_le16(priv->wl.high >> HCLGE_BUF_UNIT_S);
			req->tc_wl[j].high |=
				cpu_to_le16(BIT(HCLGE_RX_PRIV_EN_B));
			req->tc_wl[j].low =
				cpu_to_le16(priv->wl.low >> HCLGE_BUF_UNIT_S);
			req->tc_wl[j].low |=
				 cpu_to_le16(BIT(HCLGE_RX_PRIV_EN_B));
		}
	}

	/* Send 2 descriptor at one time */
	ret = hclge_cmd_send(&hdev->hw, desc, 2);
	if (ret)
		dev_err(&hdev->pdev->dev,
			"rx private waterline config cmd failed %d\n",
			ret);
	return ret;
}

static int hclge_common_thrd_config(struct hclge_dev *hdev,
				    struct hclge_pkt_buf_alloc *buf_alloc)
{
	struct hclge_shared_buf *s_buf = &buf_alloc->s_buf;
	struct hclge_rx_com_thrd *req;
	struct hclge_desc desc[2];
	struct hclge_tc_thrd *tc;
	int i, j;
	int ret;

	for (i = 0; i < 2; i++) {
		hclge_cmd_setup_basic_desc(&desc[i],
					   HCLGE_OPC_RX_COM_THRD_ALLOC, false);
		req = (struct hclge_rx_com_thrd *)&desc[i].data;

		/* The first descriptor set the NEXT bit to 1 */
		if (i == 0)
			desc[i].flag |= cpu_to_le16(HCLGE_CMD_FLAG_NEXT);
		else
			desc[i].flag &= ~cpu_to_le16(HCLGE_CMD_FLAG_NEXT);

		for (j = 0; j < HCLGE_TC_NUM_ONE_DESC; j++) {
			tc = &s_buf->tc_thrd[i * HCLGE_TC_NUM_ONE_DESC + j];

			req->com_thrd[j].high =
				cpu_to_le16(tc->high >> HCLGE_BUF_UNIT_S);
			req->com_thrd[j].high |=
				 cpu_to_le16(BIT(HCLGE_RX_PRIV_EN_B));
			req->com_thrd[j].low =
				cpu_to_le16(tc->low >> HCLGE_BUF_UNIT_S);
			req->com_thrd[j].low |=
				 cpu_to_le16(BIT(HCLGE_RX_PRIV_EN_B));
		}
	}

	/* Send 2 descriptors at one time */
	ret = hclge_cmd_send(&hdev->hw, desc, 2);
	if (ret)
		dev_err(&hdev->pdev->dev,
			"common threshold config cmd failed %d\n", ret);
	return ret;
}

static int hclge_common_wl_config(struct hclge_dev *hdev,
				  struct hclge_pkt_buf_alloc *buf_alloc)
{
	struct hclge_shared_buf *buf = &buf_alloc->s_buf;
	struct hclge_rx_com_wl *req;
	struct hclge_desc desc;
	int ret;

	hclge_cmd_setup_basic_desc(&desc, HCLGE_OPC_RX_COM_WL_ALLOC, false);

	req = (struct hclge_rx_com_wl *)desc.data;
	req->com_wl.high = cpu_to_le16(buf->self.high >> HCLGE_BUF_UNIT_S);
	req->com_wl.high |=  cpu_to_le16(BIT(HCLGE_RX_PRIV_EN_B));

	req->com_wl.low = cpu_to_le16(buf->self.low >> HCLGE_BUF_UNIT_S);
	req->com_wl.low |=  cpu_to_le16(BIT(HCLGE_RX_PRIV_EN_B));

	ret = hclge_cmd_send(&hdev->hw, &desc, 1);
	if (ret)
		dev_err(&hdev->pdev->dev,
			"common waterline config cmd failed %d\n", ret);

	return ret;
}

int hclge_buffer_alloc(struct hclge_dev *hdev)
{
	struct hclge_pkt_buf_alloc *pkt_buf;
	int ret;

	pkt_buf = kzalloc(sizeof(*pkt_buf), GFP_KERNEL);
	if (!pkt_buf)
		return -ENOMEM;

	ret = hclge_tx_buffer_calc(hdev, pkt_buf);
	if (ret) {
		dev_err(&hdev->pdev->dev,
			"could not calc tx buffer size for all TCs %d\n", ret);
		goto out;
	}

	ret = hclge_tx_buffer_alloc(hdev, pkt_buf);
	if (ret) {
		dev_err(&hdev->pdev->dev,
			"could not alloc tx buffers %d\n", ret);
		goto out;
	}

	ret = hclge_rx_buffer_calc(hdev, pkt_buf);
	if (ret) {
		dev_err(&hdev->pdev->dev,
			"could not calc rx priv buffer size for all TCs %d\n",
			ret);
		goto out;
	}

	ret = hclge_rx_priv_buf_alloc(hdev, pkt_buf);
	if (ret) {
		dev_err(&hdev->pdev->dev, "could not alloc rx priv buffer %d\n",
			ret);
		goto out;
	}

	if (hnae3_dev_dcb_supported(hdev)) {
		ret = hclge_rx_priv_wl_config(hdev, pkt_buf);
		if (ret) {
			dev_err(&hdev->pdev->dev,
				"could not configure rx private waterline %d\n",
				ret);
			goto out;
		}

		ret = hclge_common_thrd_config(hdev, pkt_buf);
		if (ret) {
			dev_err(&hdev->pdev->dev,
				"could not configure common threshold %d\n",
				ret);
			goto out;
		}
	}

	ret = hclge_common_wl_config(hdev, pkt_buf);
	if (ret)
		dev_err(&hdev->pdev->dev,
			"could not configure common waterline %d\n", ret);

out:
	kfree(pkt_buf);
	return ret;
}

static int hclge_init_roce_base_info(struct hclge_vport *vport)
{
	struct hnae3_handle *roce = &vport->roce;
	struct hnae3_handle *nic = &vport->nic;
	struct hclge_dev *hdev = vport->back;

	roce->rinfo.num_vectors = vport->back->num_roce_msi;

	if (hdev->num_msi < hdev->num_nic_msi + hdev->num_roce_msi)
		return -EINVAL;

	roce->rinfo.base_vector = hdev->roce_base_vector;

	roce->rinfo.netdev = nic->kinfo.netdev;
	roce->rinfo.roce_io_base = hdev->hw.io_base;
	roce->rinfo.roce_mem_base = hdev->hw.mem_base;

	roce->pdev = nic->pdev;
	roce->ae_algo = nic->ae_algo;
	roce->numa_node_mask = nic->numa_node_mask;

	return 0;
}

static int hclge_init_msi(struct hclge_dev *hdev)
{
	struct pci_dev *pdev = hdev->pdev;
	int vectors;
	int i;

	vectors = pci_alloc_irq_vectors(pdev, HNAE3_MIN_VECTOR_NUM,
					hdev->num_msi,
					PCI_IRQ_MSI | PCI_IRQ_MSIX);
	if (vectors < 0) {
		dev_err(&pdev->dev,
			"failed(%d) to allocate MSI/MSI-X vectors\n",
			vectors);
		return vectors;
	}
	if (vectors < hdev->num_msi)
		dev_warn(&hdev->pdev->dev,
			 "requested %u MSI/MSI-X, but allocated %d MSI/MSI-X\n",
			 hdev->num_msi, vectors);

	hdev->num_msi = vectors;
	hdev->num_msi_left = vectors;

	hdev->base_msi_vector = pdev->irq;
	hdev->roce_base_vector = hdev->base_msi_vector +
				hdev->num_nic_msi;

	hdev->vector_status = devm_kcalloc(&pdev->dev, hdev->num_msi,
					   sizeof(u16), GFP_KERNEL);
	if (!hdev->vector_status) {
		pci_free_irq_vectors(pdev);
		return -ENOMEM;
	}

	for (i = 0; i < hdev->num_msi; i++)
		hdev->vector_status[i] = HCLGE_INVALID_VPORT;

	hdev->vector_irq = devm_kcalloc(&pdev->dev, hdev->num_msi,
					sizeof(int), GFP_KERNEL);
	if (!hdev->vector_irq) {
		pci_free_irq_vectors(pdev);
		return -ENOMEM;
	}

	return 0;
}

static u8 hclge_check_speed_dup(u8 duplex, int speed)
{
	if (!(speed == HCLGE_MAC_SPEED_10M || speed == HCLGE_MAC_SPEED_100M))
		duplex = HCLGE_MAC_FULL;

	return duplex;
}

static int hclge_cfg_mac_speed_dup_hw(struct hclge_dev *hdev, int speed,
				      u8 duplex)
{
	struct hclge_config_mac_speed_dup_cmd *req;
	struct hclge_desc desc;
	int ret;

	req = (struct hclge_config_mac_speed_dup_cmd *)desc.data;

	hclge_cmd_setup_basic_desc(&desc, HCLGE_OPC_CONFIG_SPEED_DUP, false);

	if (duplex)
		hnae3_set_bit(req->speed_dup, HCLGE_CFG_DUPLEX_B, 1);

	switch (speed) {
	case HCLGE_MAC_SPEED_10M:
		hnae3_set_field(req->speed_dup, HCLGE_CFG_SPEED_M,
				HCLGE_CFG_SPEED_S, HCLGE_FW_MAC_SPEED_10M);
		break;
	case HCLGE_MAC_SPEED_100M:
		hnae3_set_field(req->speed_dup, HCLGE_CFG_SPEED_M,
				HCLGE_CFG_SPEED_S, HCLGE_FW_MAC_SPEED_100M);
		break;
	case HCLGE_MAC_SPEED_1G:
		hnae3_set_field(req->speed_dup, HCLGE_CFG_SPEED_M,
				HCLGE_CFG_SPEED_S, HCLGE_FW_MAC_SPEED_1G);
		break;
	case HCLGE_MAC_SPEED_10G:
		hnae3_set_field(req->speed_dup, HCLGE_CFG_SPEED_M,
				HCLGE_CFG_SPEED_S, HCLGE_FW_MAC_SPEED_10G);
		break;
	case HCLGE_MAC_SPEED_25G:
		hnae3_set_field(req->speed_dup, HCLGE_CFG_SPEED_M,
				HCLGE_CFG_SPEED_S, HCLGE_FW_MAC_SPEED_25G);
		break;
	case HCLGE_MAC_SPEED_40G:
		hnae3_set_field(req->speed_dup, HCLGE_CFG_SPEED_M,
				HCLGE_CFG_SPEED_S, HCLGE_FW_MAC_SPEED_40G);
		break;
	case HCLGE_MAC_SPEED_50G:
		hnae3_set_field(req->speed_dup, HCLGE_CFG_SPEED_M,
				HCLGE_CFG_SPEED_S, HCLGE_FW_MAC_SPEED_50G);
		break;
	case HCLGE_MAC_SPEED_100G:
		hnae3_set_field(req->speed_dup, HCLGE_CFG_SPEED_M,
				HCLGE_CFG_SPEED_S, HCLGE_FW_MAC_SPEED_100G);
		break;
	case HCLGE_MAC_SPEED_200G:
		hnae3_set_field(req->speed_dup, HCLGE_CFG_SPEED_M,
				HCLGE_CFG_SPEED_S, HCLGE_FW_MAC_SPEED_200G);
		break;
	default:
		dev_err(&hdev->pdev->dev, "invalid speed (%d)\n", speed);
		return -EINVAL;
	}

	hnae3_set_bit(req->mac_change_fec_en, HCLGE_CFG_MAC_SPEED_CHANGE_EN_B,
		      1);

	ret = hclge_cmd_send(&hdev->hw, &desc, 1);
	if (ret) {
		dev_err(&hdev->pdev->dev,
			"mac speed/duplex config cmd failed %d.\n", ret);
		return ret;
	}

	return 0;
}

int hclge_cfg_mac_speed_dup(struct hclge_dev *hdev, int speed, u8 duplex)
{
	struct hclge_mac *mac = &hdev->hw.mac;
	int ret;

	duplex = hclge_check_speed_dup(duplex, speed);
	if (!mac->support_autoneg && mac->speed == speed &&
	    mac->duplex == duplex)
		return 0;

	ret = hclge_cfg_mac_speed_dup_hw(hdev, speed, duplex);
	if (ret)
		return ret;

	hdev->hw.mac.speed = speed;
	hdev->hw.mac.duplex = duplex;

	return 0;
}

static int hclge_cfg_mac_speed_dup_h(struct hnae3_handle *handle, int speed,
				     u8 duplex)
{
	struct hclge_vport *vport = hclge_get_vport(handle);
	struct hclge_dev *hdev = vport->back;

	return hclge_cfg_mac_speed_dup(hdev, speed, duplex);
}

static int hclge_set_autoneg_en(struct hclge_dev *hdev, bool enable)
{
	struct hclge_config_auto_neg_cmd *req;
	struct hclge_desc desc;
	u32 flag = 0;
	int ret;

	hclge_cmd_setup_basic_desc(&desc, HCLGE_OPC_CONFIG_AN_MODE, false);

	req = (struct hclge_config_auto_neg_cmd *)desc.data;
	if (enable)
		hnae3_set_bit(flag, HCLGE_MAC_CFG_AN_EN_B, 1U);
	req->cfg_an_cmd_flag = cpu_to_le32(flag);

	ret = hclge_cmd_send(&hdev->hw, &desc, 1);
	if (ret)
		dev_err(&hdev->pdev->dev, "auto neg set cmd failed %d.\n",
			ret);

	return ret;
}

static int hclge_set_autoneg(struct hnae3_handle *handle, bool enable)
{
	struct hclge_vport *vport = hclge_get_vport(handle);
	struct hclge_dev *hdev = vport->back;

	if (!hdev->hw.mac.support_autoneg) {
		if (enable) {
			dev_err(&hdev->pdev->dev,
				"autoneg is not supported by current port\n");
			return -EOPNOTSUPP;
		} else {
			return 0;
		}
	}

	return hclge_set_autoneg_en(hdev, enable);
}

static int hclge_get_autoneg(struct hnae3_handle *handle)
{
	struct hclge_vport *vport = hclge_get_vport(handle);
	struct hclge_dev *hdev = vport->back;
	struct phy_device *phydev = hdev->hw.mac.phydev;

	if (phydev)
		return phydev->autoneg;

	return hdev->hw.mac.autoneg;
}

static int hclge_restart_autoneg(struct hnae3_handle *handle)
{
	struct hclge_vport *vport = hclge_get_vport(handle);
	struct hclge_dev *hdev = vport->back;
	int ret;

	dev_dbg(&hdev->pdev->dev, "restart autoneg\n");

	ret = hclge_notify_client(hdev, HNAE3_DOWN_CLIENT);
	if (ret)
		return ret;
	return hclge_notify_client(hdev, HNAE3_UP_CLIENT);
}

static int hclge_halt_autoneg(struct hnae3_handle *handle, bool halt)
{
	struct hclge_vport *vport = hclge_get_vport(handle);
	struct hclge_dev *hdev = vport->back;

	if (hdev->hw.mac.support_autoneg && hdev->hw.mac.autoneg)
		return hclge_set_autoneg_en(hdev, !halt);

	return 0;
}

static int hclge_set_fec_hw(struct hclge_dev *hdev, u32 fec_mode)
{
	struct hclge_config_fec_cmd *req;
	struct hclge_desc desc;
	int ret;

	hclge_cmd_setup_basic_desc(&desc, HCLGE_OPC_CONFIG_FEC_MODE, false);

	req = (struct hclge_config_fec_cmd *)desc.data;
	if (fec_mode & BIT(HNAE3_FEC_AUTO))
		hnae3_set_bit(req->fec_mode, HCLGE_MAC_CFG_FEC_AUTO_EN_B, 1);
	if (fec_mode & BIT(HNAE3_FEC_RS))
		hnae3_set_field(req->fec_mode, HCLGE_MAC_CFG_FEC_MODE_M,
				HCLGE_MAC_CFG_FEC_MODE_S, HCLGE_MAC_FEC_RS);
	if (fec_mode & BIT(HNAE3_FEC_BASER))
		hnae3_set_field(req->fec_mode, HCLGE_MAC_CFG_FEC_MODE_M,
				HCLGE_MAC_CFG_FEC_MODE_S, HCLGE_MAC_FEC_BASER);

	ret = hclge_cmd_send(&hdev->hw, &desc, 1);
	if (ret)
		dev_err(&hdev->pdev->dev, "set fec mode failed %d.\n", ret);

	return ret;
}

static int hclge_set_fec(struct hnae3_handle *handle, u32 fec_mode)
{
	struct hclge_vport *vport = hclge_get_vport(handle);
	struct hclge_dev *hdev = vport->back;
	struct hclge_mac *mac = &hdev->hw.mac;
	int ret;

	if (fec_mode && !(mac->fec_ability & fec_mode)) {
		dev_err(&hdev->pdev->dev, "unsupported fec mode\n");
		return -EINVAL;
	}

	ret = hclge_set_fec_hw(hdev, fec_mode);
	if (ret)
		return ret;

	mac->user_fec_mode = fec_mode | BIT(HNAE3_FEC_USER_DEF);
	return 0;
}

static void hclge_get_fec(struct hnae3_handle *handle, u8 *fec_ability,
			  u8 *fec_mode)
{
	struct hclge_vport *vport = hclge_get_vport(handle);
	struct hclge_dev *hdev = vport->back;
	struct hclge_mac *mac = &hdev->hw.mac;

	if (fec_ability)
		*fec_ability = mac->fec_ability;
	if (fec_mode)
		*fec_mode = mac->fec_mode;
}

static int hclge_mac_init(struct hclge_dev *hdev)
{
	struct hclge_mac *mac = &hdev->hw.mac;
	int ret;

	hdev->support_sfp_query = true;
	hdev->hw.mac.duplex = HCLGE_MAC_FULL;
	ret = hclge_cfg_mac_speed_dup_hw(hdev, hdev->hw.mac.speed,
					 hdev->hw.mac.duplex);
	if (ret)
		return ret;

	if (hdev->hw.mac.support_autoneg) {
		ret = hclge_set_autoneg_en(hdev, hdev->hw.mac.autoneg);
		if (ret)
			return ret;
	}

	mac->link = 0;

	if (mac->user_fec_mode & BIT(HNAE3_FEC_USER_DEF)) {
		ret = hclge_set_fec_hw(hdev, mac->user_fec_mode);
		if (ret)
			return ret;
	}

	ret = hclge_set_mac_mtu(hdev, hdev->mps);
	if (ret) {
		dev_err(&hdev->pdev->dev, "set mtu failed ret=%d\n", ret);
		return ret;
	}

	ret = hclge_set_default_loopback(hdev);
	if (ret)
		return ret;

	ret = hclge_buffer_alloc(hdev);
	if (ret)
		dev_err(&hdev->pdev->dev,
			"allocate buffer fail, ret=%d\n", ret);

	return ret;
}

static void hclge_mbx_task_schedule(struct hclge_dev *hdev)
{
	if (!test_bit(HCLGE_STATE_REMOVING, &hdev->state) &&
	    !test_and_set_bit(HCLGE_STATE_MBX_SERVICE_SCHED, &hdev->state))
		mod_delayed_work_on(cpumask_first(&hdev->affinity_mask),
				    hclge_wq, &hdev->service_task, 0);
}

static void hclge_reset_task_schedule(struct hclge_dev *hdev)
{
	if (!test_bit(HCLGE_STATE_REMOVING, &hdev->state) &&
	    !test_and_set_bit(HCLGE_STATE_RST_SERVICE_SCHED, &hdev->state))
		mod_delayed_work_on(cpumask_first(&hdev->affinity_mask),
				    hclge_wq, &hdev->service_task, 0);
}

static void hclge_errhand_task_schedule(struct hclge_dev *hdev)
{
	if (!test_bit(HCLGE_STATE_REMOVING, &hdev->state) &&
	    !test_and_set_bit(HCLGE_STATE_ERR_SERVICE_SCHED, &hdev->state))
		mod_delayed_work_on(cpumask_first(&hdev->affinity_mask),
				    hclge_wq, &hdev->service_task, 0);
}

void hclge_task_schedule(struct hclge_dev *hdev, unsigned long delay_time)
{
	if (!test_bit(HCLGE_STATE_REMOVING, &hdev->state) &&
	    !test_bit(HCLGE_STATE_RST_FAIL, &hdev->state))
		mod_delayed_work_on(cpumask_first(&hdev->affinity_mask),
				    hclge_wq, &hdev->service_task,
				    delay_time);
}

static int hclge_get_mac_link_status(struct hclge_dev *hdev, int *link_status)
{
	struct hclge_link_status_cmd *req;
	struct hclge_desc desc;
	int ret;

	hclge_cmd_setup_basic_desc(&desc, HCLGE_OPC_QUERY_LINK_STATUS, true);
	ret = hclge_cmd_send(&hdev->hw, &desc, 1);
	if (ret) {
		dev_err(&hdev->pdev->dev, "get link status cmd failed %d\n",
			ret);
		return ret;
	}

	req = (struct hclge_link_status_cmd *)desc.data;
	*link_status = (req->status & HCLGE_LINK_STATUS_UP_M) > 0 ?
		HCLGE_LINK_STATUS_UP : HCLGE_LINK_STATUS_DOWN;

	return 0;
}

static int hclge_get_mac_phy_link(struct hclge_dev *hdev, int *link_status)
{
	struct phy_device *phydev = hdev->hw.mac.phydev;

	*link_status = HCLGE_LINK_STATUS_DOWN;

	if (test_bit(HCLGE_STATE_DOWN, &hdev->state))
		return 0;

	if (phydev && (phydev->state != PHY_RUNNING || !phydev->link))
		return 0;

	return hclge_get_mac_link_status(hdev, link_status);
}

static void hclge_push_link_status(struct hclge_dev *hdev)
{
	struct hclge_vport *vport;
	int ret;
	u16 i;

	for (i = 0; i < pci_num_vf(hdev->pdev); i++) {
		vport = &hdev->vport[i + HCLGE_VF_VPORT_START_NUM];

		if (!test_bit(HCLGE_VPORT_STATE_ALIVE, &vport->state) ||
		    vport->vf_info.link_state != IFLA_VF_LINK_STATE_AUTO)
			continue;

		ret = hclge_push_vf_link_status(vport);
		if (ret) {
			dev_err(&hdev->pdev->dev,
				"failed to push link status to vf%u, ret = %d\n",
				i, ret);
		}
	}
}

static void hclge_update_link_status(struct hclge_dev *hdev)
{
	struct hnae3_handle *rhandle = &hdev->vport[0].roce;
	struct hnae3_handle *handle = &hdev->vport[0].nic;
	struct hnae3_client *rclient = hdev->roce_client;
	struct hnae3_client *client = hdev->nic_client;
	int state;
	int ret;

	if (!client)
		return;

	if (test_and_set_bit(HCLGE_STATE_LINK_UPDATING, &hdev->state))
		return;

	ret = hclge_get_mac_phy_link(hdev, &state);
	if (ret) {
		clear_bit(HCLGE_STATE_LINK_UPDATING, &hdev->state);
		return;
	}

	if (state != hdev->hw.mac.link) {
		hdev->hw.mac.link = state;
		client->ops->link_status_change(handle, state);
		hclge_config_mac_tnl_int(hdev, state);
		if (rclient && rclient->ops->link_status_change)
			rclient->ops->link_status_change(rhandle, state);

		hclge_push_link_status(hdev);
	}

	clear_bit(HCLGE_STATE_LINK_UPDATING, &hdev->state);
}

static void hclge_update_port_capability(struct hclge_dev *hdev,
					 struct hclge_mac *mac)
{
	if (hnae3_dev_fec_supported(hdev))
		/* update fec ability by speed */
		hclge_convert_setting_fec(mac);

	/* firmware can not identify back plane type, the media type
	 * read from configuration can help deal it
	 */
	if (mac->media_type == HNAE3_MEDIA_TYPE_BACKPLANE &&
	    mac->module_type == HNAE3_MODULE_TYPE_UNKNOWN)
		mac->module_type = HNAE3_MODULE_TYPE_KR;
	else if (mac->media_type == HNAE3_MEDIA_TYPE_COPPER)
		mac->module_type = HNAE3_MODULE_TYPE_TP;

	if (mac->support_autoneg) {
		linkmode_set_bit(ETHTOOL_LINK_MODE_Autoneg_BIT, mac->supported);
		linkmode_copy(mac->advertising, mac->supported);
	} else {
		linkmode_clear_bit(ETHTOOL_LINK_MODE_Autoneg_BIT,
				   mac->supported);
		linkmode_zero(mac->advertising);
	}
}

static int hclge_get_sfp_speed(struct hclge_dev *hdev, u32 *speed)
{
	struct hclge_sfp_info_cmd *resp;
	struct hclge_desc desc;
	int ret;

	hclge_cmd_setup_basic_desc(&desc, HCLGE_OPC_GET_SFP_INFO, true);
	resp = (struct hclge_sfp_info_cmd *)desc.data;
	ret = hclge_cmd_send(&hdev->hw, &desc, 1);
	if (ret == -EOPNOTSUPP) {
		dev_warn(&hdev->pdev->dev,
			 "IMP do not support get SFP speed %d\n", ret);
		return ret;
	} else if (ret) {
		dev_err(&hdev->pdev->dev, "get sfp speed failed %d\n", ret);
		return ret;
	}

	*speed = le32_to_cpu(resp->speed);

	return 0;
}

static int hclge_get_sfp_info(struct hclge_dev *hdev, struct hclge_mac *mac)
{
	struct hclge_sfp_info_cmd *resp;
	struct hclge_desc desc;
	int ret;

	hclge_cmd_setup_basic_desc(&desc, HCLGE_OPC_GET_SFP_INFO, true);
	resp = (struct hclge_sfp_info_cmd *)desc.data;

	resp->query_type = QUERY_ACTIVE_SPEED;

	ret = hclge_cmd_send(&hdev->hw, &desc, 1);
	if (ret == -EOPNOTSUPP) {
		dev_warn(&hdev->pdev->dev,
			 "IMP does not support get SFP info %d\n", ret);
		return ret;
	} else if (ret) {
		dev_err(&hdev->pdev->dev, "get sfp info failed %d\n", ret);
		return ret;
	}

	/* In some case, mac speed get from IMP may be 0, it shouldn't be
	 * set to mac->speed.
	 */
	if (!le32_to_cpu(resp->speed))
		return 0;

	mac->speed = le32_to_cpu(resp->speed);
	/* if resp->speed_ability is 0, it means it's an old version
	 * firmware, do not update these params
	 */
	if (resp->speed_ability) {
		mac->module_type = le32_to_cpu(resp->module_type);
		mac->speed_ability = le32_to_cpu(resp->speed_ability);
		mac->autoneg = resp->autoneg;
		mac->support_autoneg = resp->autoneg_ability;
		mac->speed_type = QUERY_ACTIVE_SPEED;
		if (!resp->active_fec)
			mac->fec_mode = 0;
		else
			mac->fec_mode = BIT(resp->active_fec);
	} else {
		mac->speed_type = QUERY_SFP_SPEED;
	}

	return 0;
}

static int hclge_get_phy_link_ksettings(struct hnae3_handle *handle,
					struct ethtool_link_ksettings *cmd)
{
	struct hclge_desc desc[HCLGE_PHY_LINK_SETTING_BD_NUM];
	struct hclge_vport *vport = hclge_get_vport(handle);
	struct hclge_phy_link_ksetting_0_cmd *req0;
	struct hclge_phy_link_ksetting_1_cmd *req1;
	u32 supported, advertising, lp_advertising;
	struct hclge_dev *hdev = vport->back;
	int ret;

	hclge_cmd_setup_basic_desc(&desc[0], HCLGE_OPC_PHY_LINK_KSETTING,
				   true);
	desc[0].flag |= cpu_to_le16(HCLGE_CMD_FLAG_NEXT);
	hclge_cmd_setup_basic_desc(&desc[1], HCLGE_OPC_PHY_LINK_KSETTING,
				   true);

	ret = hclge_cmd_send(&hdev->hw, desc, HCLGE_PHY_LINK_SETTING_BD_NUM);
	if (ret) {
		dev_err(&hdev->pdev->dev,
			"failed to get phy link ksetting, ret = %d.\n", ret);
		return ret;
	}

	req0 = (struct hclge_phy_link_ksetting_0_cmd *)desc[0].data;
	cmd->base.autoneg = req0->autoneg;
	cmd->base.speed = le32_to_cpu(req0->speed);
	cmd->base.duplex = req0->duplex;
	cmd->base.port = req0->port;
	cmd->base.transceiver = req0->transceiver;
	cmd->base.phy_address = req0->phy_address;
	cmd->base.eth_tp_mdix = req0->eth_tp_mdix;
	cmd->base.eth_tp_mdix_ctrl = req0->eth_tp_mdix_ctrl;
	supported = le32_to_cpu(req0->supported);
	advertising = le32_to_cpu(req0->advertising);
	lp_advertising = le32_to_cpu(req0->lp_advertising);
	ethtool_convert_legacy_u32_to_link_mode(cmd->link_modes.supported,
						supported);
	ethtool_convert_legacy_u32_to_link_mode(cmd->link_modes.advertising,
						advertising);
	ethtool_convert_legacy_u32_to_link_mode(cmd->link_modes.lp_advertising,
						lp_advertising);

	req1 = (struct hclge_phy_link_ksetting_1_cmd *)desc[1].data;
	cmd->base.master_slave_cfg = req1->master_slave_cfg;
	cmd->base.master_slave_state = req1->master_slave_state;

	return 0;
}

static int
hclge_set_phy_link_ksettings(struct hnae3_handle *handle,
			     const struct ethtool_link_ksettings *cmd)
{
	struct hclge_desc desc[HCLGE_PHY_LINK_SETTING_BD_NUM];
	struct hclge_vport *vport = hclge_get_vport(handle);
	struct hclge_phy_link_ksetting_0_cmd *req0;
	struct hclge_phy_link_ksetting_1_cmd *req1;
	struct hclge_dev *hdev = vport->back;
	u32 advertising;
	int ret;

	if (cmd->base.autoneg == AUTONEG_DISABLE &&
	    ((cmd->base.speed != SPEED_100 && cmd->base.speed != SPEED_10) ||
	     (cmd->base.duplex != DUPLEX_HALF &&
	      cmd->base.duplex != DUPLEX_FULL)))
		return -EINVAL;

	hclge_cmd_setup_basic_desc(&desc[0], HCLGE_OPC_PHY_LINK_KSETTING,
				   false);
	desc[0].flag |= cpu_to_le16(HCLGE_CMD_FLAG_NEXT);
	hclge_cmd_setup_basic_desc(&desc[1], HCLGE_OPC_PHY_LINK_KSETTING,
				   false);

	req0 = (struct hclge_phy_link_ksetting_0_cmd *)desc[0].data;
	req0->autoneg = cmd->base.autoneg;
	req0->speed = cpu_to_le32(cmd->base.speed);
	req0->duplex = cmd->base.duplex;
	ethtool_convert_link_mode_to_legacy_u32(&advertising,
						cmd->link_modes.advertising);
	req0->advertising = cpu_to_le32(advertising);
	req0->eth_tp_mdix_ctrl = cmd->base.eth_tp_mdix_ctrl;

	req1 = (struct hclge_phy_link_ksetting_1_cmd *)desc[1].data;
	req1->master_slave_cfg = cmd->base.master_slave_cfg;

	ret = hclge_cmd_send(&hdev->hw, desc, HCLGE_PHY_LINK_SETTING_BD_NUM);
	if (ret) {
		dev_err(&hdev->pdev->dev,
			"failed to set phy link ksettings, ret = %d.\n", ret);
		return ret;
	}

	hdev->hw.mac.autoneg = cmd->base.autoneg;
	hdev->hw.mac.speed = cmd->base.speed;
	hdev->hw.mac.duplex = cmd->base.duplex;
	linkmode_copy(hdev->hw.mac.advertising, cmd->link_modes.advertising);

	return 0;
}

static int hclge_update_tp_port_info(struct hclge_dev *hdev)
{
	struct ethtool_link_ksettings cmd;
	int ret;

	if (!hnae3_dev_phy_imp_supported(hdev))
		return 0;

	ret = hclge_get_phy_link_ksettings(&hdev->vport->nic, &cmd);
	if (ret)
		return ret;

	hdev->hw.mac.autoneg = cmd.base.autoneg;
	hdev->hw.mac.speed = cmd.base.speed;
	hdev->hw.mac.duplex = cmd.base.duplex;

	return 0;
}

static int hclge_tp_port_init(struct hclge_dev *hdev)
{
	struct ethtool_link_ksettings cmd;

	if (!hnae3_dev_phy_imp_supported(hdev))
		return 0;

	cmd.base.autoneg = hdev->hw.mac.autoneg;
	cmd.base.speed = hdev->hw.mac.speed;
	cmd.base.duplex = hdev->hw.mac.duplex;
	linkmode_copy(cmd.link_modes.advertising, hdev->hw.mac.advertising);

	return hclge_set_phy_link_ksettings(&hdev->vport->nic, &cmd);
}

static int hclge_update_port_info(struct hclge_dev *hdev)
{
	struct hclge_mac *mac = &hdev->hw.mac;
	int speed = HCLGE_MAC_SPEED_UNKNOWN;
	int ret;

	/* get the port info from SFP cmd if not copper port */
	if (mac->media_type == HNAE3_MEDIA_TYPE_COPPER)
		return hclge_update_tp_port_info(hdev);

	/* if IMP does not support get SFP/qSFP info, return directly */
	if (!hdev->support_sfp_query)
		return 0;

	if (hdev->ae_dev->dev_version >= HNAE3_DEVICE_VERSION_V2)
		ret = hclge_get_sfp_info(hdev, mac);
	else
		ret = hclge_get_sfp_speed(hdev, &speed);

	if (ret == -EOPNOTSUPP) {
		hdev->support_sfp_query = false;
		return ret;
	} else if (ret) {
		return ret;
	}

	if (hdev->ae_dev->dev_version >= HNAE3_DEVICE_VERSION_V2) {
		if (mac->speed_type == QUERY_ACTIVE_SPEED) {
			hclge_update_port_capability(hdev, mac);
			return 0;
		}
		return hclge_cfg_mac_speed_dup(hdev, mac->speed,
					       HCLGE_MAC_FULL);
	} else {
		if (speed == HCLGE_MAC_SPEED_UNKNOWN)
			return 0; /* do nothing if no SFP */

		/* must config full duplex for SFP */
		return hclge_cfg_mac_speed_dup(hdev, speed, HCLGE_MAC_FULL);
	}
}

static int hclge_get_status(struct hnae3_handle *handle)
{
	struct hclge_vport *vport = hclge_get_vport(handle);
	struct hclge_dev *hdev = vport->back;

	hclge_update_link_status(hdev);

	return hdev->hw.mac.link;
}

static struct hclge_vport *hclge_get_vf_vport(struct hclge_dev *hdev, int vf)
{
	if (!pci_num_vf(hdev->pdev)) {
		dev_err(&hdev->pdev->dev,
			"SRIOV is disabled, can not get vport(%d) info.\n", vf);
		return NULL;
	}

	if (vf < 0 || vf >= pci_num_vf(hdev->pdev)) {
		dev_err(&hdev->pdev->dev,
			"vf id(%d) is out of range(0 <= vfid < %d)\n",
			vf, pci_num_vf(hdev->pdev));
		return NULL;
	}

	/* VF start from 1 in vport */
	vf += HCLGE_VF_VPORT_START_NUM;
	return &hdev->vport[vf];
}

static int hclge_get_vf_config(struct hnae3_handle *handle, int vf,
			       struct ifla_vf_info *ivf)
{
	struct hclge_vport *vport = hclge_get_vport(handle);
	struct hclge_dev *hdev = vport->back;

	vport = hclge_get_vf_vport(hdev, vf);
	if (!vport)
		return -EINVAL;

	ivf->vf = vf;
	ivf->linkstate = vport->vf_info.link_state;
	ivf->spoofchk = vport->vf_info.spoofchk;
	ivf->trusted = vport->vf_info.trusted;
	ivf->min_tx_rate = 0;
	ivf->max_tx_rate = vport->vf_info.max_tx_rate;
	ivf->vlan = vport->port_base_vlan_cfg.vlan_info.vlan_tag;
	ivf->vlan_proto = htons(vport->port_base_vlan_cfg.vlan_info.vlan_proto);
	ivf->qos = vport->port_base_vlan_cfg.vlan_info.qos;
	ether_addr_copy(ivf->mac, vport->vf_info.mac);

	return 0;
}

static int hclge_set_vf_link_state(struct hnae3_handle *handle, int vf,
				   int link_state)
{
	struct hclge_vport *vport = hclge_get_vport(handle);
	struct hclge_dev *hdev = vport->back;
	int link_state_old;
	int ret;

	vport = hclge_get_vf_vport(hdev, vf);
	if (!vport)
		return -EINVAL;

	link_state_old = vport->vf_info.link_state;
	vport->vf_info.link_state = link_state;

	ret = hclge_push_vf_link_status(vport);
	if (ret) {
		vport->vf_info.link_state = link_state_old;
		dev_err(&hdev->pdev->dev,
			"failed to push vf%d link status, ret = %d\n", vf, ret);
	}

	return ret;
}

static u32 hclge_check_event_cause(struct hclge_dev *hdev, u32 *clearval)
{
	u32 cmdq_src_reg, msix_src_reg, hw_err_src_reg;

	/* fetch the events from their corresponding regs */
	cmdq_src_reg = hclge_read_dev(&hdev->hw, HCLGE_VECTOR0_CMDQ_SRC_REG);
	msix_src_reg = hclge_read_dev(&hdev->hw, HCLGE_MISC_VECTOR_INT_STS);
	hw_err_src_reg = hclge_read_dev(&hdev->hw,
					HCLGE_RAS_PF_OTHER_INT_STS_REG);

	/* Assumption: If by any chance reset and mailbox events are reported
	 * together then we will only process reset event in this go and will
	 * defer the processing of the mailbox events. Since, we would have not
	 * cleared RX CMDQ event this time we would receive again another
	 * interrupt from H/W just for the mailbox.
	 *
	 * check for vector0 reset event sources
	 */
	if (BIT(HCLGE_VECTOR0_IMPRESET_INT_B) & msix_src_reg) {
		dev_info(&hdev->pdev->dev, "IMP reset interrupt\n");
		set_bit(HNAE3_IMP_RESET, &hdev->reset_pending);
		set_bit(HCLGE_STATE_CMD_DISABLE, &hdev->state);
		*clearval = BIT(HCLGE_VECTOR0_IMPRESET_INT_B);
		hdev->rst_stats.imp_rst_cnt++;
		return HCLGE_VECTOR0_EVENT_RST;
	}

	if (BIT(HCLGE_VECTOR0_GLOBALRESET_INT_B) & msix_src_reg) {
		dev_info(&hdev->pdev->dev, "global reset interrupt\n");
		set_bit(HCLGE_STATE_CMD_DISABLE, &hdev->state);
		set_bit(HNAE3_GLOBAL_RESET, &hdev->reset_pending);
		*clearval = BIT(HCLGE_VECTOR0_GLOBALRESET_INT_B);
		hdev->rst_stats.global_rst_cnt++;
		return HCLGE_VECTOR0_EVENT_RST;
	}

	/* check for vector0 msix event and hardware error event source */
	if (msix_src_reg & HCLGE_VECTOR0_REG_MSIX_MASK ||
	    hw_err_src_reg & HCLGE_RAS_REG_ERR_MASK)
		return HCLGE_VECTOR0_EVENT_ERR;

	/* check for vector0 ptp event source */
	if (BIT(HCLGE_VECTOR0_REG_PTP_INT_B) & msix_src_reg) {
		*clearval = msix_src_reg;
		return HCLGE_VECTOR0_EVENT_PTP;
	}

	/* check for vector0 mailbox(=CMDQ RX) event source */
	if (BIT(HCLGE_VECTOR0_RX_CMDQ_INT_B) & cmdq_src_reg) {
		cmdq_src_reg &= ~BIT(HCLGE_VECTOR0_RX_CMDQ_INT_B);
		*clearval = cmdq_src_reg;
		return HCLGE_VECTOR0_EVENT_MBX;
	}

	/* print other vector0 event source */
	dev_info(&hdev->pdev->dev,
		 "INT status: CMDQ(%#x) HW errors(%#x) other(%#x)\n",
		 cmdq_src_reg, hw_err_src_reg, msix_src_reg);

	return HCLGE_VECTOR0_EVENT_OTHER;
}

static void hclge_clear_event_cause(struct hclge_dev *hdev, u32 event_type,
				    u32 regclr)
{
	switch (event_type) {
	case HCLGE_VECTOR0_EVENT_PTP:
	case HCLGE_VECTOR0_EVENT_RST:
		hclge_write_dev(&hdev->hw, HCLGE_MISC_RESET_STS_REG, regclr);
		break;
	case HCLGE_VECTOR0_EVENT_MBX:
		hclge_write_dev(&hdev->hw, HCLGE_VECTOR0_CMDQ_SRC_REG, regclr);
		break;
	default:
		break;
	}
}

static void hclge_clear_all_event_cause(struct hclge_dev *hdev)
{
	hclge_clear_event_cause(hdev, HCLGE_VECTOR0_EVENT_RST,
				BIT(HCLGE_VECTOR0_GLOBALRESET_INT_B) |
				BIT(HCLGE_VECTOR0_CORERESET_INT_B) |
				BIT(HCLGE_VECTOR0_IMPRESET_INT_B));
	hclge_clear_event_cause(hdev, HCLGE_VECTOR0_EVENT_MBX, 0);
}

static void hclge_enable_vector(struct hclge_misc_vector *vector, bool enable)
{
	writel(enable ? 1 : 0, vector->addr);
}

static irqreturn_t hclge_misc_irq_handle(int irq, void *data)
{
	struct hclge_dev *hdev = data;
	unsigned long flags;
	u32 clearval = 0;
	u32 event_cause;

	hclge_enable_vector(&hdev->misc_vector, false);
	event_cause = hclge_check_event_cause(hdev, &clearval);

	/* vector 0 interrupt is shared with reset and mailbox source events. */
	switch (event_cause) {
	case HCLGE_VECTOR0_EVENT_ERR:
		hclge_errhand_task_schedule(hdev);
		break;
	case HCLGE_VECTOR0_EVENT_RST:
		hclge_reset_task_schedule(hdev);
		break;
	case HCLGE_VECTOR0_EVENT_PTP:
		spin_lock_irqsave(&hdev->ptp->lock, flags);
		hclge_ptp_clean_tx_hwts(hdev);
		spin_unlock_irqrestore(&hdev->ptp->lock, flags);
		break;
	case HCLGE_VECTOR0_EVENT_MBX:
		/* If we are here then,
		 * 1. Either we are not handling any mbx task and we are not
		 *    scheduled as well
		 *                        OR
		 * 2. We could be handling a mbx task but nothing more is
		 *    scheduled.
		 * In both cases, we should schedule mbx task as there are more
		 * mbx messages reported by this interrupt.
		 */
		hclge_mbx_task_schedule(hdev);
		break;
	default:
		dev_warn(&hdev->pdev->dev,
			 "received unknown or unhandled event of vector0\n");
		break;
	}

	hclge_clear_event_cause(hdev, event_cause, clearval);

	/* Enable interrupt if it is not caused by reset event or error event */
	if (event_cause == HCLGE_VECTOR0_EVENT_PTP ||
	    event_cause == HCLGE_VECTOR0_EVENT_MBX ||
	    event_cause == HCLGE_VECTOR0_EVENT_OTHER)
		hclge_enable_vector(&hdev->misc_vector, true);

	return IRQ_HANDLED;
}

static void hclge_free_vector(struct hclge_dev *hdev, int vector_id)
{
	if (hdev->vector_status[vector_id] == HCLGE_INVALID_VPORT) {
		dev_warn(&hdev->pdev->dev,
			 "vector(vector_id %d) has been freed.\n", vector_id);
		return;
	}

	hdev->vector_status[vector_id] = HCLGE_INVALID_VPORT;
	hdev->num_msi_left += 1;
	hdev->num_msi_used -= 1;
}

static void hclge_get_misc_vector(struct hclge_dev *hdev)
{
	struct hclge_misc_vector *vector = &hdev->misc_vector;

	vector->vector_irq = pci_irq_vector(hdev->pdev, 0);

	vector->addr = hdev->hw.io_base + HCLGE_MISC_VECTOR_REG_BASE;
	hdev->vector_status[0] = 0;

	hdev->num_msi_left -= 1;
	hdev->num_msi_used += 1;
}

static void hclge_irq_affinity_notify(struct irq_affinity_notify *notify,
				      const cpumask_t *mask)
{
	struct hclge_dev *hdev = container_of(notify, struct hclge_dev,
					      affinity_notify);

	cpumask_copy(&hdev->affinity_mask, mask);
}

static void hclge_irq_affinity_release(struct kref *ref)
{
}

static void hclge_misc_affinity_setup(struct hclge_dev *hdev)
{
	irq_set_affinity_hint(hdev->misc_vector.vector_irq,
			      &hdev->affinity_mask);

	hdev->affinity_notify.notify = hclge_irq_affinity_notify;
	hdev->affinity_notify.release = hclge_irq_affinity_release;
	irq_set_affinity_notifier(hdev->misc_vector.vector_irq,
				  &hdev->affinity_notify);
}

static void hclge_misc_affinity_teardown(struct hclge_dev *hdev)
{
	irq_set_affinity_notifier(hdev->misc_vector.vector_irq, NULL);
	irq_set_affinity_hint(hdev->misc_vector.vector_irq, NULL);
}

static int hclge_misc_irq_init(struct hclge_dev *hdev)
{
	int ret;

	hclge_get_misc_vector(hdev);

	/* this would be explicitly freed in the end */
	snprintf(hdev->misc_vector.name, HNAE3_INT_NAME_LEN, "%s-misc-%s",
		 HCLGE_NAME, pci_name(hdev->pdev));
	ret = request_irq(hdev->misc_vector.vector_irq, hclge_misc_irq_handle,
			  0, hdev->misc_vector.name, hdev);
	if (ret) {
		hclge_free_vector(hdev, 0);
		dev_err(&hdev->pdev->dev, "request misc irq(%d) fail\n",
			hdev->misc_vector.vector_irq);
	}

	return ret;
}

static void hclge_misc_irq_uninit(struct hclge_dev *hdev)
{
	free_irq(hdev->misc_vector.vector_irq, hdev);
	hclge_free_vector(hdev, 0);
}

int hclge_notify_client(struct hclge_dev *hdev,
			enum hnae3_reset_notify_type type)
{
	struct hnae3_handle *handle = &hdev->vport[0].nic;
	struct hnae3_client *client = hdev->nic_client;
	int ret;

	if (!test_bit(HCLGE_STATE_NIC_REGISTERED, &hdev->state) || !client)
		return 0;

	if (!client->ops->reset_notify)
		return -EOPNOTSUPP;

	ret = client->ops->reset_notify(handle, type);
	if (ret)
		dev_err(&hdev->pdev->dev, "notify nic client failed %d(%d)\n",
			type, ret);

	return ret;
}

static int hclge_notify_roce_client(struct hclge_dev *hdev,
				    enum hnae3_reset_notify_type type)
{
	struct hnae3_handle *handle = &hdev->vport[0].roce;
	struct hnae3_client *client = hdev->roce_client;
	int ret;

	if (!test_bit(HCLGE_STATE_ROCE_REGISTERED, &hdev->state) || !client)
		return 0;

	if (!client->ops->reset_notify)
		return -EOPNOTSUPP;

	ret = client->ops->reset_notify(handle, type);
	if (ret)
		dev_err(&hdev->pdev->dev, "notify roce client failed %d(%d)",
			type, ret);

	return ret;
}

static int hclge_reset_wait(struct hclge_dev *hdev)
{
#define HCLGE_RESET_WATI_MS	100
#define HCLGE_RESET_WAIT_CNT	350

	u32 val, reg, reg_bit;
	u32 cnt = 0;

	switch (hdev->reset_type) {
	case HNAE3_IMP_RESET:
		reg = HCLGE_GLOBAL_RESET_REG;
		reg_bit = HCLGE_IMP_RESET_BIT;
		break;
	case HNAE3_GLOBAL_RESET:
		reg = HCLGE_GLOBAL_RESET_REG;
		reg_bit = HCLGE_GLOBAL_RESET_BIT;
		break;
	case HNAE3_FUNC_RESET:
		reg = HCLGE_FUN_RST_ING;
		reg_bit = HCLGE_FUN_RST_ING_B;
		break;
	default:
		dev_err(&hdev->pdev->dev,
			"Wait for unsupported reset type: %d\n",
			hdev->reset_type);
		return -EINVAL;
	}

	val = hclge_read_dev(&hdev->hw, reg);
	while (hnae3_get_bit(val, reg_bit) && cnt < HCLGE_RESET_WAIT_CNT) {
		msleep(HCLGE_RESET_WATI_MS);
		val = hclge_read_dev(&hdev->hw, reg);
		cnt++;
	}

	if (cnt >= HCLGE_RESET_WAIT_CNT) {
		dev_warn(&hdev->pdev->dev,
			 "Wait for reset timeout: %d\n", hdev->reset_type);
		return -EBUSY;
	}

	return 0;
}

static int hclge_set_vf_rst(struct hclge_dev *hdev, int func_id, bool reset)
{
	struct hclge_vf_rst_cmd *req;
	struct hclge_desc desc;

	req = (struct hclge_vf_rst_cmd *)desc.data;
	hclge_cmd_setup_basic_desc(&desc, HCLGE_OPC_GBL_RST_STATUS, false);
	req->dest_vfid = func_id;

	if (reset)
		req->vf_rst = 0x1;

	return hclge_cmd_send(&hdev->hw, &desc, 1);
}

static int hclge_set_all_vf_rst(struct hclge_dev *hdev, bool reset)
{
	int i;

	for (i = HCLGE_VF_VPORT_START_NUM; i < hdev->num_alloc_vport; i++) {
		struct hclge_vport *vport = &hdev->vport[i];
		int ret;

		/* Send cmd to set/clear VF's FUNC_RST_ING */
		ret = hclge_set_vf_rst(hdev, vport->vport_id, reset);
		if (ret) {
			dev_err(&hdev->pdev->dev,
				"set vf(%u) rst failed %d!\n",
				vport->vport_id - HCLGE_VF_VPORT_START_NUM,
				ret);
			return ret;
		}

		if (!reset || !test_bit(HCLGE_VPORT_STATE_ALIVE, &vport->state))
			continue;

		/* Inform VF to process the reset.
		 * hclge_inform_reset_assert_to_vf may fail if VF
		 * driver is not loaded.
		 */
		ret = hclge_inform_reset_assert_to_vf(vport);
		if (ret)
			dev_warn(&hdev->pdev->dev,
				 "inform reset to vf(%u) failed %d!\n",
				 vport->vport_id - HCLGE_VF_VPORT_START_NUM,
				 ret);
	}

	return 0;
}

static void hclge_mailbox_service_task(struct hclge_dev *hdev)
{
	if (!test_and_clear_bit(HCLGE_STATE_MBX_SERVICE_SCHED, &hdev->state) ||
	    test_bit(HCLGE_STATE_CMD_DISABLE, &hdev->state) ||
	    test_and_set_bit(HCLGE_STATE_MBX_HANDLING, &hdev->state))
		return;

	hclge_mbx_handler(hdev);

	clear_bit(HCLGE_STATE_MBX_HANDLING, &hdev->state);
}

static void hclge_func_reset_sync_vf(struct hclge_dev *hdev)
{
	struct hclge_pf_rst_sync_cmd *req;
	struct hclge_desc desc;
	int cnt = 0;
	int ret;

	req = (struct hclge_pf_rst_sync_cmd *)desc.data;
	hclge_cmd_setup_basic_desc(&desc, HCLGE_OPC_QUERY_VF_RST_RDY, true);

	do {
		/* vf need to down netdev by mbx during PF or FLR reset */
		hclge_mailbox_service_task(hdev);

		ret = hclge_cmd_send(&hdev->hw, &desc, 1);
		/* for compatible with old firmware, wait
		 * 100 ms for VF to stop IO
		 */
		if (ret == -EOPNOTSUPP) {
			msleep(HCLGE_RESET_SYNC_TIME);
			return;
		} else if (ret) {
			dev_warn(&hdev->pdev->dev, "sync with VF fail %d!\n",
				 ret);
			return;
		} else if (req->all_vf_ready) {
			return;
		}
		msleep(HCLGE_PF_RESET_SYNC_TIME);
		hclge_cmd_reuse_desc(&desc, true);
	} while (cnt++ < HCLGE_PF_RESET_SYNC_CNT);

	dev_warn(&hdev->pdev->dev, "sync with VF timeout!\n");
}

void hclge_report_hw_error(struct hclge_dev *hdev,
			   enum hnae3_hw_error_type type)
{
	struct hnae3_client *client = hdev->nic_client;

	if (!client || !client->ops->process_hw_error ||
	    !test_bit(HCLGE_STATE_NIC_REGISTERED, &hdev->state))
		return;

	client->ops->process_hw_error(&hdev->vport[0].nic, type);
}

static void hclge_handle_imp_error(struct hclge_dev *hdev)
{
	u32 reg_val;

	reg_val = hclge_read_dev(&hdev->hw, HCLGE_PF_OTHER_INT_REG);
	if (reg_val & BIT(HCLGE_VECTOR0_IMP_RD_POISON_B)) {
		hclge_report_hw_error(hdev, HNAE3_IMP_RD_POISON_ERROR);
		reg_val &= ~BIT(HCLGE_VECTOR0_IMP_RD_POISON_B);
		hclge_write_dev(&hdev->hw, HCLGE_PF_OTHER_INT_REG, reg_val);
	}

	if (reg_val & BIT(HCLGE_VECTOR0_IMP_CMDQ_ERR_B)) {
		hclge_report_hw_error(hdev, HNAE3_CMDQ_ECC_ERROR);
		reg_val &= ~BIT(HCLGE_VECTOR0_IMP_CMDQ_ERR_B);
		hclge_write_dev(&hdev->hw, HCLGE_PF_OTHER_INT_REG, reg_val);
	}
}

int hclge_func_reset_cmd(struct hclge_dev *hdev, int func_id)
{
	struct hclge_desc desc;
	struct hclge_reset_cmd *req = (struct hclge_reset_cmd *)desc.data;
	int ret;

	hclge_cmd_setup_basic_desc(&desc, HCLGE_OPC_CFG_RST_TRIGGER, false);
	hnae3_set_bit(req->mac_func_reset, HCLGE_CFG_RESET_FUNC_B, 1);
	req->fun_reset_vfid = func_id;

	ret = hclge_cmd_send(&hdev->hw, &desc, 1);
	if (ret)
		dev_err(&hdev->pdev->dev,
			"send function reset cmd fail, status =%d\n", ret);

	return ret;
}

static void hclge_do_reset(struct hclge_dev *hdev)
{
	struct hnae3_handle *handle = &hdev->vport[0].nic;
	struct pci_dev *pdev = hdev->pdev;
	u32 val;

	if (hclge_get_hw_reset_stat(handle)) {
		dev_info(&pdev->dev, "hardware reset not finish\n");
		dev_info(&pdev->dev, "func_rst_reg:0x%x, global_rst_reg:0x%x\n",
			 hclge_read_dev(&hdev->hw, HCLGE_FUN_RST_ING),
			 hclge_read_dev(&hdev->hw, HCLGE_GLOBAL_RESET_REG));
		return;
	}

	switch (hdev->reset_type) {
	case HNAE3_IMP_RESET:
		dev_info(&pdev->dev, "IMP reset requested\n");
		val = hclge_read_dev(&hdev->hw, HCLGE_PF_OTHER_INT_REG);
		hnae3_set_bit(val, HCLGE_TRIGGER_IMP_RESET_B, 1);
		hclge_write_dev(&hdev->hw, HCLGE_PF_OTHER_INT_REG, val);
		break;
	case HNAE3_GLOBAL_RESET:
		dev_info(&pdev->dev, "global reset requested\n");
		val = hclge_read_dev(&hdev->hw, HCLGE_GLOBAL_RESET_REG);
		hnae3_set_bit(val, HCLGE_GLOBAL_RESET_BIT, 1);
		hclge_write_dev(&hdev->hw, HCLGE_GLOBAL_RESET_REG, val);
		break;
	case HNAE3_FUNC_RESET:
		dev_info(&pdev->dev, "PF reset requested\n");
		/* schedule again to check later */
		set_bit(HNAE3_FUNC_RESET, &hdev->reset_pending);
		hclge_reset_task_schedule(hdev);
		break;
	default:
		dev_warn(&pdev->dev,
			 "unsupported reset type: %d\n", hdev->reset_type);
		break;
	}
}

static enum hnae3_reset_type hclge_get_reset_level(struct hnae3_ae_dev *ae_dev,
						   unsigned long *addr)
{
	enum hnae3_reset_type rst_level = HNAE3_NONE_RESET;
	struct hclge_dev *hdev = ae_dev->priv;

	/* return the highest priority reset level amongst all */
	if (test_bit(HNAE3_IMP_RESET, addr)) {
		rst_level = HNAE3_IMP_RESET;
		clear_bit(HNAE3_IMP_RESET, addr);
		clear_bit(HNAE3_GLOBAL_RESET, addr);
		clear_bit(HNAE3_FUNC_RESET, addr);
	} else if (test_bit(HNAE3_GLOBAL_RESET, addr)) {
		rst_level = HNAE3_GLOBAL_RESET;
		clear_bit(HNAE3_GLOBAL_RESET, addr);
		clear_bit(HNAE3_FUNC_RESET, addr);
	} else if (test_bit(HNAE3_FUNC_RESET, addr)) {
		rst_level = HNAE3_FUNC_RESET;
		clear_bit(HNAE3_FUNC_RESET, addr);
	} else if (test_bit(HNAE3_FLR_RESET, addr)) {
		rst_level = HNAE3_FLR_RESET;
		clear_bit(HNAE3_FLR_RESET, addr);
	}

	if (hdev->reset_type != HNAE3_NONE_RESET &&
	    rst_level < hdev->reset_type)
		return HNAE3_NONE_RESET;

	return rst_level;
}

static void hclge_clear_reset_cause(struct hclge_dev *hdev)
{
	u32 clearval = 0;

	switch (hdev->reset_type) {
	case HNAE3_IMP_RESET:
		clearval = BIT(HCLGE_VECTOR0_IMPRESET_INT_B);
		break;
	case HNAE3_GLOBAL_RESET:
		clearval = BIT(HCLGE_VECTOR0_GLOBALRESET_INT_B);
		break;
	default:
		break;
	}

	if (!clearval)
		return;

	/* For revision 0x20, the reset interrupt source
	 * can only be cleared after hardware reset done
	 */
	if (hdev->ae_dev->dev_version < HNAE3_DEVICE_VERSION_V2)
		hclge_write_dev(&hdev->hw, HCLGE_MISC_RESET_STS_REG,
				clearval);

	hclge_enable_vector(&hdev->misc_vector, true);
}

static void hclge_reset_handshake(struct hclge_dev *hdev, bool enable)
{
	u32 reg_val;

	reg_val = hclge_read_dev(&hdev->hw, HCLGE_NIC_CSQ_DEPTH_REG);
	if (enable)
		reg_val |= HCLGE_NIC_SW_RST_RDY;
	else
		reg_val &= ~HCLGE_NIC_SW_RST_RDY;

	hclge_write_dev(&hdev->hw, HCLGE_NIC_CSQ_DEPTH_REG, reg_val);
}

static int hclge_func_reset_notify_vf(struct hclge_dev *hdev)
{
	int ret;

	ret = hclge_set_all_vf_rst(hdev, true);
	if (ret)
		return ret;

	hclge_func_reset_sync_vf(hdev);

	return 0;
}

static int hclge_reset_prepare_wait(struct hclge_dev *hdev)
{
	u32 reg_val;
	int ret = 0;

	switch (hdev->reset_type) {
	case HNAE3_FUNC_RESET:
		ret = hclge_func_reset_notify_vf(hdev);
		if (ret)
			return ret;

		ret = hclge_func_reset_cmd(hdev, 0);
		if (ret) {
			dev_err(&hdev->pdev->dev,
				"asserting function reset fail %d!\n", ret);
			return ret;
		}

		/* After performaning pf reset, it is not necessary to do the
		 * mailbox handling or send any command to firmware, because
		 * any mailbox handling or command to firmware is only valid
		 * after hclge_cmd_init is called.
		 */
		set_bit(HCLGE_STATE_CMD_DISABLE, &hdev->state);
		hdev->rst_stats.pf_rst_cnt++;
		break;
	case HNAE3_FLR_RESET:
		ret = hclge_func_reset_notify_vf(hdev);
		if (ret)
			return ret;
		break;
	case HNAE3_IMP_RESET:
		hclge_handle_imp_error(hdev);
		reg_val = hclge_read_dev(&hdev->hw, HCLGE_PF_OTHER_INT_REG);
		hclge_write_dev(&hdev->hw, HCLGE_PF_OTHER_INT_REG,
				BIT(HCLGE_VECTOR0_IMP_RESET_INT_B) | reg_val);
		break;
	default:
		break;
	}

	/* inform hardware that preparatory work is done */
	msleep(HCLGE_RESET_SYNC_TIME);
	hclge_reset_handshake(hdev, true);
	dev_info(&hdev->pdev->dev, "prepare wait ok\n");

	return ret;
}

static void hclge_show_rst_info(struct hclge_dev *hdev)
{
	char *buf;

	buf = kzalloc(HCLGE_DBG_RESET_INFO_LEN, GFP_KERNEL);
	if (!buf)
		return;

	hclge_dbg_dump_rst_info(hdev, buf, HCLGE_DBG_RESET_INFO_LEN);

	dev_info(&hdev->pdev->dev, "dump reset info:\n%s", buf);

	kfree(buf);
}

static bool hclge_reset_err_handle(struct hclge_dev *hdev)
{
#define MAX_RESET_FAIL_CNT 5

	if (hdev->reset_pending) {
		dev_info(&hdev->pdev->dev, "Reset pending %lu\n",
			 hdev->reset_pending);
		return true;
	} else if (hclge_read_dev(&hdev->hw, HCLGE_MISC_VECTOR_INT_STS) &
		   HCLGE_RESET_INT_M) {
		dev_info(&hdev->pdev->dev,
			 "reset failed because new reset interrupt\n");
		hclge_clear_reset_cause(hdev);
		return false;
	} else if (hdev->rst_stats.reset_fail_cnt < MAX_RESET_FAIL_CNT) {
		hdev->rst_stats.reset_fail_cnt++;
		set_bit(hdev->reset_type, &hdev->reset_pending);
		dev_info(&hdev->pdev->dev,
			 "re-schedule reset task(%u)\n",
			 hdev->rst_stats.reset_fail_cnt);
		return true;
	}

	hclge_clear_reset_cause(hdev);

	/* recover the handshake status when reset fail */
	hclge_reset_handshake(hdev, true);

	dev_err(&hdev->pdev->dev, "Reset fail!\n");

	hclge_show_rst_info(hdev);

	set_bit(HCLGE_STATE_RST_FAIL, &hdev->state);

	return false;
}

static void hclge_update_reset_level(struct hclge_dev *hdev)
{
	struct hnae3_ae_dev *ae_dev = pci_get_drvdata(hdev->pdev);
	enum hnae3_reset_type reset_level;

	/* reset request will not be set during reset, so clear
	 * pending reset request to avoid unnecessary reset
	 * caused by the same reason.
	 */
	hclge_get_reset_level(ae_dev, &hdev->reset_request);

	/* if default_reset_request has a higher level reset request,
	 * it should be handled as soon as possible. since some errors
	 * need this kind of reset to fix.
	 */
	reset_level = hclge_get_reset_level(ae_dev,
					    &hdev->default_reset_request);
	if (reset_level != HNAE3_NONE_RESET)
		set_bit(reset_level, &hdev->reset_request);
}

static int hclge_set_rst_done(struct hclge_dev *hdev)
{
	struct hclge_pf_rst_done_cmd *req;
	struct hclge_desc desc;
	int ret;

	req = (struct hclge_pf_rst_done_cmd *)desc.data;
	hclge_cmd_setup_basic_desc(&desc, HCLGE_OPC_PF_RST_DONE, false);
	req->pf_rst_done |= HCLGE_PF_RESET_DONE_BIT;

	ret = hclge_cmd_send(&hdev->hw, &desc, 1);
	/* To be compatible with the old firmware, which does not support
	 * command HCLGE_OPC_PF_RST_DONE, just print a warning and
	 * return success
	 */
	if (ret == -EOPNOTSUPP) {
		dev_warn(&hdev->pdev->dev,
			 "current firmware does not support command(0x%x)!\n",
			 HCLGE_OPC_PF_RST_DONE);
		return 0;
	} else if (ret) {
		dev_err(&hdev->pdev->dev, "assert PF reset done fail %d!\n",
			ret);
	}

	return ret;
}

static int hclge_reset_prepare_up(struct hclge_dev *hdev)
{
	int ret = 0;

	switch (hdev->reset_type) {
	case HNAE3_FUNC_RESET:
	case HNAE3_FLR_RESET:
		ret = hclge_set_all_vf_rst(hdev, false);
		break;
	case HNAE3_GLOBAL_RESET:
	case HNAE3_IMP_RESET:
		ret = hclge_set_rst_done(hdev);
		break;
	default:
		break;
	}

	/* clear up the handshake status after re-initialize done */
	hclge_reset_handshake(hdev, false);

	return ret;
}

static int hclge_reset_stack(struct hclge_dev *hdev)
{
	int ret;

	ret = hclge_notify_client(hdev, HNAE3_UNINIT_CLIENT);
	if (ret)
		return ret;

	ret = hclge_reset_ae_dev(hdev->ae_dev);
	if (ret)
		return ret;

	return hclge_notify_client(hdev, HNAE3_INIT_CLIENT);
}

static int hclge_reset_prepare(struct hclge_dev *hdev)
{
	int ret;

	hdev->rst_stats.reset_cnt++;
	/* perform reset of the stack & ae device for a client */
	ret = hclge_notify_roce_client(hdev, HNAE3_DOWN_CLIENT);
	if (ret)
		return ret;

	rtnl_lock();
	ret = hclge_notify_client(hdev, HNAE3_DOWN_CLIENT);
	rtnl_unlock();
	if (ret)
		return ret;

	return hclge_reset_prepare_wait(hdev);
}

static int hclge_reset_rebuild(struct hclge_dev *hdev)
{
	int ret;

	hdev->rst_stats.hw_reset_done_cnt++;

	ret = hclge_notify_roce_client(hdev, HNAE3_UNINIT_CLIENT);
	if (ret)
		return ret;

	rtnl_lock();
	ret = hclge_reset_stack(hdev);
	rtnl_unlock();
	if (ret)
		return ret;

	hclge_clear_reset_cause(hdev);

	ret = hclge_notify_roce_client(hdev, HNAE3_INIT_CLIENT);
	/* ignore RoCE notify error if it fails HCLGE_RESET_MAX_FAIL_CNT - 1
	 * times
	 */
	if (ret &&
	    hdev->rst_stats.reset_fail_cnt < HCLGE_RESET_MAX_FAIL_CNT - 1)
		return ret;

	ret = hclge_reset_prepare_up(hdev);
	if (ret)
		return ret;

	rtnl_lock();
	ret = hclge_notify_client(hdev, HNAE3_UP_CLIENT);
	rtnl_unlock();
	if (ret)
		return ret;

	ret = hclge_notify_roce_client(hdev, HNAE3_UP_CLIENT);
	if (ret)
		return ret;

	hdev->last_reset_time = jiffies;
	hdev->rst_stats.reset_fail_cnt = 0;
	hdev->rst_stats.reset_done_cnt++;
	clear_bit(HCLGE_STATE_RST_FAIL, &hdev->state);

	hclge_update_reset_level(hdev);

	return 0;
}

static void hclge_reset(struct hclge_dev *hdev)
{
	if (hclge_reset_prepare(hdev))
		goto err_reset;

	if (hclge_reset_wait(hdev))
		goto err_reset;

	if (hclge_reset_rebuild(hdev))
		goto err_reset;

	return;

err_reset:
	if (hclge_reset_err_handle(hdev))
		hclge_reset_task_schedule(hdev);
}

static void hclge_reset_event(struct pci_dev *pdev, struct hnae3_handle *handle)
{
	struct hnae3_ae_dev *ae_dev = pci_get_drvdata(pdev);
	struct hclge_dev *hdev = ae_dev->priv;

	/* We might end up getting called broadly because of 2 below cases:
	 * 1. Recoverable error was conveyed through APEI and only way to bring
	 *    normalcy is to reset.
	 * 2. A new reset request from the stack due to timeout
	 *
	 * check if this is a new reset request and we are not here just because
	 * last reset attempt did not succeed and watchdog hit us again. We will
	 * know this if last reset request did not occur very recently (watchdog
	 * timer = 5*HZ, let us check after sufficiently large time, say 4*5*Hz)
	 * In case of new request we reset the "reset level" to PF reset.
	 * And if it is a repeat reset request of the most recent one then we
	 * want to make sure we throttle the reset request. Therefore, we will
	 * not allow it again before 3*HZ times.
	 */

	if (time_before(jiffies, (hdev->last_reset_time +
				  HCLGE_RESET_INTERVAL))) {
		mod_timer(&hdev->reset_timer, jiffies + HCLGE_RESET_INTERVAL);
		return;
	}

	if (hdev->default_reset_request) {
		hdev->reset_level =
			hclge_get_reset_level(ae_dev,
					      &hdev->default_reset_request);
	} else if (time_after(jiffies, (hdev->last_reset_time + 4 * 5 * HZ))) {
		hdev->reset_level = HNAE3_FUNC_RESET;
	}

	dev_info(&hdev->pdev->dev, "received reset event, reset type is %d\n",
		 hdev->reset_level);

	/* request reset & schedule reset task */
	set_bit(hdev->reset_level, &hdev->reset_request);
	hclge_reset_task_schedule(hdev);

	if (hdev->reset_level < HNAE3_GLOBAL_RESET)
		hdev->reset_level++;
}

static void hclge_set_def_reset_request(struct hnae3_ae_dev *ae_dev,
					enum hnae3_reset_type rst_type)
{
	struct hclge_dev *hdev = ae_dev->priv;

	set_bit(rst_type, &hdev->default_reset_request);
}

static void hclge_reset_timer(struct timer_list *t)
{
	struct hclge_dev *hdev = from_timer(hdev, t, reset_timer);

	/* if default_reset_request has no value, it means that this reset
	 * request has already be handled, so just return here
	 */
	if (!hdev->default_reset_request)
		return;

	dev_info(&hdev->pdev->dev,
		 "triggering reset in reset timer\n");
	hclge_reset_event(hdev->pdev, NULL);
}

static void hclge_reset_subtask(struct hclge_dev *hdev)
{
	struct hnae3_ae_dev *ae_dev = pci_get_drvdata(hdev->pdev);

	/* check if there is any ongoing reset in the hardware. This status can
	 * be checked from reset_pending. If there is then, we need to wait for
	 * hardware to complete reset.
	 *    a. If we are able to figure out in reasonable time that hardware
	 *       has fully resetted then, we can proceed with driver, client
	 *       reset.
	 *    b. else, we can come back later to check this status so re-sched
	 *       now.
	 */
	hdev->last_reset_time = jiffies;
	hdev->reset_type = hclge_get_reset_level(ae_dev, &hdev->reset_pending);
	if (hdev->reset_type != HNAE3_NONE_RESET)
		hclge_reset(hdev);

	/* check if we got any *new* reset requests to be honored */
	hdev->reset_type = hclge_get_reset_level(ae_dev, &hdev->reset_request);
	if (hdev->reset_type != HNAE3_NONE_RESET)
		hclge_do_reset(hdev);

	hdev->reset_type = HNAE3_NONE_RESET;
}

static void hclge_handle_err_reset_request(struct hclge_dev *hdev)
{
	struct hnae3_ae_dev *ae_dev = pci_get_drvdata(hdev->pdev);
	enum hnae3_reset_type reset_type;

	if (ae_dev->hw_err_reset_req) {
		reset_type = hclge_get_reset_level(ae_dev,
						   &ae_dev->hw_err_reset_req);
		hclge_set_def_reset_request(ae_dev, reset_type);
	}

	if (hdev->default_reset_request && ae_dev->ops->reset_event)
		ae_dev->ops->reset_event(hdev->pdev, NULL);

	/* enable interrupt after error handling complete */
	hclge_enable_vector(&hdev->misc_vector, true);
}

static void hclge_handle_err_recovery(struct hclge_dev *hdev)
{
	struct hnae3_ae_dev *ae_dev = pci_get_drvdata(hdev->pdev);

	ae_dev->hw_err_reset_req = 0;

	if (hclge_find_error_source(hdev)) {
		hclge_handle_error_info_log(ae_dev);
		hclge_handle_mac_tnl(hdev);
	}

	hclge_handle_err_reset_request(hdev);
}

static void hclge_misc_err_recovery(struct hclge_dev *hdev)
{
	struct hnae3_ae_dev *ae_dev = pci_get_drvdata(hdev->pdev);
	struct device *dev = &hdev->pdev->dev;
	u32 msix_sts_reg;

	msix_sts_reg = hclge_read_dev(&hdev->hw, HCLGE_MISC_VECTOR_INT_STS);
	if (msix_sts_reg & HCLGE_VECTOR0_REG_MSIX_MASK) {
		if (hclge_handle_hw_msix_error
				(hdev, &hdev->default_reset_request))
			dev_info(dev, "received msix interrupt 0x%x\n",
				 msix_sts_reg);
	}

	hclge_handle_hw_ras_error(ae_dev);

	hclge_handle_err_reset_request(hdev);
}

static void hclge_errhand_service_task(struct hclge_dev *hdev)
{
	if (!test_and_clear_bit(HCLGE_STATE_ERR_SERVICE_SCHED, &hdev->state))
		return;

	if (hnae3_dev_ras_imp_supported(hdev))
		hclge_handle_err_recovery(hdev);
	else
		hclge_misc_err_recovery(hdev);
}

static void hclge_reset_service_task(struct hclge_dev *hdev)
{
	if (!test_and_clear_bit(HCLGE_STATE_RST_SERVICE_SCHED, &hdev->state))
		return;

	down(&hdev->reset_sem);
	set_bit(HCLGE_STATE_RST_HANDLING, &hdev->state);

	hclge_reset_subtask(hdev);

	clear_bit(HCLGE_STATE_RST_HANDLING, &hdev->state);
	up(&hdev->reset_sem);
}

static void hclge_update_vport_alive(struct hclge_dev *hdev)
{
	int i;

	/* start from vport 1 for PF is always alive */
	for (i = 1; i < hdev->num_alloc_vport; i++) {
		struct hclge_vport *vport = &hdev->vport[i];

		if (time_after(jiffies, vport->last_active_jiffies + 8 * HZ))
			clear_bit(HCLGE_VPORT_STATE_ALIVE, &vport->state);

		/* If vf is not alive, set to default value */
		if (!test_bit(HCLGE_VPORT_STATE_ALIVE, &vport->state))
			vport->mps = HCLGE_MAC_DEFAULT_FRAME;
	}
}

static void hclge_periodic_service_task(struct hclge_dev *hdev)
{
	unsigned long delta = round_jiffies_relative(HZ);

	if (test_bit(HCLGE_STATE_RST_FAIL, &hdev->state))
		return;

	/* Always handle the link updating to make sure link state is
	 * updated when it is triggered by mbx.
	 */
	hclge_update_link_status(hdev);
	hclge_sync_mac_table(hdev);
	hclge_sync_promisc_mode(hdev);
	hclge_sync_fd_table(hdev);

	if (time_is_after_jiffies(hdev->last_serv_processed + HZ)) {
		delta = jiffies - hdev->last_serv_processed;

		if (delta < round_jiffies_relative(HZ)) {
			delta = round_jiffies_relative(HZ) - delta;
			goto out;
		}
	}

	hdev->serv_processed_cnt++;
	hclge_update_vport_alive(hdev);

	if (test_bit(HCLGE_STATE_DOWN, &hdev->state)) {
		hdev->last_serv_processed = jiffies;
		goto out;
	}

	if (!(hdev->serv_processed_cnt % HCLGE_STATS_TIMER_INTERVAL))
		hclge_update_stats_for_all(hdev);

	hclge_update_port_info(hdev);
	hclge_sync_vlan_filter(hdev);

	if (!(hdev->serv_processed_cnt % HCLGE_ARFS_EXPIRE_INTERVAL))
		hclge_rfs_filter_expire(hdev);

	hdev->last_serv_processed = jiffies;

out:
	hclge_task_schedule(hdev, delta);
}

static void hclge_ptp_service_task(struct hclge_dev *hdev)
{
	unsigned long flags;

	if (!test_bit(HCLGE_STATE_PTP_EN, &hdev->state) ||
	    !test_bit(HCLGE_STATE_PTP_TX_HANDLING, &hdev->state) ||
	    !time_is_before_jiffies(hdev->ptp->tx_start + HZ))
		return;

	/* to prevent concurrence with the irq handler */
	spin_lock_irqsave(&hdev->ptp->lock, flags);

	/* check HCLGE_STATE_PTP_TX_HANDLING here again, since the irq
	 * handler may handle it just before spin_lock_irqsave().
	 */
	if (test_bit(HCLGE_STATE_PTP_TX_HANDLING, &hdev->state))
		hclge_ptp_clean_tx_hwts(hdev);

	spin_unlock_irqrestore(&hdev->ptp->lock, flags);
}

static void hclge_service_task(struct work_struct *work)
{
	struct hclge_dev *hdev =
		container_of(work, struct hclge_dev, service_task.work);

	hclge_errhand_service_task(hdev);
	hclge_reset_service_task(hdev);
	hclge_ptp_service_task(hdev);
	hclge_mailbox_service_task(hdev);
	hclge_periodic_service_task(hdev);

	/* Handle error recovery, reset and mbx again in case periodical task
	 * delays the handling by calling hclge_task_schedule() in
	 * hclge_periodic_service_task().
	 */
	hclge_errhand_service_task(hdev);
	hclge_reset_service_task(hdev);
	hclge_mailbox_service_task(hdev);
}

struct hclge_vport *hclge_get_vport(struct hnae3_handle *handle)
{
	/* VF handle has no client */
	if (!handle->client)
		return container_of(handle, struct hclge_vport, nic);
	else if (handle->client->type == HNAE3_CLIENT_ROCE)
		return container_of(handle, struct hclge_vport, roce);
	else
		return container_of(handle, struct hclge_vport, nic);
}

static void hclge_get_vector_info(struct hclge_dev *hdev, u16 idx,
				  struct hnae3_vector_info *vector_info)
{
#define HCLGE_PF_MAX_VECTOR_NUM_DEV_V2	64

	vector_info->vector = pci_irq_vector(hdev->pdev, idx);

	/* need an extend offset to config vector >= 64 */
	if (idx - 1 < HCLGE_PF_MAX_VECTOR_NUM_DEV_V2)
		vector_info->io_addr = hdev->hw.io_base +
				HCLGE_VECTOR_REG_BASE +
				(idx - 1) * HCLGE_VECTOR_REG_OFFSET;
	else
		vector_info->io_addr = hdev->hw.io_base +
				HCLGE_VECTOR_EXT_REG_BASE +
				(idx - 1) / HCLGE_PF_MAX_VECTOR_NUM_DEV_V2 *
				HCLGE_VECTOR_REG_OFFSET_H +
				(idx - 1) % HCLGE_PF_MAX_VECTOR_NUM_DEV_V2 *
				HCLGE_VECTOR_REG_OFFSET;

	hdev->vector_status[idx] = hdev->vport[0].vport_id;
	hdev->vector_irq[idx] = vector_info->vector;
}

static int hclge_get_vector(struct hnae3_handle *handle, u16 vector_num,
			    struct hnae3_vector_info *vector_info)
{
	struct hclge_vport *vport = hclge_get_vport(handle);
	struct hnae3_vector_info *vector = vector_info;
	struct hclge_dev *hdev = vport->back;
	int alloc = 0;
	u16 i = 0;
	u16 j;

	vector_num = min_t(u16, hdev->num_nic_msi - 1, vector_num);
	vector_num = min(hdev->num_msi_left, vector_num);

	for (j = 0; j < vector_num; j++) {
		while (++i < hdev->num_nic_msi) {
			if (hdev->vector_status[i] == HCLGE_INVALID_VPORT) {
				hclge_get_vector_info(hdev, i, vector);
				vector++;
				alloc++;

				break;
			}
		}
	}
	hdev->num_msi_left -= alloc;
	hdev->num_msi_used += alloc;

	return alloc;
}

static int hclge_get_vector_index(struct hclge_dev *hdev, int vector)
{
	int i;

	for (i = 0; i < hdev->num_msi; i++)
		if (vector == hdev->vector_irq[i])
			return i;

	return -EINVAL;
}

static int hclge_put_vector(struct hnae3_handle *handle, int vector)
{
	struct hclge_vport *vport = hclge_get_vport(handle);
	struct hclge_dev *hdev = vport->back;
	int vector_id;

	vector_id = hclge_get_vector_index(hdev, vector);
	if (vector_id < 0) {
		dev_err(&hdev->pdev->dev,
			"Get vector index fail. vector = %d\n", vector);
		return vector_id;
	}

	hclge_free_vector(hdev, vector_id);

	return 0;
}

static u32 hclge_get_rss_key_size(struct hnae3_handle *handle)
{
	return HCLGE_RSS_KEY_SIZE;
}

static int hclge_set_rss_algo_key(struct hclge_dev *hdev,
				  const u8 hfunc, const u8 *key)
{
	struct hclge_rss_config_cmd *req;
	unsigned int key_offset = 0;
	struct hclge_desc desc;
	int key_counts;
	int key_size;
	int ret;

	key_counts = HCLGE_RSS_KEY_SIZE;
	req = (struct hclge_rss_config_cmd *)desc.data;

	while (key_counts) {
		hclge_cmd_setup_basic_desc(&desc, HCLGE_OPC_RSS_GENERIC_CONFIG,
					   false);

		req->hash_config |= (hfunc & HCLGE_RSS_HASH_ALGO_MASK);
		req->hash_config |= (key_offset << HCLGE_RSS_HASH_KEY_OFFSET_B);

		key_size = min(HCLGE_RSS_HASH_KEY_NUM, key_counts);
		memcpy(req->hash_key,
		       key + key_offset * HCLGE_RSS_HASH_KEY_NUM, key_size);

		key_counts -= key_size;
		key_offset++;
		ret = hclge_cmd_send(&hdev->hw, &desc, 1);
		if (ret) {
			dev_err(&hdev->pdev->dev,
				"Configure RSS config fail, status = %d\n",
				ret);
			return ret;
		}
	}
	return 0;
}

static int hclge_set_rss_indir_table(struct hclge_dev *hdev, const u16 *indir)
{
	struct hclge_rss_indirection_table_cmd *req;
	struct hclge_desc desc;
	int rss_cfg_tbl_num;
	u8 rss_msb_oft;
	u8 rss_msb_val;
	int ret;
	u16 qid;
	int i;
	u32 j;

	req = (struct hclge_rss_indirection_table_cmd *)desc.data;
	rss_cfg_tbl_num = hdev->ae_dev->dev_specs.rss_ind_tbl_size /
			  HCLGE_RSS_CFG_TBL_SIZE;

	for (i = 0; i < rss_cfg_tbl_num; i++) {
		hclge_cmd_setup_basic_desc
			(&desc, HCLGE_OPC_RSS_INDIR_TABLE, false);

		req->start_table_index =
			cpu_to_le16(i * HCLGE_RSS_CFG_TBL_SIZE);
		req->rss_set_bitmap = cpu_to_le16(HCLGE_RSS_SET_BITMAP_MSK);
		for (j = 0; j < HCLGE_RSS_CFG_TBL_SIZE; j++) {
			qid = indir[i * HCLGE_RSS_CFG_TBL_SIZE + j];
			req->rss_qid_l[j] = qid & 0xff;
			rss_msb_oft =
				j * HCLGE_RSS_CFG_TBL_BW_H / BITS_PER_BYTE;
			rss_msb_val = (qid >> HCLGE_RSS_CFG_TBL_BW_L & 0x1) <<
				(j * HCLGE_RSS_CFG_TBL_BW_H % BITS_PER_BYTE);
			req->rss_qid_h[rss_msb_oft] |= rss_msb_val;
		}
		ret = hclge_cmd_send(&hdev->hw, &desc, 1);
		if (ret) {
			dev_err(&hdev->pdev->dev,
				"Configure rss indir table fail,status = %d\n",
				ret);
			return ret;
		}
	}
	return 0;
}

static int hclge_set_rss_tc_mode(struct hclge_dev *hdev, u16 *tc_valid,
				 u16 *tc_size, u16 *tc_offset)
{
	struct hclge_rss_tc_mode_cmd *req;
	struct hclge_desc desc;
	int ret;
	int i;

	hclge_cmd_setup_basic_desc(&desc, HCLGE_OPC_RSS_TC_MODE, false);
	req = (struct hclge_rss_tc_mode_cmd *)desc.data;

	for (i = 0; i < HCLGE_MAX_TC_NUM; i++) {
		u16 mode = 0;

		hnae3_set_bit(mode, HCLGE_RSS_TC_VALID_B, (tc_valid[i] & 0x1));
		hnae3_set_field(mode, HCLGE_RSS_TC_SIZE_M,
				HCLGE_RSS_TC_SIZE_S, tc_size[i]);
		hnae3_set_bit(mode, HCLGE_RSS_TC_SIZE_MSB_B,
			      tc_size[i] >> HCLGE_RSS_TC_SIZE_MSB_OFFSET & 0x1);
		hnae3_set_field(mode, HCLGE_RSS_TC_OFFSET_M,
				HCLGE_RSS_TC_OFFSET_S, tc_offset[i]);

		req->rss_tc_mode[i] = cpu_to_le16(mode);
	}

	ret = hclge_cmd_send(&hdev->hw, &desc, 1);
	if (ret)
		dev_err(&hdev->pdev->dev,
			"Configure rss tc mode fail, status = %d\n", ret);

	return ret;
}

static void hclge_get_rss_type(struct hclge_vport *vport)
{
	if (vport->rss_tuple_sets.ipv4_tcp_en ||
	    vport->rss_tuple_sets.ipv4_udp_en ||
	    vport->rss_tuple_sets.ipv4_sctp_en ||
	    vport->rss_tuple_sets.ipv6_tcp_en ||
	    vport->rss_tuple_sets.ipv6_udp_en ||
	    vport->rss_tuple_sets.ipv6_sctp_en)
		vport->nic.kinfo.rss_type = PKT_HASH_TYPE_L4;
	else if (vport->rss_tuple_sets.ipv4_fragment_en ||
		 vport->rss_tuple_sets.ipv6_fragment_en)
		vport->nic.kinfo.rss_type = PKT_HASH_TYPE_L3;
	else
		vport->nic.kinfo.rss_type = PKT_HASH_TYPE_NONE;
}

static int hclge_set_rss_input_tuple(struct hclge_dev *hdev)
{
	struct hclge_rss_input_tuple_cmd *req;
	struct hclge_desc desc;
	int ret;

	hclge_cmd_setup_basic_desc(&desc, HCLGE_OPC_RSS_INPUT_TUPLE, false);

	req = (struct hclge_rss_input_tuple_cmd *)desc.data;

	/* Get the tuple cfg from pf */
	req->ipv4_tcp_en = hdev->vport[0].rss_tuple_sets.ipv4_tcp_en;
	req->ipv4_udp_en = hdev->vport[0].rss_tuple_sets.ipv4_udp_en;
	req->ipv4_sctp_en = hdev->vport[0].rss_tuple_sets.ipv4_sctp_en;
	req->ipv4_fragment_en = hdev->vport[0].rss_tuple_sets.ipv4_fragment_en;
	req->ipv6_tcp_en = hdev->vport[0].rss_tuple_sets.ipv6_tcp_en;
	req->ipv6_udp_en = hdev->vport[0].rss_tuple_sets.ipv6_udp_en;
	req->ipv6_sctp_en = hdev->vport[0].rss_tuple_sets.ipv6_sctp_en;
	req->ipv6_fragment_en = hdev->vport[0].rss_tuple_sets.ipv6_fragment_en;
	hclge_get_rss_type(&hdev->vport[0]);
	ret = hclge_cmd_send(&hdev->hw, &desc, 1);
	if (ret)
		dev_err(&hdev->pdev->dev,
			"Configure rss input fail, status = %d\n", ret);
	return ret;
}

static int hclge_get_rss(struct hnae3_handle *handle, u32 *indir,
			 u8 *key, u8 *hfunc)
{
	struct hnae3_ae_dev *ae_dev = pci_get_drvdata(handle->pdev);
	struct hclge_vport *vport = hclge_get_vport(handle);
	int i;

	/* Get hash algorithm */
	if (hfunc) {
		switch (vport->rss_algo) {
		case HCLGE_RSS_HASH_ALGO_TOEPLITZ:
			*hfunc = ETH_RSS_HASH_TOP;
			break;
		case HCLGE_RSS_HASH_ALGO_SIMPLE:
			*hfunc = ETH_RSS_HASH_XOR;
			break;
		default:
			*hfunc = ETH_RSS_HASH_UNKNOWN;
			break;
		}
	}

	/* Get the RSS Key required by the user */
	if (key)
		memcpy(key, vport->rss_hash_key, HCLGE_RSS_KEY_SIZE);

	/* Get indirect table */
	if (indir)
		for (i = 0; i < ae_dev->dev_specs.rss_ind_tbl_size; i++)
			indir[i] =  vport->rss_indirection_tbl[i];

	return 0;
}

static int hclge_parse_rss_hfunc(struct hclge_vport *vport, const u8 hfunc,
				 u8 *hash_algo)
{
	switch (hfunc) {
	case ETH_RSS_HASH_TOP:
		*hash_algo = HCLGE_RSS_HASH_ALGO_TOEPLITZ;
		return 0;
	case ETH_RSS_HASH_XOR:
		*hash_algo = HCLGE_RSS_HASH_ALGO_SIMPLE;
		return 0;
	case ETH_RSS_HASH_NO_CHANGE:
		*hash_algo = vport->rss_algo;
		return 0;
	default:
		return -EINVAL;
	}
}

static int hclge_set_rss(struct hnae3_handle *handle, const u32 *indir,
			 const  u8 *key, const  u8 hfunc)
{
	struct hnae3_ae_dev *ae_dev = pci_get_drvdata(handle->pdev);
	struct hclge_vport *vport = hclge_get_vport(handle);
	struct hclge_dev *hdev = vport->back;
	u8 hash_algo;
	int ret, i;

	ret = hclge_parse_rss_hfunc(vport, hfunc, &hash_algo);
	if (ret) {
		dev_err(&hdev->pdev->dev, "invalid hfunc type %u\n", hfunc);
		return ret;
	}

	/* Set the RSS Hash Key if specififed by the user */
	if (key) {
		ret = hclge_set_rss_algo_key(hdev, hash_algo, key);
		if (ret)
			return ret;

		/* Update the shadow RSS key with user specified qids */
		memcpy(vport->rss_hash_key, key, HCLGE_RSS_KEY_SIZE);
	} else {
		ret = hclge_set_rss_algo_key(hdev, hash_algo,
					     vport->rss_hash_key);
		if (ret)
			return ret;
	}
	vport->rss_algo = hash_algo;

	/* Update the shadow RSS table with user specified qids */
	for (i = 0; i < ae_dev->dev_specs.rss_ind_tbl_size; i++)
		vport->rss_indirection_tbl[i] = indir[i];

	/* Update the hardware */
	return hclge_set_rss_indir_table(hdev, vport->rss_indirection_tbl);
}

static u8 hclge_get_rss_hash_bits(struct ethtool_rxnfc *nfc)
{
	u8 hash_sets = nfc->data & RXH_L4_B_0_1 ? HCLGE_S_PORT_BIT : 0;

	if (nfc->data & RXH_L4_B_2_3)
		hash_sets |= HCLGE_D_PORT_BIT;
	else
		hash_sets &= ~HCLGE_D_PORT_BIT;

	if (nfc->data & RXH_IP_SRC)
		hash_sets |= HCLGE_S_IP_BIT;
	else
		hash_sets &= ~HCLGE_S_IP_BIT;

	if (nfc->data & RXH_IP_DST)
		hash_sets |= HCLGE_D_IP_BIT;
	else
		hash_sets &= ~HCLGE_D_IP_BIT;

	if (nfc->flow_type == SCTP_V4_FLOW || nfc->flow_type == SCTP_V6_FLOW)
		hash_sets |= HCLGE_V_TAG_BIT;

	return hash_sets;
}

static int hclge_init_rss_tuple_cmd(struct hclge_vport *vport,
				    struct ethtool_rxnfc *nfc,
				    struct hclge_rss_input_tuple_cmd *req)
{
	struct hclge_dev *hdev = vport->back;
	u8 tuple_sets;

	req->ipv4_tcp_en = vport->rss_tuple_sets.ipv4_tcp_en;
	req->ipv4_udp_en = vport->rss_tuple_sets.ipv4_udp_en;
	req->ipv4_sctp_en = vport->rss_tuple_sets.ipv4_sctp_en;
	req->ipv4_fragment_en = vport->rss_tuple_sets.ipv4_fragment_en;
	req->ipv6_tcp_en = vport->rss_tuple_sets.ipv6_tcp_en;
	req->ipv6_udp_en = vport->rss_tuple_sets.ipv6_udp_en;
	req->ipv6_sctp_en = vport->rss_tuple_sets.ipv6_sctp_en;
	req->ipv6_fragment_en = vport->rss_tuple_sets.ipv6_fragment_en;

	tuple_sets = hclge_get_rss_hash_bits(nfc);
	switch (nfc->flow_type) {
	case TCP_V4_FLOW:
		req->ipv4_tcp_en = tuple_sets;
		break;
	case TCP_V6_FLOW:
		req->ipv6_tcp_en = tuple_sets;
		break;
	case UDP_V4_FLOW:
		req->ipv4_udp_en = tuple_sets;
		break;
	case UDP_V6_FLOW:
		req->ipv6_udp_en = tuple_sets;
		break;
	case SCTP_V4_FLOW:
		req->ipv4_sctp_en = tuple_sets;
		break;
	case SCTP_V6_FLOW:
		if (hdev->ae_dev->dev_version <= HNAE3_DEVICE_VERSION_V2 &&
		    (nfc->data & (RXH_L4_B_0_1 | RXH_L4_B_2_3)))
			return -EINVAL;

		req->ipv6_sctp_en = tuple_sets;
		break;
	case IPV4_FLOW:
		req->ipv4_fragment_en = HCLGE_RSS_INPUT_TUPLE_OTHER;
		break;
	case IPV6_FLOW:
		req->ipv6_fragment_en = HCLGE_RSS_INPUT_TUPLE_OTHER;
		break;
	default:
		return -EINVAL;
	}

	return 0;
}

static int hclge_set_rss_tuple(struct hnae3_handle *handle,
			       struct ethtool_rxnfc *nfc)
{
	struct hclge_vport *vport = hclge_get_vport(handle);
	struct hclge_dev *hdev = vport->back;
	struct hclge_rss_input_tuple_cmd *req;
	struct hclge_desc desc;
	int ret;

	if (nfc->data & ~(RXH_IP_SRC | RXH_IP_DST |
			  RXH_L4_B_0_1 | RXH_L4_B_2_3))
		return -EINVAL;

	req = (struct hclge_rss_input_tuple_cmd *)desc.data;
	hclge_cmd_setup_basic_desc(&desc, HCLGE_OPC_RSS_INPUT_TUPLE, false);

	ret = hclge_init_rss_tuple_cmd(vport, nfc, req);
	if (ret) {
		dev_err(&hdev->pdev->dev,
			"failed to init rss tuple cmd, ret = %d\n", ret);
		return ret;
	}

	ret = hclge_cmd_send(&hdev->hw, &desc, 1);
	if (ret) {
		dev_err(&hdev->pdev->dev,
			"Set rss tuple fail, status = %d\n", ret);
		return ret;
	}

	vport->rss_tuple_sets.ipv4_tcp_en = req->ipv4_tcp_en;
	vport->rss_tuple_sets.ipv4_udp_en = req->ipv4_udp_en;
	vport->rss_tuple_sets.ipv4_sctp_en = req->ipv4_sctp_en;
	vport->rss_tuple_sets.ipv4_fragment_en = req->ipv4_fragment_en;
	vport->rss_tuple_sets.ipv6_tcp_en = req->ipv6_tcp_en;
	vport->rss_tuple_sets.ipv6_udp_en = req->ipv6_udp_en;
	vport->rss_tuple_sets.ipv6_sctp_en = req->ipv6_sctp_en;
	vport->rss_tuple_sets.ipv6_fragment_en = req->ipv6_fragment_en;
	hclge_get_rss_type(vport);
	return 0;
}

static int hclge_get_vport_rss_tuple(struct hclge_vport *vport, int flow_type,
				     u8 *tuple_sets)
{
	switch (flow_type) {
	case TCP_V4_FLOW:
		*tuple_sets = vport->rss_tuple_sets.ipv4_tcp_en;
		break;
	case UDP_V4_FLOW:
		*tuple_sets = vport->rss_tuple_sets.ipv4_udp_en;
		break;
	case TCP_V6_FLOW:
		*tuple_sets = vport->rss_tuple_sets.ipv6_tcp_en;
		break;
	case UDP_V6_FLOW:
		*tuple_sets = vport->rss_tuple_sets.ipv6_udp_en;
		break;
	case SCTP_V4_FLOW:
		*tuple_sets = vport->rss_tuple_sets.ipv4_sctp_en;
		break;
	case SCTP_V6_FLOW:
		*tuple_sets = vport->rss_tuple_sets.ipv6_sctp_en;
		break;
	case IPV4_FLOW:
	case IPV6_FLOW:
		*tuple_sets = HCLGE_S_IP_BIT | HCLGE_D_IP_BIT;
		break;
	default:
		return -EINVAL;
	}

	return 0;
}

static u64 hclge_convert_rss_tuple(u8 tuple_sets)
{
	u64 tuple_data = 0;

	if (tuple_sets & HCLGE_D_PORT_BIT)
		tuple_data |= RXH_L4_B_2_3;
	if (tuple_sets & HCLGE_S_PORT_BIT)
		tuple_data |= RXH_L4_B_0_1;
	if (tuple_sets & HCLGE_D_IP_BIT)
		tuple_data |= RXH_IP_DST;
	if (tuple_sets & HCLGE_S_IP_BIT)
		tuple_data |= RXH_IP_SRC;

	return tuple_data;
}

static int hclge_get_rss_tuple(struct hnae3_handle *handle,
			       struct ethtool_rxnfc *nfc)
{
	struct hclge_vport *vport = hclge_get_vport(handle);
	u8 tuple_sets;
	int ret;

	nfc->data = 0;

	ret = hclge_get_vport_rss_tuple(vport, nfc->flow_type, &tuple_sets);
	if (ret || !tuple_sets)
		return ret;

	nfc->data = hclge_convert_rss_tuple(tuple_sets);

	return 0;
}

static int hclge_get_tc_size(struct hnae3_handle *handle)
{
	struct hclge_vport *vport = hclge_get_vport(handle);
	struct hclge_dev *hdev = vport->back;

	return hdev->pf_rss_size_max;
}

static int hclge_init_rss_tc_mode(struct hclge_dev *hdev)
{
	struct hnae3_ae_dev *ae_dev = hdev->ae_dev;
	struct hclge_vport *vport = hdev->vport;
	u16 tc_offset[HCLGE_MAX_TC_NUM] = {0};
	u16 tc_valid[HCLGE_MAX_TC_NUM] = {0};
	u16 tc_size[HCLGE_MAX_TC_NUM] = {0};
	struct hnae3_tc_info *tc_info;
	u16 roundup_size;
	u16 rss_size;
	int i;

	tc_info = &vport->nic.kinfo.tc_info;
	for (i = 0; i < HCLGE_MAX_TC_NUM; i++) {
		rss_size = tc_info->tqp_count[i];
		tc_valid[i] = 0;

		if (!(hdev->hw_tc_map & BIT(i)))
			continue;

		/* tc_size set to hardware is the log2 of roundup power of two
		 * of rss_size, the acutal queue size is limited by indirection
		 * table.
		 */
		if (rss_size > ae_dev->dev_specs.rss_ind_tbl_size ||
		    rss_size == 0) {
			dev_err(&hdev->pdev->dev,
				"Configure rss tc size failed, invalid TC_SIZE = %u\n",
				rss_size);
			return -EINVAL;
		}

		roundup_size = roundup_pow_of_two(rss_size);
		roundup_size = ilog2(roundup_size);

		tc_valid[i] = 1;
		tc_size[i] = roundup_size;
		tc_offset[i] = tc_info->tqp_offset[i];
	}

	return hclge_set_rss_tc_mode(hdev, tc_valid, tc_size, tc_offset);
}

int hclge_rss_init_hw(struct hclge_dev *hdev)
{
	struct hclge_vport *vport = hdev->vport;
	u16 *rss_indir = vport[0].rss_indirection_tbl;
	u8 *key = vport[0].rss_hash_key;
	u8 hfunc = vport[0].rss_algo;
	int ret;

	ret = hclge_set_rss_indir_table(hdev, rss_indir);
	if (ret)
		return ret;

	ret = hclge_set_rss_algo_key(hdev, hfunc, key);
	if (ret)
		return ret;

	ret = hclge_set_rss_input_tuple(hdev);
	if (ret)
		return ret;

	return hclge_init_rss_tc_mode(hdev);
}

void hclge_rss_indir_init_cfg(struct hclge_dev *hdev)
{
	struct hclge_vport *vport = &hdev->vport[0];
	int i;

	for (i = 0; i < hdev->ae_dev->dev_specs.rss_ind_tbl_size; i++)
		vport->rss_indirection_tbl[i] = i % vport->alloc_rss_size;
}

static int hclge_rss_init_cfg(struct hclge_dev *hdev)
{
	u16 rss_ind_tbl_size = hdev->ae_dev->dev_specs.rss_ind_tbl_size;
	int rss_algo = HCLGE_RSS_HASH_ALGO_TOEPLITZ;
	struct hclge_vport *vport = &hdev->vport[0];
	u16 *rss_ind_tbl;

	if (hdev->ae_dev->dev_version >= HNAE3_DEVICE_VERSION_V2)
		rss_algo = HCLGE_RSS_HASH_ALGO_SIMPLE;

	vport->rss_tuple_sets.ipv4_tcp_en = HCLGE_RSS_INPUT_TUPLE_OTHER;
	vport->rss_tuple_sets.ipv4_udp_en = HCLGE_RSS_INPUT_TUPLE_OTHER;
	vport->rss_tuple_sets.ipv4_sctp_en = HCLGE_RSS_INPUT_TUPLE_SCTP;
	vport->rss_tuple_sets.ipv4_fragment_en = HCLGE_RSS_INPUT_TUPLE_OTHER;
	vport->rss_tuple_sets.ipv6_tcp_en = HCLGE_RSS_INPUT_TUPLE_OTHER;
	vport->rss_tuple_sets.ipv6_udp_en = HCLGE_RSS_INPUT_TUPLE_OTHER;
	vport->rss_tuple_sets.ipv6_sctp_en =
		hdev->ae_dev->dev_version <= HNAE3_DEVICE_VERSION_V2 ?
		HCLGE_RSS_INPUT_TUPLE_SCTP_NO_PORT :
		HCLGE_RSS_INPUT_TUPLE_SCTP;
	vport->rss_tuple_sets.ipv6_fragment_en = HCLGE_RSS_INPUT_TUPLE_OTHER;

	vport->rss_algo = rss_algo;

	rss_ind_tbl = devm_kcalloc(&hdev->pdev->dev, rss_ind_tbl_size,
				   sizeof(*rss_ind_tbl), GFP_KERNEL);
	if (!rss_ind_tbl)
		return -ENOMEM;

	vport->rss_indirection_tbl = rss_ind_tbl;
	memcpy(vport->rss_hash_key, hclge_hash_key, HCLGE_RSS_KEY_SIZE);

	hclge_rss_indir_init_cfg(hdev);

	return 0;
}

int hclge_bind_ring_with_vector(struct hclge_vport *vport,
				int vector_id, bool en,
				struct hnae3_ring_chain_node *ring_chain)
{
	struct hclge_dev *hdev = vport->back;
	struct hnae3_ring_chain_node *node;
	struct hclge_desc desc;
	struct hclge_ctrl_vector_chain_cmd *req =
		(struct hclge_ctrl_vector_chain_cmd *)desc.data;
	enum hclge_cmd_status status;
	enum hclge_opcode_type op;
	u16 tqp_type_and_id;
	int i;

	op = en ? HCLGE_OPC_ADD_RING_TO_VECTOR : HCLGE_OPC_DEL_RING_TO_VECTOR;
	hclge_cmd_setup_basic_desc(&desc, op, false);
	req->int_vector_id_l = hnae3_get_field(vector_id,
					       HCLGE_VECTOR_ID_L_M,
					       HCLGE_VECTOR_ID_L_S);
	req->int_vector_id_h = hnae3_get_field(vector_id,
					       HCLGE_VECTOR_ID_H_M,
					       HCLGE_VECTOR_ID_H_S);

	i = 0;
	for (node = ring_chain; node; node = node->next) {
		tqp_type_and_id = le16_to_cpu(req->tqp_type_and_id[i]);
		hnae3_set_field(tqp_type_and_id,  HCLGE_INT_TYPE_M,
				HCLGE_INT_TYPE_S,
				hnae3_get_bit(node->flag, HNAE3_RING_TYPE_B));
		hnae3_set_field(tqp_type_and_id, HCLGE_TQP_ID_M,
				HCLGE_TQP_ID_S, node->tqp_index);
		hnae3_set_field(tqp_type_and_id, HCLGE_INT_GL_IDX_M,
				HCLGE_INT_GL_IDX_S,
				hnae3_get_field(node->int_gl_idx,
						HNAE3_RING_GL_IDX_M,
						HNAE3_RING_GL_IDX_S));
		req->tqp_type_and_id[i] = cpu_to_le16(tqp_type_and_id);
		if (++i >= HCLGE_VECTOR_ELEMENTS_PER_CMD) {
			req->int_cause_num = HCLGE_VECTOR_ELEMENTS_PER_CMD;
			req->vfid = vport->vport_id;

			status = hclge_cmd_send(&hdev->hw, &desc, 1);
			if (status) {
				dev_err(&hdev->pdev->dev,
					"Map TQP fail, status is %d.\n",
					status);
				return -EIO;
			}
			i = 0;

			hclge_cmd_setup_basic_desc(&desc,
						   op,
						   false);
			req->int_vector_id_l =
				hnae3_get_field(vector_id,
						HCLGE_VECTOR_ID_L_M,
						HCLGE_VECTOR_ID_L_S);
			req->int_vector_id_h =
				hnae3_get_field(vector_id,
						HCLGE_VECTOR_ID_H_M,
						HCLGE_VECTOR_ID_H_S);
		}
	}

	if (i > 0) {
		req->int_cause_num = i;
		req->vfid = vport->vport_id;
		status = hclge_cmd_send(&hdev->hw, &desc, 1);
		if (status) {
			dev_err(&hdev->pdev->dev,
				"Map TQP fail, status is %d.\n", status);
			return -EIO;
		}
	}

	return 0;
}

static int hclge_map_ring_to_vector(struct hnae3_handle *handle, int vector,
				    struct hnae3_ring_chain_node *ring_chain)
{
	struct hclge_vport *vport = hclge_get_vport(handle);
	struct hclge_dev *hdev = vport->back;
	int vector_id;

	vector_id = hclge_get_vector_index(hdev, vector);
	if (vector_id < 0) {
		dev_err(&hdev->pdev->dev,
			"failed to get vector index. vector=%d\n", vector);
		return vector_id;
	}

	return hclge_bind_ring_with_vector(vport, vector_id, true, ring_chain);
}

static int hclge_unmap_ring_frm_vector(struct hnae3_handle *handle, int vector,
				       struct hnae3_ring_chain_node *ring_chain)
{
	struct hclge_vport *vport = hclge_get_vport(handle);
	struct hclge_dev *hdev = vport->back;
	int vector_id, ret;

	if (test_bit(HCLGE_STATE_RST_HANDLING, &hdev->state))
		return 0;

	vector_id = hclge_get_vector_index(hdev, vector);
	if (vector_id < 0) {
		dev_err(&handle->pdev->dev,
			"Get vector index fail. ret =%d\n", vector_id);
		return vector_id;
	}

	ret = hclge_bind_ring_with_vector(vport, vector_id, false, ring_chain);
	if (ret)
		dev_err(&handle->pdev->dev,
			"Unmap ring from vector fail. vectorid=%d, ret =%d\n",
			vector_id, ret);

	return ret;
}

static int hclge_cmd_set_promisc_mode(struct hclge_dev *hdev, u8 vf_id,
				      bool en_uc, bool en_mc, bool en_bc)
{
	struct hclge_vport *vport = &hdev->vport[vf_id];
	struct hnae3_handle *handle = &vport->nic;
	struct hclge_promisc_cfg_cmd *req;
	struct hclge_desc desc;
	bool uc_tx_en = en_uc;
	u8 promisc_cfg = 0;
	int ret;

	hclge_cmd_setup_basic_desc(&desc, HCLGE_OPC_CFG_PROMISC_MODE, false);

	req = (struct hclge_promisc_cfg_cmd *)desc.data;
	req->vf_id = vf_id;

	if (test_bit(HNAE3_PFLAG_LIMIT_PROMISC, &handle->priv_flags))
		uc_tx_en = false;

	hnae3_set_bit(promisc_cfg, HCLGE_PROMISC_UC_RX_EN, en_uc ? 1 : 0);
	hnae3_set_bit(promisc_cfg, HCLGE_PROMISC_MC_RX_EN, en_mc ? 1 : 0);
	hnae3_set_bit(promisc_cfg, HCLGE_PROMISC_BC_RX_EN, en_bc ? 1 : 0);
	hnae3_set_bit(promisc_cfg, HCLGE_PROMISC_UC_TX_EN, uc_tx_en ? 1 : 0);
	hnae3_set_bit(promisc_cfg, HCLGE_PROMISC_MC_TX_EN, en_mc ? 1 : 0);
	hnae3_set_bit(promisc_cfg, HCLGE_PROMISC_BC_TX_EN, en_bc ? 1 : 0);
	req->extend_promisc = promisc_cfg;

	/* to be compatible with DEVICE_VERSION_V1/2 */
	promisc_cfg = 0;
	hnae3_set_bit(promisc_cfg, HCLGE_PROMISC_EN_UC, en_uc ? 1 : 0);
	hnae3_set_bit(promisc_cfg, HCLGE_PROMISC_EN_MC, en_mc ? 1 : 0);
	hnae3_set_bit(promisc_cfg, HCLGE_PROMISC_EN_BC, en_bc ? 1 : 0);
	hnae3_set_bit(promisc_cfg, HCLGE_PROMISC_TX_EN, 1);
	hnae3_set_bit(promisc_cfg, HCLGE_PROMISC_RX_EN, 1);
	req->promisc = promisc_cfg;

	ret = hclge_cmd_send(&hdev->hw, &desc, 1);
	if (ret)
		dev_err(&hdev->pdev->dev,
			"failed to set vport %u promisc mode, ret = %d.\n",
			vf_id, ret);

	return ret;
}

int hclge_set_vport_promisc_mode(struct hclge_vport *vport, bool en_uc_pmc,
				 bool en_mc_pmc, bool en_bc_pmc)
{
	return hclge_cmd_set_promisc_mode(vport->back, vport->vport_id,
					  en_uc_pmc, en_mc_pmc, en_bc_pmc);
}

static int hclge_set_promisc_mode(struct hnae3_handle *handle, bool en_uc_pmc,
				  bool en_mc_pmc)
{
	struct hclge_vport *vport = hclge_get_vport(handle);
	struct hclge_dev *hdev = vport->back;
	bool en_bc_pmc = true;

	/* For device whose version below V2, if broadcast promisc enabled,
	 * vlan filter is always bypassed. So broadcast promisc should be
	 * disabled until user enable promisc mode
	 */
	if (hdev->ae_dev->dev_version < HNAE3_DEVICE_VERSION_V2)
		en_bc_pmc = handle->netdev_flags & HNAE3_BPE ? true : false;

	return hclge_set_vport_promisc_mode(vport, en_uc_pmc, en_mc_pmc,
					    en_bc_pmc);
}

static void hclge_request_update_promisc_mode(struct hnae3_handle *handle)
{
	struct hclge_vport *vport = hclge_get_vport(handle);

	set_bit(HCLGE_VPORT_STATE_PROMISC_CHANGE, &vport->state);
}

static void hclge_sync_fd_state(struct hclge_dev *hdev)
{
	if (hlist_empty(&hdev->fd_rule_list))
		hdev->fd_active_type = HCLGE_FD_RULE_NONE;
}

static void hclge_fd_inc_rule_cnt(struct hclge_dev *hdev, u16 location)
{
	if (!test_bit(location, hdev->fd_bmap)) {
		set_bit(location, hdev->fd_bmap);
		hdev->hclge_fd_rule_num++;
	}
}

static void hclge_fd_dec_rule_cnt(struct hclge_dev *hdev, u16 location)
{
	if (test_bit(location, hdev->fd_bmap)) {
		clear_bit(location, hdev->fd_bmap);
		hdev->hclge_fd_rule_num--;
	}
}

static void hclge_fd_free_node(struct hclge_dev *hdev,
			       struct hclge_fd_rule *rule)
{
	hlist_del(&rule->rule_node);
	kfree(rule);
	hclge_sync_fd_state(hdev);
}

static void hclge_update_fd_rule_node(struct hclge_dev *hdev,
				      struct hclge_fd_rule *old_rule,
				      struct hclge_fd_rule *new_rule,
				      enum HCLGE_FD_NODE_STATE state)
{
	switch (state) {
	case HCLGE_FD_TO_ADD:
	case HCLGE_FD_ACTIVE:
		/* 1) if the new state is TO_ADD, just replace the old rule
		 * with the same location, no matter its state, because the
		 * new rule will be configured to the hardware.
		 * 2) if the new state is ACTIVE, it means the new rule
		 * has been configured to the hardware, so just replace
		 * the old rule node with the same location.
		 * 3) for it doesn't add a new node to the list, so it's
		 * unnecessary to update the rule number and fd_bmap.
		 */
		new_rule->rule_node.next = old_rule->rule_node.next;
		new_rule->rule_node.pprev = old_rule->rule_node.pprev;
		memcpy(old_rule, new_rule, sizeof(*old_rule));
		kfree(new_rule);
		break;
	case HCLGE_FD_DELETED:
		hclge_fd_dec_rule_cnt(hdev, old_rule->location);
		hclge_fd_free_node(hdev, old_rule);
		break;
	case HCLGE_FD_TO_DEL:
		/* if new request is TO_DEL, and old rule is existent
		 * 1) the state of old rule is TO_DEL, we need do nothing,
		 * because we delete rule by location, other rule content
		 * is unncessary.
		 * 2) the state of old rule is ACTIVE, we need to change its
		 * state to TO_DEL, so the rule will be deleted when periodic
		 * task being scheduled.
		 * 3) the state of old rule is TO_ADD, it means the rule hasn't
		 * been added to hardware, so we just delete the rule node from
		 * fd_rule_list directly.
		 */
		if (old_rule->state == HCLGE_FD_TO_ADD) {
			hclge_fd_dec_rule_cnt(hdev, old_rule->location);
			hclge_fd_free_node(hdev, old_rule);
			return;
		}
		old_rule->state = HCLGE_FD_TO_DEL;
		break;
	}
}

static struct hclge_fd_rule *hclge_find_fd_rule(struct hlist_head *hlist,
						u16 location,
						struct hclge_fd_rule **parent)
{
	struct hclge_fd_rule *rule;
	struct hlist_node *node;

	hlist_for_each_entry_safe(rule, node, hlist, rule_node) {
		if (rule->location == location)
			return rule;
		else if (rule->location > location)
			return NULL;
		/* record the parent node, use to keep the nodes in fd_rule_list
		 * in ascend order.
		 */
		*parent = rule;
	}

	return NULL;
}

/* insert fd rule node in ascend order according to rule->location */
static void hclge_fd_insert_rule_node(struct hlist_head *hlist,
				      struct hclge_fd_rule *rule,
				      struct hclge_fd_rule *parent)
{
	INIT_HLIST_NODE(&rule->rule_node);

	if (parent)
		hlist_add_behind(&rule->rule_node, &parent->rule_node);
	else
		hlist_add_head(&rule->rule_node, hlist);
}

static int hclge_fd_set_user_def_cmd(struct hclge_dev *hdev,
				     struct hclge_fd_user_def_cfg *cfg)
{
	struct hclge_fd_user_def_cfg_cmd *req;
	struct hclge_desc desc;
	u16 data = 0;
	int ret;

	hclge_cmd_setup_basic_desc(&desc, HCLGE_OPC_FD_USER_DEF_OP, false);

	req = (struct hclge_fd_user_def_cfg_cmd *)desc.data;

	hnae3_set_bit(data, HCLGE_FD_USER_DEF_EN_B, cfg[0].ref_cnt > 0);
	hnae3_set_field(data, HCLGE_FD_USER_DEF_OFT_M,
			HCLGE_FD_USER_DEF_OFT_S, cfg[0].offset);
	req->ol2_cfg = cpu_to_le16(data);

	data = 0;
	hnae3_set_bit(data, HCLGE_FD_USER_DEF_EN_B, cfg[1].ref_cnt > 0);
	hnae3_set_field(data, HCLGE_FD_USER_DEF_OFT_M,
			HCLGE_FD_USER_DEF_OFT_S, cfg[1].offset);
	req->ol3_cfg = cpu_to_le16(data);

	data = 0;
	hnae3_set_bit(data, HCLGE_FD_USER_DEF_EN_B, cfg[2].ref_cnt > 0);
	hnae3_set_field(data, HCLGE_FD_USER_DEF_OFT_M,
			HCLGE_FD_USER_DEF_OFT_S, cfg[2].offset);
	req->ol4_cfg = cpu_to_le16(data);

	ret = hclge_cmd_send(&hdev->hw, &desc, 1);
	if (ret)
		dev_err(&hdev->pdev->dev,
			"failed to set fd user def data, ret= %d\n", ret);
	return ret;
}

static void hclge_sync_fd_user_def_cfg(struct hclge_dev *hdev, bool locked)
{
	int ret;

	if (!test_and_clear_bit(HCLGE_STATE_FD_USER_DEF_CHANGED, &hdev->state))
		return;

	if (!locked)
		spin_lock_bh(&hdev->fd_rule_lock);

	ret = hclge_fd_set_user_def_cmd(hdev, hdev->fd_cfg.user_def_cfg);
	if (ret)
		set_bit(HCLGE_STATE_FD_USER_DEF_CHANGED, &hdev->state);

	if (!locked)
		spin_unlock_bh(&hdev->fd_rule_lock);
}

static int hclge_fd_check_user_def_refcnt(struct hclge_dev *hdev,
					  struct hclge_fd_rule *rule)
{
	struct hlist_head *hlist = &hdev->fd_rule_list;
	struct hclge_fd_rule *fd_rule, *parent = NULL;
	struct hclge_fd_user_def_info *info, *old_info;
	struct hclge_fd_user_def_cfg *cfg;

	if (!rule || rule->rule_type != HCLGE_FD_EP_ACTIVE ||
	    rule->ep.user_def.layer == HCLGE_FD_USER_DEF_NONE)
		return 0;

	/* for valid layer is start from 1, so need minus 1 to get the cfg */
	cfg = &hdev->fd_cfg.user_def_cfg[rule->ep.user_def.layer - 1];
	info = &rule->ep.user_def;

	if (!cfg->ref_cnt || cfg->offset == info->offset)
		return 0;

	if (cfg->ref_cnt > 1)
		goto error;

	fd_rule = hclge_find_fd_rule(hlist, rule->location, &parent);
	if (fd_rule) {
		old_info = &fd_rule->ep.user_def;
		if (info->layer == old_info->layer)
			return 0;
	}

error:
	dev_err(&hdev->pdev->dev,
		"No available offset for layer%d fd rule, each layer only support one user def offset.\n",
		info->layer + 1);
	return -ENOSPC;
}

static void hclge_fd_inc_user_def_refcnt(struct hclge_dev *hdev,
					 struct hclge_fd_rule *rule)
{
	struct hclge_fd_user_def_cfg *cfg;

	if (!rule || rule->rule_type != HCLGE_FD_EP_ACTIVE ||
	    rule->ep.user_def.layer == HCLGE_FD_USER_DEF_NONE)
		return;

	cfg = &hdev->fd_cfg.user_def_cfg[rule->ep.user_def.layer - 1];
	if (!cfg->ref_cnt) {
		cfg->offset = rule->ep.user_def.offset;
		set_bit(HCLGE_STATE_FD_USER_DEF_CHANGED, &hdev->state);
	}
	cfg->ref_cnt++;
}

static void hclge_fd_dec_user_def_refcnt(struct hclge_dev *hdev,
					 struct hclge_fd_rule *rule)
{
	struct hclge_fd_user_def_cfg *cfg;

	if (!rule || rule->rule_type != HCLGE_FD_EP_ACTIVE ||
	    rule->ep.user_def.layer == HCLGE_FD_USER_DEF_NONE)
		return;

	cfg = &hdev->fd_cfg.user_def_cfg[rule->ep.user_def.layer - 1];
	if (!cfg->ref_cnt)
		return;

	cfg->ref_cnt--;
	if (!cfg->ref_cnt) {
		cfg->offset = 0;
		set_bit(HCLGE_STATE_FD_USER_DEF_CHANGED, &hdev->state);
	}
}

static void hclge_update_fd_list(struct hclge_dev *hdev,
				 enum HCLGE_FD_NODE_STATE state, u16 location,
				 struct hclge_fd_rule *new_rule)
{
	struct hlist_head *hlist = &hdev->fd_rule_list;
	struct hclge_fd_rule *fd_rule, *parent = NULL;

	fd_rule = hclge_find_fd_rule(hlist, location, &parent);
	if (fd_rule) {
		hclge_fd_dec_user_def_refcnt(hdev, fd_rule);
		if (state == HCLGE_FD_ACTIVE)
			hclge_fd_inc_user_def_refcnt(hdev, new_rule);
		hclge_sync_fd_user_def_cfg(hdev, true);

		hclge_update_fd_rule_node(hdev, fd_rule, new_rule, state);
		return;
	}

	/* it's unlikely to fail here, because we have checked the rule
	 * exist before.
	 */
	if (unlikely(state == HCLGE_FD_TO_DEL || state == HCLGE_FD_DELETED)) {
		dev_warn(&hdev->pdev->dev,
			 "failed to delete fd rule %u, it's inexistent\n",
			 location);
		return;
	}

	hclge_fd_inc_user_def_refcnt(hdev, new_rule);
	hclge_sync_fd_user_def_cfg(hdev, true);

	hclge_fd_insert_rule_node(hlist, new_rule, parent);
	hclge_fd_inc_rule_cnt(hdev, new_rule->location);

	if (state == HCLGE_FD_TO_ADD) {
		set_bit(HCLGE_STATE_FD_TBL_CHANGED, &hdev->state);
		hclge_task_schedule(hdev, 0);
	}
}

static int hclge_get_fd_mode(struct hclge_dev *hdev, u8 *fd_mode)
{
	struct hclge_get_fd_mode_cmd *req;
	struct hclge_desc desc;
	int ret;

	hclge_cmd_setup_basic_desc(&desc, HCLGE_OPC_FD_MODE_CTRL, true);

	req = (struct hclge_get_fd_mode_cmd *)desc.data;

	ret = hclge_cmd_send(&hdev->hw, &desc, 1);
	if (ret) {
		dev_err(&hdev->pdev->dev, "get fd mode fail, ret=%d\n", ret);
		return ret;
	}

	*fd_mode = req->mode;

	return ret;
}

static int hclge_get_fd_allocation(struct hclge_dev *hdev,
				   u32 *stage1_entry_num,
				   u32 *stage2_entry_num,
				   u16 *stage1_counter_num,
				   u16 *stage2_counter_num)
{
	struct hclge_get_fd_allocation_cmd *req;
	struct hclge_desc desc;
	int ret;

	hclge_cmd_setup_basic_desc(&desc, HCLGE_OPC_FD_GET_ALLOCATION, true);

	req = (struct hclge_get_fd_allocation_cmd *)desc.data;

	ret = hclge_cmd_send(&hdev->hw, &desc, 1);
	if (ret) {
		dev_err(&hdev->pdev->dev, "query fd allocation fail, ret=%d\n",
			ret);
		return ret;
	}

	*stage1_entry_num = le32_to_cpu(req->stage1_entry_num);
	*stage2_entry_num = le32_to_cpu(req->stage2_entry_num);
	*stage1_counter_num = le16_to_cpu(req->stage1_counter_num);
	*stage2_counter_num = le16_to_cpu(req->stage2_counter_num);

	return ret;
}

static int hclge_set_fd_key_config(struct hclge_dev *hdev,
				   enum HCLGE_FD_STAGE stage_num)
{
	struct hclge_set_fd_key_config_cmd *req;
	struct hclge_fd_key_cfg *stage;
	struct hclge_desc desc;
	int ret;

	hclge_cmd_setup_basic_desc(&desc, HCLGE_OPC_FD_KEY_CONFIG, false);

	req = (struct hclge_set_fd_key_config_cmd *)desc.data;
	stage = &hdev->fd_cfg.key_cfg[stage_num];
	req->stage = stage_num;
	req->key_select = stage->key_sel;
	req->inner_sipv6_word_en = stage->inner_sipv6_word_en;
	req->inner_dipv6_word_en = stage->inner_dipv6_word_en;
	req->outer_sipv6_word_en = stage->outer_sipv6_word_en;
	req->outer_dipv6_word_en = stage->outer_dipv6_word_en;
	req->tuple_mask = cpu_to_le32(~stage->tuple_active);
	req->meta_data_mask = cpu_to_le32(~stage->meta_data_active);

	ret = hclge_cmd_send(&hdev->hw, &desc, 1);
	if (ret)
		dev_err(&hdev->pdev->dev, "set fd key fail, ret=%d\n", ret);

	return ret;
}

static void hclge_fd_disable_user_def(struct hclge_dev *hdev)
{
	struct hclge_fd_user_def_cfg *cfg = hdev->fd_cfg.user_def_cfg;

	spin_lock_bh(&hdev->fd_rule_lock);
	memset(cfg, 0, sizeof(hdev->fd_cfg.user_def_cfg));
	spin_unlock_bh(&hdev->fd_rule_lock);

	hclge_fd_set_user_def_cmd(hdev, cfg);
}

static int hclge_init_fd_config(struct hclge_dev *hdev)
{
#define LOW_2_WORDS		0x03
	struct hclge_fd_key_cfg *key_cfg;
	int ret;

	if (!hnae3_dev_fd_supported(hdev))
		return 0;

	ret = hclge_get_fd_mode(hdev, &hdev->fd_cfg.fd_mode);
	if (ret)
		return ret;

	switch (hdev->fd_cfg.fd_mode) {
	case HCLGE_FD_MODE_DEPTH_2K_WIDTH_400B_STAGE_1:
		hdev->fd_cfg.max_key_length = MAX_KEY_LENGTH;
		break;
	case HCLGE_FD_MODE_DEPTH_4K_WIDTH_200B_STAGE_1:
		hdev->fd_cfg.max_key_length = MAX_KEY_LENGTH / 2;
		break;
	default:
		dev_err(&hdev->pdev->dev,
			"Unsupported flow director mode %u\n",
			hdev->fd_cfg.fd_mode);
		return -EOPNOTSUPP;
	}

	key_cfg = &hdev->fd_cfg.key_cfg[HCLGE_FD_STAGE_1];
	key_cfg->key_sel = HCLGE_FD_KEY_BASE_ON_TUPLE;
	key_cfg->inner_sipv6_word_en = LOW_2_WORDS;
	key_cfg->inner_dipv6_word_en = LOW_2_WORDS;
	key_cfg->outer_sipv6_word_en = 0;
	key_cfg->outer_dipv6_word_en = 0;

	key_cfg->tuple_active = BIT(INNER_VLAN_TAG_FST) | BIT(INNER_ETH_TYPE) |
				BIT(INNER_IP_PROTO) | BIT(INNER_IP_TOS) |
				BIT(INNER_SRC_IP) | BIT(INNER_DST_IP) |
				BIT(INNER_SRC_PORT) | BIT(INNER_DST_PORT);

	/* If use max 400bit key, we can support tuples for ether type */
	if (hdev->fd_cfg.fd_mode == HCLGE_FD_MODE_DEPTH_2K_WIDTH_400B_STAGE_1) {
		key_cfg->tuple_active |=
				BIT(INNER_DST_MAC) | BIT(INNER_SRC_MAC);
		if (hdev->ae_dev->dev_version >= HNAE3_DEVICE_VERSION_V3)
			key_cfg->tuple_active |= HCLGE_FD_TUPLE_USER_DEF_TUPLES;
	}

	/* roce_type is used to filter roce frames
	 * dst_vport is used to specify the rule
	 */
	key_cfg->meta_data_active = BIT(ROCE_TYPE) | BIT(DST_VPORT);

	ret = hclge_get_fd_allocation(hdev,
				      &hdev->fd_cfg.rule_num[HCLGE_FD_STAGE_1],
				      &hdev->fd_cfg.rule_num[HCLGE_FD_STAGE_2],
				      &hdev->fd_cfg.cnt_num[HCLGE_FD_STAGE_1],
				      &hdev->fd_cfg.cnt_num[HCLGE_FD_STAGE_2]);
	if (ret)
		return ret;

	return hclge_set_fd_key_config(hdev, HCLGE_FD_STAGE_1);
}

static int hclge_fd_tcam_config(struct hclge_dev *hdev, u8 stage, bool sel_x,
				int loc, u8 *key, bool is_add)
{
	struct hclge_fd_tcam_config_1_cmd *req1;
	struct hclge_fd_tcam_config_2_cmd *req2;
	struct hclge_fd_tcam_config_3_cmd *req3;
	struct hclge_desc desc[3];
	int ret;

	hclge_cmd_setup_basic_desc(&desc[0], HCLGE_OPC_FD_TCAM_OP, false);
	desc[0].flag |= cpu_to_le16(HCLGE_CMD_FLAG_NEXT);
	hclge_cmd_setup_basic_desc(&desc[1], HCLGE_OPC_FD_TCAM_OP, false);
	desc[1].flag |= cpu_to_le16(HCLGE_CMD_FLAG_NEXT);
	hclge_cmd_setup_basic_desc(&desc[2], HCLGE_OPC_FD_TCAM_OP, false);

	req1 = (struct hclge_fd_tcam_config_1_cmd *)desc[0].data;
	req2 = (struct hclge_fd_tcam_config_2_cmd *)desc[1].data;
	req3 = (struct hclge_fd_tcam_config_3_cmd *)desc[2].data;

	req1->stage = stage;
	req1->xy_sel = sel_x ? 1 : 0;
	hnae3_set_bit(req1->port_info, HCLGE_FD_EPORT_SW_EN_B, 0);
	req1->index = cpu_to_le32(loc);
	req1->entry_vld = sel_x ? is_add : 0;

	if (key) {
		memcpy(req1->tcam_data, &key[0], sizeof(req1->tcam_data));
		memcpy(req2->tcam_data, &key[sizeof(req1->tcam_data)],
		       sizeof(req2->tcam_data));
		memcpy(req3->tcam_data, &key[sizeof(req1->tcam_data) +
		       sizeof(req2->tcam_data)], sizeof(req3->tcam_data));
	}

	ret = hclge_cmd_send(&hdev->hw, desc, 3);
	if (ret)
		dev_err(&hdev->pdev->dev,
			"config tcam key fail, ret=%d\n",
			ret);

	return ret;
}

static int hclge_fd_ad_config(struct hclge_dev *hdev, u8 stage, int loc,
			      struct hclge_fd_ad_data *action)
{
	struct hnae3_ae_dev *ae_dev = pci_get_drvdata(hdev->pdev);
	struct hclge_fd_ad_config_cmd *req;
	struct hclge_desc desc;
	u64 ad_data = 0;
	int ret;

	hclge_cmd_setup_basic_desc(&desc, HCLGE_OPC_FD_AD_OP, false);

	req = (struct hclge_fd_ad_config_cmd *)desc.data;
	req->index = cpu_to_le32(loc);
	req->stage = stage;

	hnae3_set_bit(ad_data, HCLGE_FD_AD_WR_RULE_ID_B,
		      action->write_rule_id_to_bd);
	hnae3_set_field(ad_data, HCLGE_FD_AD_RULE_ID_M, HCLGE_FD_AD_RULE_ID_S,
			action->rule_id);
	if (test_bit(HNAE3_DEV_SUPPORT_FD_FORWARD_TC_B, ae_dev->caps)) {
		hnae3_set_bit(ad_data, HCLGE_FD_AD_TC_OVRD_B,
			      action->override_tc);
		hnae3_set_field(ad_data, HCLGE_FD_AD_TC_SIZE_M,
				HCLGE_FD_AD_TC_SIZE_S, (u32)action->tc_size);
	}
	ad_data <<= 32;
	hnae3_set_bit(ad_data, HCLGE_FD_AD_DROP_B, action->drop_packet);
	hnae3_set_bit(ad_data, HCLGE_FD_AD_DIRECT_QID_B,
		      action->forward_to_direct_queue);
	hnae3_set_field(ad_data, HCLGE_FD_AD_QID_M, HCLGE_FD_AD_QID_S,
			action->queue_id);
	hnae3_set_bit(ad_data, HCLGE_FD_AD_USE_COUNTER_B, action->use_counter);
	hnae3_set_field(ad_data, HCLGE_FD_AD_COUNTER_NUM_M,
			HCLGE_FD_AD_COUNTER_NUM_S, action->counter_id);
	hnae3_set_bit(ad_data, HCLGE_FD_AD_NXT_STEP_B, action->use_next_stage);
	hnae3_set_field(ad_data, HCLGE_FD_AD_NXT_KEY_M, HCLGE_FD_AD_NXT_KEY_S,
			action->counter_id);

	req->ad_data = cpu_to_le64(ad_data);
	ret = hclge_cmd_send(&hdev->hw, &desc, 1);
	if (ret)
		dev_err(&hdev->pdev->dev, "fd ad config fail, ret=%d\n", ret);

	return ret;
}

static bool hclge_fd_convert_tuple(u32 tuple_bit, u8 *key_x, u8 *key_y,
				   struct hclge_fd_rule *rule)
{
	int offset, moffset, ip_offset;
	enum HCLGE_FD_KEY_OPT key_opt;
	u16 tmp_x_s, tmp_y_s;
	u32 tmp_x_l, tmp_y_l;
	u8 *p = (u8 *)rule;
	int i;

	if (rule->unused_tuple & BIT(tuple_bit))
		return true;

	key_opt = tuple_key_info[tuple_bit].key_opt;
	offset = tuple_key_info[tuple_bit].offset;
	moffset = tuple_key_info[tuple_bit].moffset;

	switch (key_opt) {
	case KEY_OPT_U8:
		calc_x(*key_x, p[offset], p[moffset]);
		calc_y(*key_y, p[offset], p[moffset]);

		return true;
	case KEY_OPT_LE16:
		calc_x(tmp_x_s, *(u16 *)(&p[offset]), *(u16 *)(&p[moffset]));
		calc_y(tmp_y_s, *(u16 *)(&p[offset]), *(u16 *)(&p[moffset]));
		*(__le16 *)key_x = cpu_to_le16(tmp_x_s);
		*(__le16 *)key_y = cpu_to_le16(tmp_y_s);

		return true;
	case KEY_OPT_LE32:
		calc_x(tmp_x_l, *(u32 *)(&p[offset]), *(u32 *)(&p[moffset]));
		calc_y(tmp_y_l, *(u32 *)(&p[offset]), *(u32 *)(&p[moffset]));
		*(__le32 *)key_x = cpu_to_le32(tmp_x_l);
		*(__le32 *)key_y = cpu_to_le32(tmp_y_l);

		return true;
	case KEY_OPT_MAC:
		for (i = 0; i < ETH_ALEN; i++) {
			calc_x(key_x[ETH_ALEN - 1 - i], p[offset + i],
			       p[moffset + i]);
			calc_y(key_y[ETH_ALEN - 1 - i], p[offset + i],
			       p[moffset + i]);
		}

		return true;
	case KEY_OPT_IP:
		ip_offset = IPV4_INDEX * sizeof(u32);
		calc_x(tmp_x_l, *(u32 *)(&p[offset + ip_offset]),
		       *(u32 *)(&p[moffset + ip_offset]));
		calc_y(tmp_y_l, *(u32 *)(&p[offset + ip_offset]),
		       *(u32 *)(&p[moffset + ip_offset]));
		*(__le32 *)key_x = cpu_to_le32(tmp_x_l);
		*(__le32 *)key_y = cpu_to_le32(tmp_y_l);

		return true;
	default:
		return false;
	}
}

static u32 hclge_get_port_number(enum HLCGE_PORT_TYPE port_type, u8 pf_id,
				 u8 vf_id, u8 network_port_id)
{
	u32 port_number = 0;

	if (port_type == HOST_PORT) {
		hnae3_set_field(port_number, HCLGE_PF_ID_M, HCLGE_PF_ID_S,
				pf_id);
		hnae3_set_field(port_number, HCLGE_VF_ID_M, HCLGE_VF_ID_S,
				vf_id);
		hnae3_set_bit(port_number, HCLGE_PORT_TYPE_B, HOST_PORT);
	} else {
		hnae3_set_field(port_number, HCLGE_NETWORK_PORT_ID_M,
				HCLGE_NETWORK_PORT_ID_S, network_port_id);
		hnae3_set_bit(port_number, HCLGE_PORT_TYPE_B, NETWORK_PORT);
	}

	return port_number;
}

static void hclge_fd_convert_meta_data(struct hclge_fd_key_cfg *key_cfg,
				       __le32 *key_x, __le32 *key_y,
				       struct hclge_fd_rule *rule)
{
	u32 tuple_bit, meta_data = 0, tmp_x, tmp_y, port_number;
	u8 cur_pos = 0, tuple_size, shift_bits;
	unsigned int i;

	for (i = 0; i < MAX_META_DATA; i++) {
		tuple_size = meta_data_key_info[i].key_length;
		tuple_bit = key_cfg->meta_data_active & BIT(i);

		switch (tuple_bit) {
		case BIT(ROCE_TYPE):
			hnae3_set_bit(meta_data, cur_pos, NIC_PACKET);
			cur_pos += tuple_size;
			break;
		case BIT(DST_VPORT):
			port_number = hclge_get_port_number(HOST_PORT, 0,
							    rule->vf_id, 0);
			hnae3_set_field(meta_data,
					GENMASK(cur_pos + tuple_size, cur_pos),
					cur_pos, port_number);
			cur_pos += tuple_size;
			break;
		default:
			break;
		}
	}

	calc_x(tmp_x, meta_data, 0xFFFFFFFF);
	calc_y(tmp_y, meta_data, 0xFFFFFFFF);
	shift_bits = sizeof(meta_data) * 8 - cur_pos;

	*key_x = cpu_to_le32(tmp_x << shift_bits);
	*key_y = cpu_to_le32(tmp_y << shift_bits);
}

/* A complete key is combined with meta data key and tuple key.
 * Meta data key is stored at the MSB region, and tuple key is stored at
 * the LSB region, unused bits will be filled 0.
 */
static int hclge_config_key(struct hclge_dev *hdev, u8 stage,
			    struct hclge_fd_rule *rule)
{
	struct hclge_fd_key_cfg *key_cfg = &hdev->fd_cfg.key_cfg[stage];
	u8 key_x[MAX_KEY_BYTES], key_y[MAX_KEY_BYTES];
	u8 *cur_key_x, *cur_key_y;
	u8 meta_data_region;
	u8 tuple_size;
	int ret;
	u32 i;

	memset(key_x, 0, sizeof(key_x));
	memset(key_y, 0, sizeof(key_y));
	cur_key_x = key_x;
	cur_key_y = key_y;

	for (i = 0; i < MAX_TUPLE; i++) {
		bool tuple_valid;

		tuple_size = tuple_key_info[i].key_length / 8;
		if (!(key_cfg->tuple_active & BIT(i)))
			continue;

		tuple_valid = hclge_fd_convert_tuple(i, cur_key_x,
						     cur_key_y, rule);
		if (tuple_valid) {
			cur_key_x += tuple_size;
			cur_key_y += tuple_size;
		}
	}

	meta_data_region = hdev->fd_cfg.max_key_length / 8 -
			MAX_META_DATA_LENGTH / 8;

	hclge_fd_convert_meta_data(key_cfg,
				   (__le32 *)(key_x + meta_data_region),
				   (__le32 *)(key_y + meta_data_region),
				   rule);

	ret = hclge_fd_tcam_config(hdev, stage, false, rule->location, key_y,
				   true);
	if (ret) {
		dev_err(&hdev->pdev->dev,
			"fd key_y config fail, loc=%u, ret=%d\n",
			rule->queue_id, ret);
		return ret;
	}

	ret = hclge_fd_tcam_config(hdev, stage, true, rule->location, key_x,
				   true);
	if (ret)
		dev_err(&hdev->pdev->dev,
			"fd key_x config fail, loc=%u, ret=%d\n",
			rule->queue_id, ret);
	return ret;
}

static int hclge_config_action(struct hclge_dev *hdev, u8 stage,
			       struct hclge_fd_rule *rule)
{
	struct hclge_vport *vport = hdev->vport;
	struct hnae3_knic_private_info *kinfo = &vport->nic.kinfo;
	struct hclge_fd_ad_data ad_data;

	memset(&ad_data, 0, sizeof(struct hclge_fd_ad_data));
	ad_data.ad_id = rule->location;

	if (rule->action == HCLGE_FD_ACTION_DROP_PACKET) {
		ad_data.drop_packet = true;
	} else if (rule->action == HCLGE_FD_ACTION_SELECT_TC) {
		ad_data.override_tc = true;
		ad_data.queue_id =
			kinfo->tc_info.tqp_offset[rule->cls_flower.tc];
		ad_data.tc_size =
			ilog2(kinfo->tc_info.tqp_count[rule->cls_flower.tc]);
	} else {
		ad_data.forward_to_direct_queue = true;
		ad_data.queue_id = rule->queue_id;
	}

	if (hdev->fd_cfg.cnt_num[HCLGE_FD_STAGE_1]) {
		ad_data.use_counter = true;
		ad_data.counter_id = rule->vf_id %
				     hdev->fd_cfg.cnt_num[HCLGE_FD_STAGE_1];
	} else {
		ad_data.use_counter = false;
		ad_data.counter_id = 0;
	}

	ad_data.use_next_stage = false;
	ad_data.next_input_key = 0;

	ad_data.write_rule_id_to_bd = true;
	ad_data.rule_id = rule->location;

	return hclge_fd_ad_config(hdev, stage, ad_data.ad_id, &ad_data);
}

static int hclge_fd_check_tcpip4_tuple(struct ethtool_tcpip4_spec *spec,
				       u32 *unused_tuple)
{
	if (!spec || !unused_tuple)
		return -EINVAL;

	*unused_tuple |= BIT(INNER_SRC_MAC) | BIT(INNER_DST_MAC);

	if (!spec->ip4src)
		*unused_tuple |= BIT(INNER_SRC_IP);

	if (!spec->ip4dst)
		*unused_tuple |= BIT(INNER_DST_IP);

	if (!spec->psrc)
		*unused_tuple |= BIT(INNER_SRC_PORT);

	if (!spec->pdst)
		*unused_tuple |= BIT(INNER_DST_PORT);

	if (!spec->tos)
		*unused_tuple |= BIT(INNER_IP_TOS);

	return 0;
}

static int hclge_fd_check_ip4_tuple(struct ethtool_usrip4_spec *spec,
				    u32 *unused_tuple)
{
	if (!spec || !unused_tuple)
		return -EINVAL;

	*unused_tuple |= BIT(INNER_SRC_MAC) | BIT(INNER_DST_MAC) |
		BIT(INNER_SRC_PORT) | BIT(INNER_DST_PORT);

	if (!spec->ip4src)
		*unused_tuple |= BIT(INNER_SRC_IP);

	if (!spec->ip4dst)
		*unused_tuple |= BIT(INNER_DST_IP);

	if (!spec->tos)
		*unused_tuple |= BIT(INNER_IP_TOS);

	if (!spec->proto)
		*unused_tuple |= BIT(INNER_IP_PROTO);

	if (spec->l4_4_bytes)
		return -EOPNOTSUPP;

	if (spec->ip_ver != ETH_RX_NFC_IP4)
		return -EOPNOTSUPP;

	return 0;
}

static int hclge_fd_check_tcpip6_tuple(struct ethtool_tcpip6_spec *spec,
				       u32 *unused_tuple)
{
	if (!spec || !unused_tuple)
		return -EINVAL;

	*unused_tuple |= BIT(INNER_SRC_MAC) | BIT(INNER_DST_MAC);

	/* check whether src/dst ip address used */
	if (ipv6_addr_any((struct in6_addr *)spec->ip6src))
		*unused_tuple |= BIT(INNER_SRC_IP);

	if (ipv6_addr_any((struct in6_addr *)spec->ip6dst))
		*unused_tuple |= BIT(INNER_DST_IP);

	if (!spec->psrc)
		*unused_tuple |= BIT(INNER_SRC_PORT);

	if (!spec->pdst)
		*unused_tuple |= BIT(INNER_DST_PORT);

	if (!spec->tclass)
		*unused_tuple |= BIT(INNER_IP_TOS);

	return 0;
}

static int hclge_fd_check_ip6_tuple(struct ethtool_usrip6_spec *spec,
				    u32 *unused_tuple)
{
	if (!spec || !unused_tuple)
		return -EINVAL;

	*unused_tuple |= BIT(INNER_SRC_MAC) | BIT(INNER_DST_MAC) |
			BIT(INNER_SRC_PORT) | BIT(INNER_DST_PORT);

	/* check whether src/dst ip address used */
	if (ipv6_addr_any((struct in6_addr *)spec->ip6src))
		*unused_tuple |= BIT(INNER_SRC_IP);

	if (ipv6_addr_any((struct in6_addr *)spec->ip6dst))
		*unused_tuple |= BIT(INNER_DST_IP);

	if (!spec->l4_proto)
		*unused_tuple |= BIT(INNER_IP_PROTO);

	if (!spec->tclass)
		*unused_tuple |= BIT(INNER_IP_TOS);

	if (spec->l4_4_bytes)
		return -EOPNOTSUPP;

	return 0;
}

static int hclge_fd_check_ether_tuple(struct ethhdr *spec, u32 *unused_tuple)
{
	if (!spec || !unused_tuple)
		return -EINVAL;

	*unused_tuple |= BIT(INNER_SRC_IP) | BIT(INNER_DST_IP) |
		BIT(INNER_SRC_PORT) | BIT(INNER_DST_PORT) |
		BIT(INNER_IP_TOS) | BIT(INNER_IP_PROTO);

	if (is_zero_ether_addr(spec->h_source))
		*unused_tuple |= BIT(INNER_SRC_MAC);

	if (is_zero_ether_addr(spec->h_dest))
		*unused_tuple |= BIT(INNER_DST_MAC);

	if (!spec->h_proto)
		*unused_tuple |= BIT(INNER_ETH_TYPE);

	return 0;
}

static int hclge_fd_check_ext_tuple(struct hclge_dev *hdev,
				    struct ethtool_rx_flow_spec *fs,
				    u32 *unused_tuple)
{
	if (fs->flow_type & FLOW_EXT) {
		if (fs->h_ext.vlan_etype) {
			dev_err(&hdev->pdev->dev, "vlan-etype is not supported!\n");
			return -EOPNOTSUPP;
		}

		if (!fs->h_ext.vlan_tci)
			*unused_tuple |= BIT(INNER_VLAN_TAG_FST);

		if (fs->m_ext.vlan_tci &&
		    be16_to_cpu(fs->h_ext.vlan_tci) >= VLAN_N_VID) {
			dev_err(&hdev->pdev->dev,
				"failed to config vlan_tci, invalid vlan_tci: %u, max is %d.\n",
				ntohs(fs->h_ext.vlan_tci), VLAN_N_VID - 1);
			return -EINVAL;
		}
	} else {
		*unused_tuple |= BIT(INNER_VLAN_TAG_FST);
	}

	if (fs->flow_type & FLOW_MAC_EXT) {
		if (hdev->fd_cfg.fd_mode !=
		    HCLGE_FD_MODE_DEPTH_2K_WIDTH_400B_STAGE_1) {
			dev_err(&hdev->pdev->dev,
				"FLOW_MAC_EXT is not supported in current fd mode!\n");
			return -EOPNOTSUPP;
		}

		if (is_zero_ether_addr(fs->h_ext.h_dest))
			*unused_tuple |= BIT(INNER_DST_MAC);
		else
			*unused_tuple &= ~BIT(INNER_DST_MAC);
	}

	return 0;
}

static int hclge_fd_get_user_def_layer(u32 flow_type, u32 *unused_tuple,
				       struct hclge_fd_user_def_info *info)
{
	switch (flow_type) {
	case ETHER_FLOW:
		info->layer = HCLGE_FD_USER_DEF_L2;
		*unused_tuple &= ~BIT(INNER_L2_RSV);
		break;
	case IP_USER_FLOW:
	case IPV6_USER_FLOW:
		info->layer = HCLGE_FD_USER_DEF_L3;
		*unused_tuple &= ~BIT(INNER_L3_RSV);
		break;
	case TCP_V4_FLOW:
	case UDP_V4_FLOW:
	case TCP_V6_FLOW:
	case UDP_V6_FLOW:
		info->layer = HCLGE_FD_USER_DEF_L4;
		*unused_tuple &= ~BIT(INNER_L4_RSV);
		break;
	default:
		return -EOPNOTSUPP;
	}

	return 0;
}

static bool hclge_fd_is_user_def_all_masked(struct ethtool_rx_flow_spec *fs)
{
	return be32_to_cpu(fs->m_ext.data[1] | fs->m_ext.data[0]) == 0;
}

static int hclge_fd_parse_user_def_field(struct hclge_dev *hdev,
					 struct ethtool_rx_flow_spec *fs,
					 u32 *unused_tuple,
					 struct hclge_fd_user_def_info *info)
{
	u32 tuple_active = hdev->fd_cfg.key_cfg[HCLGE_FD_STAGE_1].tuple_active;
	u32 flow_type = fs->flow_type & ~(FLOW_EXT | FLOW_MAC_EXT);
	u16 data, offset, data_mask, offset_mask;
	int ret;

	info->layer = HCLGE_FD_USER_DEF_NONE;
	*unused_tuple |= HCLGE_FD_TUPLE_USER_DEF_TUPLES;

	if (!(fs->flow_type & FLOW_EXT) || hclge_fd_is_user_def_all_masked(fs))
		return 0;

	/* user-def data from ethtool is 64 bit value, the bit0~15 is used
	 * for data, and bit32~47 is used for offset.
	 */
	data = be32_to_cpu(fs->h_ext.data[1]) & HCLGE_FD_USER_DEF_DATA;
	data_mask = be32_to_cpu(fs->m_ext.data[1]) & HCLGE_FD_USER_DEF_DATA;
	offset = be32_to_cpu(fs->h_ext.data[0]) & HCLGE_FD_USER_DEF_OFFSET;
	offset_mask = be32_to_cpu(fs->m_ext.data[0]) & HCLGE_FD_USER_DEF_OFFSET;

	if (!(tuple_active & HCLGE_FD_TUPLE_USER_DEF_TUPLES)) {
		dev_err(&hdev->pdev->dev, "user-def bytes are not supported\n");
		return -EOPNOTSUPP;
	}

	if (offset > HCLGE_FD_MAX_USER_DEF_OFFSET) {
		dev_err(&hdev->pdev->dev,
			"user-def offset[%u] should be no more than %u\n",
			offset, HCLGE_FD_MAX_USER_DEF_OFFSET);
		return -EINVAL;
	}

	if (offset_mask != HCLGE_FD_USER_DEF_OFFSET_UNMASK) {
		dev_err(&hdev->pdev->dev, "user-def offset can't be masked\n");
		return -EINVAL;
	}

	ret = hclge_fd_get_user_def_layer(flow_type, unused_tuple, info);
	if (ret) {
		dev_err(&hdev->pdev->dev,
			"unsupported flow type for user-def bytes, ret = %d\n",
			ret);
		return ret;
	}

	info->data = data;
	info->data_mask = data_mask;
	info->offset = offset;

	return 0;
}

static int hclge_fd_check_spec(struct hclge_dev *hdev,
			       struct ethtool_rx_flow_spec *fs,
			       u32 *unused_tuple,
			       struct hclge_fd_user_def_info *info)
{
	u32 flow_type;
	int ret;

	if (fs->location >= hdev->fd_cfg.rule_num[HCLGE_FD_STAGE_1]) {
		dev_err(&hdev->pdev->dev,
			"failed to config fd rules, invalid rule location: %u, max is %u\n.",
			fs->location,
			hdev->fd_cfg.rule_num[HCLGE_FD_STAGE_1] - 1);
		return -EINVAL;
	}

	ret = hclge_fd_parse_user_def_field(hdev, fs, unused_tuple, info);
	if (ret)
		return ret;

	flow_type = fs->flow_type & ~(FLOW_EXT | FLOW_MAC_EXT);
	switch (flow_type) {
	case SCTP_V4_FLOW:
	case TCP_V4_FLOW:
	case UDP_V4_FLOW:
		ret = hclge_fd_check_tcpip4_tuple(&fs->h_u.tcp_ip4_spec,
						  unused_tuple);
		break;
	case IP_USER_FLOW:
		ret = hclge_fd_check_ip4_tuple(&fs->h_u.usr_ip4_spec,
					       unused_tuple);
		break;
	case SCTP_V6_FLOW:
	case TCP_V6_FLOW:
	case UDP_V6_FLOW:
		ret = hclge_fd_check_tcpip6_tuple(&fs->h_u.tcp_ip6_spec,
						  unused_tuple);
		break;
	case IPV6_USER_FLOW:
		ret = hclge_fd_check_ip6_tuple(&fs->h_u.usr_ip6_spec,
					       unused_tuple);
		break;
	case ETHER_FLOW:
		if (hdev->fd_cfg.fd_mode !=
			HCLGE_FD_MODE_DEPTH_2K_WIDTH_400B_STAGE_1) {
			dev_err(&hdev->pdev->dev,
				"ETHER_FLOW is not supported in current fd mode!\n");
			return -EOPNOTSUPP;
		}

		ret = hclge_fd_check_ether_tuple(&fs->h_u.ether_spec,
						 unused_tuple);
		break;
	default:
		dev_err(&hdev->pdev->dev,
			"unsupported protocol type, protocol type = %#x\n",
			flow_type);
		return -EOPNOTSUPP;
	}

	if (ret) {
		dev_err(&hdev->pdev->dev,
			"failed to check flow union tuple, ret = %d\n",
			ret);
		return ret;
	}

	return hclge_fd_check_ext_tuple(hdev, fs, unused_tuple);
}

static void hclge_fd_get_tcpip4_tuple(struct hclge_dev *hdev,
				      struct ethtool_rx_flow_spec *fs,
				      struct hclge_fd_rule *rule, u8 ip_proto)
{
	rule->tuples.src_ip[IPV4_INDEX] =
			be32_to_cpu(fs->h_u.tcp_ip4_spec.ip4src);
	rule->tuples_mask.src_ip[IPV4_INDEX] =
			be32_to_cpu(fs->m_u.tcp_ip4_spec.ip4src);

	rule->tuples.dst_ip[IPV4_INDEX] =
			be32_to_cpu(fs->h_u.tcp_ip4_spec.ip4dst);
	rule->tuples_mask.dst_ip[IPV4_INDEX] =
			be32_to_cpu(fs->m_u.tcp_ip4_spec.ip4dst);

	rule->tuples.src_port = be16_to_cpu(fs->h_u.tcp_ip4_spec.psrc);
	rule->tuples_mask.src_port = be16_to_cpu(fs->m_u.tcp_ip4_spec.psrc);

	rule->tuples.dst_port = be16_to_cpu(fs->h_u.tcp_ip4_spec.pdst);
	rule->tuples_mask.dst_port = be16_to_cpu(fs->m_u.tcp_ip4_spec.pdst);

	rule->tuples.ip_tos = fs->h_u.tcp_ip4_spec.tos;
	rule->tuples_mask.ip_tos = fs->m_u.tcp_ip4_spec.tos;

	rule->tuples.ether_proto = ETH_P_IP;
	rule->tuples_mask.ether_proto = 0xFFFF;

	rule->tuples.ip_proto = ip_proto;
	rule->tuples_mask.ip_proto = 0xFF;
}

static void hclge_fd_get_ip4_tuple(struct hclge_dev *hdev,
				   struct ethtool_rx_flow_spec *fs,
				   struct hclge_fd_rule *rule)
{
	rule->tuples.src_ip[IPV4_INDEX] =
			be32_to_cpu(fs->h_u.usr_ip4_spec.ip4src);
	rule->tuples_mask.src_ip[IPV4_INDEX] =
			be32_to_cpu(fs->m_u.usr_ip4_spec.ip4src);

	rule->tuples.dst_ip[IPV4_INDEX] =
			be32_to_cpu(fs->h_u.usr_ip4_spec.ip4dst);
	rule->tuples_mask.dst_ip[IPV4_INDEX] =
			be32_to_cpu(fs->m_u.usr_ip4_spec.ip4dst);

	rule->tuples.ip_tos = fs->h_u.usr_ip4_spec.tos;
	rule->tuples_mask.ip_tos = fs->m_u.usr_ip4_spec.tos;

	rule->tuples.ip_proto = fs->h_u.usr_ip4_spec.proto;
	rule->tuples_mask.ip_proto = fs->m_u.usr_ip4_spec.proto;

	rule->tuples.ether_proto = ETH_P_IP;
	rule->tuples_mask.ether_proto = 0xFFFF;
}

static void hclge_fd_get_tcpip6_tuple(struct hclge_dev *hdev,
				      struct ethtool_rx_flow_spec *fs,
				      struct hclge_fd_rule *rule, u8 ip_proto)
{
	be32_to_cpu_array(rule->tuples.src_ip, fs->h_u.tcp_ip6_spec.ip6src,
			  IPV6_SIZE);
	be32_to_cpu_array(rule->tuples_mask.src_ip, fs->m_u.tcp_ip6_spec.ip6src,
			  IPV6_SIZE);

	be32_to_cpu_array(rule->tuples.dst_ip, fs->h_u.tcp_ip6_spec.ip6dst,
			  IPV6_SIZE);
	be32_to_cpu_array(rule->tuples_mask.dst_ip, fs->m_u.tcp_ip6_spec.ip6dst,
			  IPV6_SIZE);

	rule->tuples.src_port = be16_to_cpu(fs->h_u.tcp_ip6_spec.psrc);
	rule->tuples_mask.src_port = be16_to_cpu(fs->m_u.tcp_ip6_spec.psrc);

	rule->tuples.dst_port = be16_to_cpu(fs->h_u.tcp_ip6_spec.pdst);
	rule->tuples_mask.dst_port = be16_to_cpu(fs->m_u.tcp_ip6_spec.pdst);

	rule->tuples.ether_proto = ETH_P_IPV6;
	rule->tuples_mask.ether_proto = 0xFFFF;

	rule->tuples.ip_tos = fs->h_u.tcp_ip6_spec.tclass;
	rule->tuples_mask.ip_tos = fs->m_u.tcp_ip6_spec.tclass;

	rule->tuples.ip_proto = ip_proto;
	rule->tuples_mask.ip_proto = 0xFF;
}

static void hclge_fd_get_ip6_tuple(struct hclge_dev *hdev,
				   struct ethtool_rx_flow_spec *fs,
				   struct hclge_fd_rule *rule)
{
	be32_to_cpu_array(rule->tuples.src_ip, fs->h_u.usr_ip6_spec.ip6src,
			  IPV6_SIZE);
	be32_to_cpu_array(rule->tuples_mask.src_ip, fs->m_u.usr_ip6_spec.ip6src,
			  IPV6_SIZE);

	be32_to_cpu_array(rule->tuples.dst_ip, fs->h_u.usr_ip6_spec.ip6dst,
			  IPV6_SIZE);
	be32_to_cpu_array(rule->tuples_mask.dst_ip, fs->m_u.usr_ip6_spec.ip6dst,
			  IPV6_SIZE);

	rule->tuples.ip_proto = fs->h_u.usr_ip6_spec.l4_proto;
	rule->tuples_mask.ip_proto = fs->m_u.usr_ip6_spec.l4_proto;

	rule->tuples.ip_tos = fs->h_u.tcp_ip6_spec.tclass;
	rule->tuples_mask.ip_tos = fs->m_u.tcp_ip6_spec.tclass;

	rule->tuples.ether_proto = ETH_P_IPV6;
	rule->tuples_mask.ether_proto = 0xFFFF;
}

static void hclge_fd_get_ether_tuple(struct hclge_dev *hdev,
				     struct ethtool_rx_flow_spec *fs,
				     struct hclge_fd_rule *rule)
{
	ether_addr_copy(rule->tuples.src_mac, fs->h_u.ether_spec.h_source);
	ether_addr_copy(rule->tuples_mask.src_mac, fs->m_u.ether_spec.h_source);

	ether_addr_copy(rule->tuples.dst_mac, fs->h_u.ether_spec.h_dest);
	ether_addr_copy(rule->tuples_mask.dst_mac, fs->m_u.ether_spec.h_dest);

	rule->tuples.ether_proto = be16_to_cpu(fs->h_u.ether_spec.h_proto);
	rule->tuples_mask.ether_proto = be16_to_cpu(fs->m_u.ether_spec.h_proto);
}

static void hclge_fd_get_user_def_tuple(struct hclge_fd_user_def_info *info,
					struct hclge_fd_rule *rule)
{
	switch (info->layer) {
	case HCLGE_FD_USER_DEF_L2:
		rule->tuples.l2_user_def = info->data;
		rule->tuples_mask.l2_user_def = info->data_mask;
		break;
	case HCLGE_FD_USER_DEF_L3:
		rule->tuples.l3_user_def = info->data;
		rule->tuples_mask.l3_user_def = info->data_mask;
		break;
	case HCLGE_FD_USER_DEF_L4:
		rule->tuples.l4_user_def = (u32)info->data << 16;
		rule->tuples_mask.l4_user_def = (u32)info->data_mask << 16;
		break;
	default:
		break;
	}

	rule->ep.user_def = *info;
}

static int hclge_fd_get_tuple(struct hclge_dev *hdev,
			      struct ethtool_rx_flow_spec *fs,
			      struct hclge_fd_rule *rule,
			      struct hclge_fd_user_def_info *info)
{
	u32 flow_type = fs->flow_type & ~(FLOW_EXT | FLOW_MAC_EXT);

	switch (flow_type) {
	case SCTP_V4_FLOW:
		hclge_fd_get_tcpip4_tuple(hdev, fs, rule, IPPROTO_SCTP);
		break;
	case TCP_V4_FLOW:
		hclge_fd_get_tcpip4_tuple(hdev, fs, rule, IPPROTO_TCP);
		break;
	case UDP_V4_FLOW:
		hclge_fd_get_tcpip4_tuple(hdev, fs, rule, IPPROTO_UDP);
		break;
	case IP_USER_FLOW:
		hclge_fd_get_ip4_tuple(hdev, fs, rule);
		break;
	case SCTP_V6_FLOW:
		hclge_fd_get_tcpip6_tuple(hdev, fs, rule, IPPROTO_SCTP);
		break;
	case TCP_V6_FLOW:
		hclge_fd_get_tcpip6_tuple(hdev, fs, rule, IPPROTO_TCP);
		break;
	case UDP_V6_FLOW:
		hclge_fd_get_tcpip6_tuple(hdev, fs, rule, IPPROTO_UDP);
		break;
	case IPV6_USER_FLOW:
		hclge_fd_get_ip6_tuple(hdev, fs, rule);
		break;
	case ETHER_FLOW:
		hclge_fd_get_ether_tuple(hdev, fs, rule);
		break;
	default:
		return -EOPNOTSUPP;
	}

	if (fs->flow_type & FLOW_EXT) {
		rule->tuples.vlan_tag1 = be16_to_cpu(fs->h_ext.vlan_tci);
		rule->tuples_mask.vlan_tag1 = be16_to_cpu(fs->m_ext.vlan_tci);
		hclge_fd_get_user_def_tuple(info, rule);
	}

	if (fs->flow_type & FLOW_MAC_EXT) {
		ether_addr_copy(rule->tuples.dst_mac, fs->h_ext.h_dest);
		ether_addr_copy(rule->tuples_mask.dst_mac, fs->m_ext.h_dest);
	}

	return 0;
}

static int hclge_fd_config_rule(struct hclge_dev *hdev,
				struct hclge_fd_rule *rule)
{
	int ret;

	ret = hclge_config_action(hdev, HCLGE_FD_STAGE_1, rule);
	if (ret)
		return ret;

	return hclge_config_key(hdev, HCLGE_FD_STAGE_1, rule);
}

static int hclge_add_fd_entry_common(struct hclge_dev *hdev,
				     struct hclge_fd_rule *rule)
{
	int ret;

	spin_lock_bh(&hdev->fd_rule_lock);

	if (hdev->fd_active_type != rule->rule_type &&
	    (hdev->fd_active_type == HCLGE_FD_TC_FLOWER_ACTIVE ||
	     hdev->fd_active_type == HCLGE_FD_EP_ACTIVE)) {
		dev_err(&hdev->pdev->dev,
			"mode conflict(new type %d, active type %d), please delete existent rules first\n",
			rule->rule_type, hdev->fd_active_type);
		spin_unlock_bh(&hdev->fd_rule_lock);
		return -EINVAL;
	}

	ret = hclge_fd_check_user_def_refcnt(hdev, rule);
	if (ret)
		goto out;

	ret = hclge_clear_arfs_rules(hdev);
	if (ret)
		goto out;

	ret = hclge_fd_config_rule(hdev, rule);
	if (ret)
		goto out;

	rule->state = HCLGE_FD_ACTIVE;
	hdev->fd_active_type = rule->rule_type;
	hclge_update_fd_list(hdev, rule->state, rule->location, rule);

out:
	spin_unlock_bh(&hdev->fd_rule_lock);
	return ret;
}

static bool hclge_is_cls_flower_active(struct hnae3_handle *handle)
{
	struct hclge_vport *vport = hclge_get_vport(handle);
	struct hclge_dev *hdev = vport->back;

	return hdev->fd_active_type == HCLGE_FD_TC_FLOWER_ACTIVE;
}

static int hclge_fd_parse_ring_cookie(struct hclge_dev *hdev, u64 ring_cookie,
				      u16 *vport_id, u8 *action, u16 *queue_id)
{
	struct hclge_vport *vport = hdev->vport;

	if (ring_cookie == RX_CLS_FLOW_DISC) {
		*action = HCLGE_FD_ACTION_DROP_PACKET;
	} else {
		u32 ring = ethtool_get_flow_spec_ring(ring_cookie);
		u8 vf = ethtool_get_flow_spec_ring_vf(ring_cookie);
		u16 tqps;

		/* To keep consistent with user's configuration, minus 1 when
		 * printing 'vf', because vf id from ethtool is added 1 for vf.
		 */
		if (vf > hdev->num_req_vfs) {
			dev_err(&hdev->pdev->dev,
				"Error: vf id (%u) should be less than %u\n",
				vf - 1, hdev->num_req_vfs);
			return -EINVAL;
		}

		*vport_id = vf ? hdev->vport[vf].vport_id : vport->vport_id;
		tqps = hdev->vport[vf].nic.kinfo.num_tqps;

		if (ring >= tqps) {
			dev_err(&hdev->pdev->dev,
				"Error: queue id (%u) > max tqp num (%u)\n",
				ring, tqps - 1);
			return -EINVAL;
		}

		*action = HCLGE_FD_ACTION_SELECT_QUEUE;
		*queue_id = ring;
	}

	return 0;
}

static int hclge_add_fd_entry(struct hnae3_handle *handle,
			      struct ethtool_rxnfc *cmd)
{
	struct hclge_vport *vport = hclge_get_vport(handle);
	struct hclge_dev *hdev = vport->back;
	struct hclge_fd_user_def_info info;
	u16 dst_vport_id = 0, q_index = 0;
	struct ethtool_rx_flow_spec *fs;
	struct hclge_fd_rule *rule;
	u32 unused = 0;
	u8 action;
	int ret;

	if (!hnae3_dev_fd_supported(hdev)) {
		dev_err(&hdev->pdev->dev,
			"flow table director is not supported\n");
		return -EOPNOTSUPP;
	}

	if (!hdev->fd_en) {
		dev_err(&hdev->pdev->dev,
			"please enable flow director first\n");
		return -EOPNOTSUPP;
	}

	fs = (struct ethtool_rx_flow_spec *)&cmd->fs;

	ret = hclge_fd_check_spec(hdev, fs, &unused, &info);
	if (ret)
		return ret;

	ret = hclge_fd_parse_ring_cookie(hdev, fs->ring_cookie, &dst_vport_id,
					 &action, &q_index);
	if (ret)
		return ret;

	rule = kzalloc(sizeof(*rule), GFP_KERNEL);
	if (!rule)
		return -ENOMEM;

	ret = hclge_fd_get_tuple(hdev, fs, rule, &info);
	if (ret) {
		kfree(rule);
		return ret;
	}

	rule->flow_type = fs->flow_type;
	rule->location = fs->location;
	rule->unused_tuple = unused;
	rule->vf_id = dst_vport_id;
	rule->queue_id = q_index;
	rule->action = action;
	rule->rule_type = HCLGE_FD_EP_ACTIVE;

	ret = hclge_add_fd_entry_common(hdev, rule);
	if (ret)
		kfree(rule);

	return ret;
}

static int hclge_del_fd_entry(struct hnae3_handle *handle,
			      struct ethtool_rxnfc *cmd)
{
	struct hclge_vport *vport = hclge_get_vport(handle);
	struct hclge_dev *hdev = vport->back;
	struct ethtool_rx_flow_spec *fs;
	int ret;

	if (!hnae3_dev_fd_supported(hdev))
		return -EOPNOTSUPP;

	fs = (struct ethtool_rx_flow_spec *)&cmd->fs;

	if (fs->location >= hdev->fd_cfg.rule_num[HCLGE_FD_STAGE_1])
		return -EINVAL;

	spin_lock_bh(&hdev->fd_rule_lock);
	if (hdev->fd_active_type == HCLGE_FD_TC_FLOWER_ACTIVE ||
	    !test_bit(fs->location, hdev->fd_bmap)) {
		dev_err(&hdev->pdev->dev,
			"Delete fail, rule %u is inexistent\n", fs->location);
		spin_unlock_bh(&hdev->fd_rule_lock);
		return -ENOENT;
	}

	ret = hclge_fd_tcam_config(hdev, HCLGE_FD_STAGE_1, true, fs->location,
				   NULL, false);
	if (ret)
		goto out;

	hclge_update_fd_list(hdev, HCLGE_FD_DELETED, fs->location, NULL);

out:
	spin_unlock_bh(&hdev->fd_rule_lock);
	return ret;
}

static void hclge_clear_fd_rules_in_list(struct hclge_dev *hdev,
					 bool clear_list)
{
	struct hclge_fd_rule *rule;
	struct hlist_node *node;
	u16 location;

	if (!hnae3_dev_fd_supported(hdev))
		return;

	spin_lock_bh(&hdev->fd_rule_lock);

	for_each_set_bit(location, hdev->fd_bmap,
			 hdev->fd_cfg.rule_num[HCLGE_FD_STAGE_1])
		hclge_fd_tcam_config(hdev, HCLGE_FD_STAGE_1, true, location,
				     NULL, false);

	if (clear_list) {
		hlist_for_each_entry_safe(rule, node, &hdev->fd_rule_list,
					  rule_node) {
			hlist_del(&rule->rule_node);
			kfree(rule);
		}
		hdev->fd_active_type = HCLGE_FD_RULE_NONE;
		hdev->hclge_fd_rule_num = 0;
		bitmap_zero(hdev->fd_bmap,
			    hdev->fd_cfg.rule_num[HCLGE_FD_STAGE_1]);
	}

	spin_unlock_bh(&hdev->fd_rule_lock);
}

static void hclge_del_all_fd_entries(struct hclge_dev *hdev)
{
	hclge_clear_fd_rules_in_list(hdev, true);
	hclge_fd_disable_user_def(hdev);
}

static int hclge_restore_fd_entries(struct hnae3_handle *handle)
{
	struct hclge_vport *vport = hclge_get_vport(handle);
	struct hclge_dev *hdev = vport->back;
	struct hclge_fd_rule *rule;
	struct hlist_node *node;

	/* Return ok here, because reset error handling will check this
	 * return value. If error is returned here, the reset process will
	 * fail.
	 */
	if (!hnae3_dev_fd_supported(hdev))
		return 0;

	/* if fd is disabled, should not restore it when reset */
	if (!hdev->fd_en)
		return 0;

	spin_lock_bh(&hdev->fd_rule_lock);
	hlist_for_each_entry_safe(rule, node, &hdev->fd_rule_list, rule_node) {
		if (rule->state == HCLGE_FD_ACTIVE)
			rule->state = HCLGE_FD_TO_ADD;
	}
	spin_unlock_bh(&hdev->fd_rule_lock);
	set_bit(HCLGE_STATE_FD_TBL_CHANGED, &hdev->state);

	return 0;
}

static int hclge_get_fd_rule_cnt(struct hnae3_handle *handle,
				 struct ethtool_rxnfc *cmd)
{
	struct hclge_vport *vport = hclge_get_vport(handle);
	struct hclge_dev *hdev = vport->back;

	if (!hnae3_dev_fd_supported(hdev) || hclge_is_cls_flower_active(handle))
		return -EOPNOTSUPP;

	cmd->rule_cnt = hdev->hclge_fd_rule_num;
	cmd->data = hdev->fd_cfg.rule_num[HCLGE_FD_STAGE_1];

	return 0;
}

static void hclge_fd_get_tcpip4_info(struct hclge_fd_rule *rule,
				     struct ethtool_tcpip4_spec *spec,
				     struct ethtool_tcpip4_spec *spec_mask)
{
	spec->ip4src = cpu_to_be32(rule->tuples.src_ip[IPV4_INDEX]);
	spec_mask->ip4src = rule->unused_tuple & BIT(INNER_SRC_IP) ?
			0 : cpu_to_be32(rule->tuples_mask.src_ip[IPV4_INDEX]);

	spec->ip4dst = cpu_to_be32(rule->tuples.dst_ip[IPV4_INDEX]);
	spec_mask->ip4dst = rule->unused_tuple & BIT(INNER_DST_IP) ?
			0 : cpu_to_be32(rule->tuples_mask.dst_ip[IPV4_INDEX]);

	spec->psrc = cpu_to_be16(rule->tuples.src_port);
	spec_mask->psrc = rule->unused_tuple & BIT(INNER_SRC_PORT) ?
			0 : cpu_to_be16(rule->tuples_mask.src_port);

	spec->pdst = cpu_to_be16(rule->tuples.dst_port);
	spec_mask->pdst = rule->unused_tuple & BIT(INNER_DST_PORT) ?
			0 : cpu_to_be16(rule->tuples_mask.dst_port);

	spec->tos = rule->tuples.ip_tos;
	spec_mask->tos = rule->unused_tuple & BIT(INNER_IP_TOS) ?
			0 : rule->tuples_mask.ip_tos;
}

static void hclge_fd_get_ip4_info(struct hclge_fd_rule *rule,
				  struct ethtool_usrip4_spec *spec,
				  struct ethtool_usrip4_spec *spec_mask)
{
	spec->ip4src = cpu_to_be32(rule->tuples.src_ip[IPV4_INDEX]);
	spec_mask->ip4src = rule->unused_tuple & BIT(INNER_SRC_IP) ?
			0 : cpu_to_be32(rule->tuples_mask.src_ip[IPV4_INDEX]);

	spec->ip4dst = cpu_to_be32(rule->tuples.dst_ip[IPV4_INDEX]);
	spec_mask->ip4dst = rule->unused_tuple & BIT(INNER_DST_IP) ?
			0 : cpu_to_be32(rule->tuples_mask.dst_ip[IPV4_INDEX]);

	spec->tos = rule->tuples.ip_tos;
	spec_mask->tos = rule->unused_tuple & BIT(INNER_IP_TOS) ?
			0 : rule->tuples_mask.ip_tos;

	spec->proto = rule->tuples.ip_proto;
	spec_mask->proto = rule->unused_tuple & BIT(INNER_IP_PROTO) ?
			0 : rule->tuples_mask.ip_proto;

	spec->ip_ver = ETH_RX_NFC_IP4;
}

static void hclge_fd_get_tcpip6_info(struct hclge_fd_rule *rule,
				     struct ethtool_tcpip6_spec *spec,
				     struct ethtool_tcpip6_spec *spec_mask)
{
	cpu_to_be32_array(spec->ip6src,
			  rule->tuples.src_ip, IPV6_SIZE);
	cpu_to_be32_array(spec->ip6dst,
			  rule->tuples.dst_ip, IPV6_SIZE);
	if (rule->unused_tuple & BIT(INNER_SRC_IP))
		memset(spec_mask->ip6src, 0, sizeof(spec_mask->ip6src));
	else
		cpu_to_be32_array(spec_mask->ip6src, rule->tuples_mask.src_ip,
				  IPV6_SIZE);

	if (rule->unused_tuple & BIT(INNER_DST_IP))
		memset(spec_mask->ip6dst, 0, sizeof(spec_mask->ip6dst));
	else
		cpu_to_be32_array(spec_mask->ip6dst, rule->tuples_mask.dst_ip,
				  IPV6_SIZE);

	spec->tclass = rule->tuples.ip_tos;
	spec_mask->tclass = rule->unused_tuple & BIT(INNER_IP_TOS) ?
			0 : rule->tuples_mask.ip_tos;

	spec->psrc = cpu_to_be16(rule->tuples.src_port);
	spec_mask->psrc = rule->unused_tuple & BIT(INNER_SRC_PORT) ?
			0 : cpu_to_be16(rule->tuples_mask.src_port);

	spec->pdst = cpu_to_be16(rule->tuples.dst_port);
	spec_mask->pdst = rule->unused_tuple & BIT(INNER_DST_PORT) ?
			0 : cpu_to_be16(rule->tuples_mask.dst_port);
}

static void hclge_fd_get_ip6_info(struct hclge_fd_rule *rule,
				  struct ethtool_usrip6_spec *spec,
				  struct ethtool_usrip6_spec *spec_mask)
{
	cpu_to_be32_array(spec->ip6src, rule->tuples.src_ip, IPV6_SIZE);
	cpu_to_be32_array(spec->ip6dst, rule->tuples.dst_ip, IPV6_SIZE);
	if (rule->unused_tuple & BIT(INNER_SRC_IP))
		memset(spec_mask->ip6src, 0, sizeof(spec_mask->ip6src));
	else
		cpu_to_be32_array(spec_mask->ip6src,
				  rule->tuples_mask.src_ip, IPV6_SIZE);

	if (rule->unused_tuple & BIT(INNER_DST_IP))
		memset(spec_mask->ip6dst, 0, sizeof(spec_mask->ip6dst));
	else
		cpu_to_be32_array(spec_mask->ip6dst,
				  rule->tuples_mask.dst_ip, IPV6_SIZE);

	spec->tclass = rule->tuples.ip_tos;
	spec_mask->tclass = rule->unused_tuple & BIT(INNER_IP_TOS) ?
			0 : rule->tuples_mask.ip_tos;

	spec->l4_proto = rule->tuples.ip_proto;
	spec_mask->l4_proto = rule->unused_tuple & BIT(INNER_IP_PROTO) ?
			0 : rule->tuples_mask.ip_proto;
}

static void hclge_fd_get_ether_info(struct hclge_fd_rule *rule,
				    struct ethhdr *spec,
				    struct ethhdr *spec_mask)
{
	ether_addr_copy(spec->h_source, rule->tuples.src_mac);
	ether_addr_copy(spec->h_dest, rule->tuples.dst_mac);

	if (rule->unused_tuple & BIT(INNER_SRC_MAC))
		eth_zero_addr(spec_mask->h_source);
	else
		ether_addr_copy(spec_mask->h_source, rule->tuples_mask.src_mac);

	if (rule->unused_tuple & BIT(INNER_DST_MAC))
		eth_zero_addr(spec_mask->h_dest);
	else
		ether_addr_copy(spec_mask->h_dest, rule->tuples_mask.dst_mac);

	spec->h_proto = cpu_to_be16(rule->tuples.ether_proto);
	spec_mask->h_proto = rule->unused_tuple & BIT(INNER_ETH_TYPE) ?
			0 : cpu_to_be16(rule->tuples_mask.ether_proto);
}

static void hclge_fd_get_user_def_info(struct ethtool_rx_flow_spec *fs,
				       struct hclge_fd_rule *rule)
{
	if ((rule->unused_tuple & HCLGE_FD_TUPLE_USER_DEF_TUPLES) ==
	    HCLGE_FD_TUPLE_USER_DEF_TUPLES) {
		fs->h_ext.data[0] = 0;
		fs->h_ext.data[1] = 0;
		fs->m_ext.data[0] = 0;
		fs->m_ext.data[1] = 0;
	} else {
		fs->h_ext.data[0] = cpu_to_be32(rule->ep.user_def.offset);
		fs->h_ext.data[1] = cpu_to_be32(rule->ep.user_def.data);
		fs->m_ext.data[0] =
				cpu_to_be32(HCLGE_FD_USER_DEF_OFFSET_UNMASK);
		fs->m_ext.data[1] = cpu_to_be32(rule->ep.user_def.data_mask);
	}
}

static void hclge_fd_get_ext_info(struct ethtool_rx_flow_spec *fs,
				  struct hclge_fd_rule *rule)
{
	if (fs->flow_type & FLOW_EXT) {
		fs->h_ext.vlan_tci = cpu_to_be16(rule->tuples.vlan_tag1);
		fs->m_ext.vlan_tci =
				rule->unused_tuple & BIT(INNER_VLAN_TAG_FST) ?
				0 : cpu_to_be16(rule->tuples_mask.vlan_tag1);

		hclge_fd_get_user_def_info(fs, rule);
	}

	if (fs->flow_type & FLOW_MAC_EXT) {
		ether_addr_copy(fs->h_ext.h_dest, rule->tuples.dst_mac);
		if (rule->unused_tuple & BIT(INNER_DST_MAC))
			eth_zero_addr(fs->m_u.ether_spec.h_dest);
		else
			ether_addr_copy(fs->m_u.ether_spec.h_dest,
					rule->tuples_mask.dst_mac);
	}
}

static int hclge_get_fd_rule_info(struct hnae3_handle *handle,
				  struct ethtool_rxnfc *cmd)
{
	struct hclge_vport *vport = hclge_get_vport(handle);
	struct hclge_fd_rule *rule = NULL;
	struct hclge_dev *hdev = vport->back;
	struct ethtool_rx_flow_spec *fs;
	struct hlist_node *node2;

	if (!hnae3_dev_fd_supported(hdev))
		return -EOPNOTSUPP;

	fs = (struct ethtool_rx_flow_spec *)&cmd->fs;

	spin_lock_bh(&hdev->fd_rule_lock);

	hlist_for_each_entry_safe(rule, node2, &hdev->fd_rule_list, rule_node) {
		if (rule->location >= fs->location)
			break;
	}

	if (!rule || fs->location != rule->location) {
		spin_unlock_bh(&hdev->fd_rule_lock);

		return -ENOENT;
	}

	fs->flow_type = rule->flow_type;
	switch (fs->flow_type & ~(FLOW_EXT | FLOW_MAC_EXT)) {
	case SCTP_V4_FLOW:
	case TCP_V4_FLOW:
	case UDP_V4_FLOW:
		hclge_fd_get_tcpip4_info(rule, &fs->h_u.tcp_ip4_spec,
					 &fs->m_u.tcp_ip4_spec);
		break;
	case IP_USER_FLOW:
		hclge_fd_get_ip4_info(rule, &fs->h_u.usr_ip4_spec,
				      &fs->m_u.usr_ip4_spec);
		break;
	case SCTP_V6_FLOW:
	case TCP_V6_FLOW:
	case UDP_V6_FLOW:
		hclge_fd_get_tcpip6_info(rule, &fs->h_u.tcp_ip6_spec,
					 &fs->m_u.tcp_ip6_spec);
		break;
	case IPV6_USER_FLOW:
		hclge_fd_get_ip6_info(rule, &fs->h_u.usr_ip6_spec,
				      &fs->m_u.usr_ip6_spec);
		break;
	/* The flow type of fd rule has been checked before adding in to rule
	 * list. As other flow types have been handled, it must be ETHER_FLOW
	 * for the default case
	 */
	default:
		hclge_fd_get_ether_info(rule, &fs->h_u.ether_spec,
					&fs->m_u.ether_spec);
		break;
	}

	hclge_fd_get_ext_info(fs, rule);

	if (rule->action == HCLGE_FD_ACTION_DROP_PACKET) {
		fs->ring_cookie = RX_CLS_FLOW_DISC;
	} else {
		u64 vf_id;

		fs->ring_cookie = rule->queue_id;
		vf_id = rule->vf_id;
		vf_id <<= ETHTOOL_RX_FLOW_SPEC_RING_VF_OFF;
		fs->ring_cookie |= vf_id;
	}

	spin_unlock_bh(&hdev->fd_rule_lock);

	return 0;
}

static int hclge_get_all_rules(struct hnae3_handle *handle,
			       struct ethtool_rxnfc *cmd, u32 *rule_locs)
{
	struct hclge_vport *vport = hclge_get_vport(handle);
	struct hclge_dev *hdev = vport->back;
	struct hclge_fd_rule *rule;
	struct hlist_node *node2;
	int cnt = 0;

	if (!hnae3_dev_fd_supported(hdev))
		return -EOPNOTSUPP;

	cmd->data = hdev->fd_cfg.rule_num[HCLGE_FD_STAGE_1];

	spin_lock_bh(&hdev->fd_rule_lock);
	hlist_for_each_entry_safe(rule, node2,
				  &hdev->fd_rule_list, rule_node) {
		if (cnt == cmd->rule_cnt) {
			spin_unlock_bh(&hdev->fd_rule_lock);
			return -EMSGSIZE;
		}

		if (rule->state == HCLGE_FD_TO_DEL)
			continue;

		rule_locs[cnt] = rule->location;
		cnt++;
	}

	spin_unlock_bh(&hdev->fd_rule_lock);

	cmd->rule_cnt = cnt;

	return 0;
}

static void hclge_fd_get_flow_tuples(const struct flow_keys *fkeys,
				     struct hclge_fd_rule_tuples *tuples)
{
#define flow_ip6_src fkeys->addrs.v6addrs.src.in6_u.u6_addr32
#define flow_ip6_dst fkeys->addrs.v6addrs.dst.in6_u.u6_addr32

	tuples->ether_proto = be16_to_cpu(fkeys->basic.n_proto);
	tuples->ip_proto = fkeys->basic.ip_proto;
	tuples->dst_port = be16_to_cpu(fkeys->ports.dst);

	if (fkeys->basic.n_proto == htons(ETH_P_IP)) {
		tuples->src_ip[3] = be32_to_cpu(fkeys->addrs.v4addrs.src);
		tuples->dst_ip[3] = be32_to_cpu(fkeys->addrs.v4addrs.dst);
	} else {
		int i;

		for (i = 0; i < IPV6_SIZE; i++) {
			tuples->src_ip[i] = be32_to_cpu(flow_ip6_src[i]);
			tuples->dst_ip[i] = be32_to_cpu(flow_ip6_dst[i]);
		}
	}
}

/* traverse all rules, check whether an existed rule has the same tuples */
static struct hclge_fd_rule *
hclge_fd_search_flow_keys(struct hclge_dev *hdev,
			  const struct hclge_fd_rule_tuples *tuples)
{
	struct hclge_fd_rule *rule = NULL;
	struct hlist_node *node;

	hlist_for_each_entry_safe(rule, node, &hdev->fd_rule_list, rule_node) {
		if (!memcmp(tuples, &rule->tuples, sizeof(*tuples)))
			return rule;
	}

	return NULL;
}

static void hclge_fd_build_arfs_rule(const struct hclge_fd_rule_tuples *tuples,
				     struct hclge_fd_rule *rule)
{
	rule->unused_tuple = BIT(INNER_SRC_MAC) | BIT(INNER_DST_MAC) |
			     BIT(INNER_VLAN_TAG_FST) | BIT(INNER_IP_TOS) |
			     BIT(INNER_SRC_PORT);
	rule->action = 0;
	rule->vf_id = 0;
	rule->rule_type = HCLGE_FD_ARFS_ACTIVE;
	rule->state = HCLGE_FD_TO_ADD;
	if (tuples->ether_proto == ETH_P_IP) {
		if (tuples->ip_proto == IPPROTO_TCP)
			rule->flow_type = TCP_V4_FLOW;
		else
			rule->flow_type = UDP_V4_FLOW;
	} else {
		if (tuples->ip_proto == IPPROTO_TCP)
			rule->flow_type = TCP_V6_FLOW;
		else
			rule->flow_type = UDP_V6_FLOW;
	}
	memcpy(&rule->tuples, tuples, sizeof(rule->tuples));
	memset(&rule->tuples_mask, 0xFF, sizeof(rule->tuples_mask));
}

static int hclge_add_fd_entry_by_arfs(struct hnae3_handle *handle, u16 queue_id,
				      u16 flow_id, struct flow_keys *fkeys)
{
	struct hclge_vport *vport = hclge_get_vport(handle);
	struct hclge_fd_rule_tuples new_tuples = {};
	struct hclge_dev *hdev = vport->back;
	struct hclge_fd_rule *rule;
	u16 bit_id;

	if (!hnae3_dev_fd_supported(hdev))
		return -EOPNOTSUPP;

	/* when there is already fd rule existed add by user,
	 * arfs should not work
	 */
	spin_lock_bh(&hdev->fd_rule_lock);
	if (hdev->fd_active_type != HCLGE_FD_ARFS_ACTIVE &&
	    hdev->fd_active_type != HCLGE_FD_RULE_NONE) {
		spin_unlock_bh(&hdev->fd_rule_lock);
		return -EOPNOTSUPP;
	}

	hclge_fd_get_flow_tuples(fkeys, &new_tuples);

	/* check is there flow director filter existed for this flow,
	 * if not, create a new filter for it;
	 * if filter exist with different queue id, modify the filter;
	 * if filter exist with same queue id, do nothing
	 */
	rule = hclge_fd_search_flow_keys(hdev, &new_tuples);
	if (!rule) {
		bit_id = find_first_zero_bit(hdev->fd_bmap, MAX_FD_FILTER_NUM);
		if (bit_id >= hdev->fd_cfg.rule_num[HCLGE_FD_STAGE_1]) {
			spin_unlock_bh(&hdev->fd_rule_lock);
			return -ENOSPC;
		}

		rule = kzalloc(sizeof(*rule), GFP_ATOMIC);
		if (!rule) {
			spin_unlock_bh(&hdev->fd_rule_lock);
			return -ENOMEM;
		}

		rule->location = bit_id;
		rule->arfs.flow_id = flow_id;
		rule->queue_id = queue_id;
		hclge_fd_build_arfs_rule(&new_tuples, rule);
		hclge_update_fd_list(hdev, rule->state, rule->location, rule);
		hdev->fd_active_type = HCLGE_FD_ARFS_ACTIVE;
	} else if (rule->queue_id != queue_id) {
		rule->queue_id = queue_id;
		rule->state = HCLGE_FD_TO_ADD;
		set_bit(HCLGE_STATE_FD_TBL_CHANGED, &hdev->state);
		hclge_task_schedule(hdev, 0);
	}
	spin_unlock_bh(&hdev->fd_rule_lock);
	return rule->location;
}

static void hclge_rfs_filter_expire(struct hclge_dev *hdev)
{
#ifdef CONFIG_RFS_ACCEL
	struct hnae3_handle *handle = &hdev->vport[0].nic;
	struct hclge_fd_rule *rule;
	struct hlist_node *node;

	spin_lock_bh(&hdev->fd_rule_lock);
	if (hdev->fd_active_type != HCLGE_FD_ARFS_ACTIVE) {
		spin_unlock_bh(&hdev->fd_rule_lock);
		return;
	}
	hlist_for_each_entry_safe(rule, node, &hdev->fd_rule_list, rule_node) {
		if (rule->state != HCLGE_FD_ACTIVE)
			continue;
		if (rps_may_expire_flow(handle->netdev, rule->queue_id,
					rule->arfs.flow_id, rule->location)) {
			rule->state = HCLGE_FD_TO_DEL;
			set_bit(HCLGE_STATE_FD_TBL_CHANGED, &hdev->state);
		}
	}
	spin_unlock_bh(&hdev->fd_rule_lock);
#endif
}

/* make sure being called after lock up with fd_rule_lock */
static int hclge_clear_arfs_rules(struct hclge_dev *hdev)
{
#ifdef CONFIG_RFS_ACCEL
	struct hclge_fd_rule *rule;
	struct hlist_node *node;
	int ret;

	if (hdev->fd_active_type != HCLGE_FD_ARFS_ACTIVE)
		return 0;

	hlist_for_each_entry_safe(rule, node, &hdev->fd_rule_list, rule_node) {
		switch (rule->state) {
		case HCLGE_FD_TO_DEL:
		case HCLGE_FD_ACTIVE:
			ret = hclge_fd_tcam_config(hdev, HCLGE_FD_STAGE_1, true,
						   rule->location, NULL, false);
			if (ret)
				return ret;
			fallthrough;
		case HCLGE_FD_TO_ADD:
			hclge_fd_dec_rule_cnt(hdev, rule->location);
			hlist_del(&rule->rule_node);
			kfree(rule);
			break;
		default:
			break;
		}
	}
	hclge_sync_fd_state(hdev);

#endif
	return 0;
}

static void hclge_get_cls_key_basic(const struct flow_rule *flow,
				    struct hclge_fd_rule *rule)
{
	if (flow_rule_match_key(flow, FLOW_DISSECTOR_KEY_BASIC)) {
		struct flow_match_basic match;
		u16 ethtype_key, ethtype_mask;

		flow_rule_match_basic(flow, &match);
		ethtype_key = ntohs(match.key->n_proto);
		ethtype_mask = ntohs(match.mask->n_proto);

		if (ethtype_key == ETH_P_ALL) {
			ethtype_key = 0;
			ethtype_mask = 0;
		}
		rule->tuples.ether_proto = ethtype_key;
		rule->tuples_mask.ether_proto = ethtype_mask;
		rule->tuples.ip_proto = match.key->ip_proto;
		rule->tuples_mask.ip_proto = match.mask->ip_proto;
	} else {
		rule->unused_tuple |= BIT(INNER_IP_PROTO);
		rule->unused_tuple |= BIT(INNER_ETH_TYPE);
	}
}

static void hclge_get_cls_key_mac(const struct flow_rule *flow,
				  struct hclge_fd_rule *rule)
{
	if (flow_rule_match_key(flow, FLOW_DISSECTOR_KEY_ETH_ADDRS)) {
		struct flow_match_eth_addrs match;

		flow_rule_match_eth_addrs(flow, &match);
		ether_addr_copy(rule->tuples.dst_mac, match.key->dst);
		ether_addr_copy(rule->tuples_mask.dst_mac, match.mask->dst);
		ether_addr_copy(rule->tuples.src_mac, match.key->src);
		ether_addr_copy(rule->tuples_mask.src_mac, match.mask->src);
	} else {
		rule->unused_tuple |= BIT(INNER_DST_MAC);
		rule->unused_tuple |= BIT(INNER_SRC_MAC);
	}
}

static void hclge_get_cls_key_vlan(const struct flow_rule *flow,
				   struct hclge_fd_rule *rule)
{
	if (flow_rule_match_key(flow, FLOW_DISSECTOR_KEY_VLAN)) {
		struct flow_match_vlan match;

		flow_rule_match_vlan(flow, &match);
		rule->tuples.vlan_tag1 = match.key->vlan_id |
				(match.key->vlan_priority << VLAN_PRIO_SHIFT);
		rule->tuples_mask.vlan_tag1 = match.mask->vlan_id |
				(match.mask->vlan_priority << VLAN_PRIO_SHIFT);
	} else {
		rule->unused_tuple |= BIT(INNER_VLAN_TAG_FST);
	}
}

static void hclge_get_cls_key_ip(const struct flow_rule *flow,
				 struct hclge_fd_rule *rule)
{
	u16 addr_type = 0;

	if (flow_rule_match_key(flow, FLOW_DISSECTOR_KEY_CONTROL)) {
		struct flow_match_control match;

		flow_rule_match_control(flow, &match);
		addr_type = match.key->addr_type;
	}

	if (addr_type == FLOW_DISSECTOR_KEY_IPV4_ADDRS) {
		struct flow_match_ipv4_addrs match;

		flow_rule_match_ipv4_addrs(flow, &match);
		rule->tuples.src_ip[IPV4_INDEX] = be32_to_cpu(match.key->src);
		rule->tuples_mask.src_ip[IPV4_INDEX] =
						be32_to_cpu(match.mask->src);
		rule->tuples.dst_ip[IPV4_INDEX] = be32_to_cpu(match.key->dst);
		rule->tuples_mask.dst_ip[IPV4_INDEX] =
						be32_to_cpu(match.mask->dst);
	} else if (addr_type == FLOW_DISSECTOR_KEY_IPV6_ADDRS) {
		struct flow_match_ipv6_addrs match;

		flow_rule_match_ipv6_addrs(flow, &match);
		be32_to_cpu_array(rule->tuples.src_ip, match.key->src.s6_addr32,
				  IPV6_SIZE);
		be32_to_cpu_array(rule->tuples_mask.src_ip,
				  match.mask->src.s6_addr32, IPV6_SIZE);
		be32_to_cpu_array(rule->tuples.dst_ip, match.key->dst.s6_addr32,
				  IPV6_SIZE);
		be32_to_cpu_array(rule->tuples_mask.dst_ip,
				  match.mask->dst.s6_addr32, IPV6_SIZE);
	} else {
		rule->unused_tuple |= BIT(INNER_SRC_IP);
		rule->unused_tuple |= BIT(INNER_DST_IP);
	}
}

static void hclge_get_cls_key_port(const struct flow_rule *flow,
				   struct hclge_fd_rule *rule)
{
	if (flow_rule_match_key(flow, FLOW_DISSECTOR_KEY_PORTS)) {
		struct flow_match_ports match;

		flow_rule_match_ports(flow, &match);

		rule->tuples.src_port = be16_to_cpu(match.key->src);
		rule->tuples_mask.src_port = be16_to_cpu(match.mask->src);
		rule->tuples.dst_port = be16_to_cpu(match.key->dst);
		rule->tuples_mask.dst_port = be16_to_cpu(match.mask->dst);
	} else {
		rule->unused_tuple |= BIT(INNER_SRC_PORT);
		rule->unused_tuple |= BIT(INNER_DST_PORT);
	}
}

static int hclge_parse_cls_flower(struct hclge_dev *hdev,
				  struct flow_cls_offload *cls_flower,
				  struct hclge_fd_rule *rule)
{
	struct flow_rule *flow = flow_cls_offload_flow_rule(cls_flower);
	struct flow_dissector *dissector = flow->match.dissector;

	if (dissector->used_keys &
	    ~(BIT(FLOW_DISSECTOR_KEY_CONTROL) |
	      BIT(FLOW_DISSECTOR_KEY_BASIC) |
	      BIT(FLOW_DISSECTOR_KEY_ETH_ADDRS) |
	      BIT(FLOW_DISSECTOR_KEY_VLAN) |
	      BIT(FLOW_DISSECTOR_KEY_IPV4_ADDRS) |
	      BIT(FLOW_DISSECTOR_KEY_IPV6_ADDRS) |
	      BIT(FLOW_DISSECTOR_KEY_PORTS))) {
		dev_err(&hdev->pdev->dev, "unsupported key set: %#x\n",
			dissector->used_keys);
		return -EOPNOTSUPP;
	}

	hclge_get_cls_key_basic(flow, rule);
	hclge_get_cls_key_mac(flow, rule);
	hclge_get_cls_key_vlan(flow, rule);
	hclge_get_cls_key_ip(flow, rule);
	hclge_get_cls_key_port(flow, rule);

	return 0;
}

static int hclge_check_cls_flower(struct hclge_dev *hdev,
				  struct flow_cls_offload *cls_flower, int tc)
{
	u32 prio = cls_flower->common.prio;

	if (tc < 0 || tc > hdev->tc_max) {
		dev_err(&hdev->pdev->dev, "invalid traffic class\n");
		return -EINVAL;
	}

	if (prio == 0 ||
	    prio > hdev->fd_cfg.rule_num[HCLGE_FD_STAGE_1]) {
		dev_err(&hdev->pdev->dev,
			"prio %u should be in range[1, %u]\n",
			prio, hdev->fd_cfg.rule_num[HCLGE_FD_STAGE_1]);
		return -EINVAL;
	}

	if (test_bit(prio - 1, hdev->fd_bmap)) {
		dev_err(&hdev->pdev->dev, "prio %u is already used\n", prio);
		return -EINVAL;
	}
	return 0;
}

static int hclge_add_cls_flower(struct hnae3_handle *handle,
				struct flow_cls_offload *cls_flower,
				int tc)
{
	struct hclge_vport *vport = hclge_get_vport(handle);
	struct hclge_dev *hdev = vport->back;
	struct hclge_fd_rule *rule;
	int ret;

	ret = hclge_check_cls_flower(hdev, cls_flower, tc);
	if (ret) {
		dev_err(&hdev->pdev->dev,
			"failed to check cls flower params, ret = %d\n", ret);
		return ret;
	}

	rule = kzalloc(sizeof(*rule), GFP_KERNEL);
	if (!rule)
		return -ENOMEM;

	ret = hclge_parse_cls_flower(hdev, cls_flower, rule);
	if (ret) {
		kfree(rule);
		return ret;
	}

	rule->action = HCLGE_FD_ACTION_SELECT_TC;
	rule->cls_flower.tc = tc;
	rule->location = cls_flower->common.prio - 1;
	rule->vf_id = 0;
	rule->cls_flower.cookie = cls_flower->cookie;
	rule->rule_type = HCLGE_FD_TC_FLOWER_ACTIVE;

	ret = hclge_add_fd_entry_common(hdev, rule);
	if (ret)
		kfree(rule);

	return ret;
}

static struct hclge_fd_rule *hclge_find_cls_flower(struct hclge_dev *hdev,
						   unsigned long cookie)
{
	struct hclge_fd_rule *rule;
	struct hlist_node *node;

	hlist_for_each_entry_safe(rule, node, &hdev->fd_rule_list, rule_node) {
		if (rule->cls_flower.cookie == cookie)
			return rule;
	}

	return NULL;
}

static int hclge_del_cls_flower(struct hnae3_handle *handle,
				struct flow_cls_offload *cls_flower)
{
	struct hclge_vport *vport = hclge_get_vport(handle);
	struct hclge_dev *hdev = vport->back;
	struct hclge_fd_rule *rule;
	int ret;

	spin_lock_bh(&hdev->fd_rule_lock);

	rule = hclge_find_cls_flower(hdev, cls_flower->cookie);
	if (!rule) {
		spin_unlock_bh(&hdev->fd_rule_lock);
		return -EINVAL;
	}

	ret = hclge_fd_tcam_config(hdev, HCLGE_FD_STAGE_1, true, rule->location,
				   NULL, false);
	if (ret) {
		spin_unlock_bh(&hdev->fd_rule_lock);
		return ret;
	}

	hclge_update_fd_list(hdev, HCLGE_FD_DELETED, rule->location, NULL);
	spin_unlock_bh(&hdev->fd_rule_lock);

	return 0;
}

static void hclge_sync_fd_list(struct hclge_dev *hdev, struct hlist_head *hlist)
{
	struct hclge_fd_rule *rule;
	struct hlist_node *node;
	int ret = 0;

	if (!test_and_clear_bit(HCLGE_STATE_FD_TBL_CHANGED, &hdev->state))
		return;

	spin_lock_bh(&hdev->fd_rule_lock);

	hlist_for_each_entry_safe(rule, node, hlist, rule_node) {
		switch (rule->state) {
		case HCLGE_FD_TO_ADD:
			ret = hclge_fd_config_rule(hdev, rule);
			if (ret)
				goto out;
			rule->state = HCLGE_FD_ACTIVE;
			break;
		case HCLGE_FD_TO_DEL:
			ret = hclge_fd_tcam_config(hdev, HCLGE_FD_STAGE_1, true,
						   rule->location, NULL, false);
			if (ret)
				goto out;
			hclge_fd_dec_rule_cnt(hdev, rule->location);
			hclge_fd_free_node(hdev, rule);
			break;
		default:
			break;
		}
	}

out:
	if (ret)
		set_bit(HCLGE_STATE_FD_TBL_CHANGED, &hdev->state);

	spin_unlock_bh(&hdev->fd_rule_lock);
}

static void hclge_sync_fd_table(struct hclge_dev *hdev)
{
	if (test_and_clear_bit(HCLGE_STATE_FD_CLEAR_ALL, &hdev->state)) {
		bool clear_list = hdev->fd_active_type == HCLGE_FD_ARFS_ACTIVE;

		hclge_clear_fd_rules_in_list(hdev, clear_list);
	}

	hclge_sync_fd_user_def_cfg(hdev, false);

	hclge_sync_fd_list(hdev, &hdev->fd_rule_list);
}

static bool hclge_get_hw_reset_stat(struct hnae3_handle *handle)
{
	struct hclge_vport *vport = hclge_get_vport(handle);
	struct hclge_dev *hdev = vport->back;

	return hclge_read_dev(&hdev->hw, HCLGE_GLOBAL_RESET_REG) ||
	       hclge_read_dev(&hdev->hw, HCLGE_FUN_RST_ING);
}

static bool hclge_get_cmdq_stat(struct hnae3_handle *handle)
{
	struct hclge_vport *vport = hclge_get_vport(handle);
	struct hclge_dev *hdev = vport->back;

	return test_bit(HCLGE_STATE_CMD_DISABLE, &hdev->state);
}

static bool hclge_ae_dev_resetting(struct hnae3_handle *handle)
{
	struct hclge_vport *vport = hclge_get_vport(handle);
	struct hclge_dev *hdev = vport->back;

	return test_bit(HCLGE_STATE_RST_HANDLING, &hdev->state);
}

static unsigned long hclge_ae_dev_reset_cnt(struct hnae3_handle *handle)
{
	struct hclge_vport *vport = hclge_get_vport(handle);
	struct hclge_dev *hdev = vport->back;

	return hdev->rst_stats.hw_reset_done_cnt;
}

static void hclge_enable_fd(struct hnae3_handle *handle, bool enable)
{
	struct hclge_vport *vport = hclge_get_vport(handle);
	struct hclge_dev *hdev = vport->back;

	hdev->fd_en = enable;

	if (!enable)
		set_bit(HCLGE_STATE_FD_CLEAR_ALL, &hdev->state);
	else
		hclge_restore_fd_entries(handle);

	hclge_task_schedule(hdev, 0);
}

static void hclge_cfg_mac_mode(struct hclge_dev *hdev, bool enable)
{
	struct hclge_desc desc;
	struct hclge_config_mac_mode_cmd *req =
		(struct hclge_config_mac_mode_cmd *)desc.data;
	u32 loop_en = 0;
	int ret;

	hclge_cmd_setup_basic_desc(&desc, HCLGE_OPC_CONFIG_MAC_MODE, false);

	if (enable) {
		hnae3_set_bit(loop_en, HCLGE_MAC_TX_EN_B, 1U);
		hnae3_set_bit(loop_en, HCLGE_MAC_RX_EN_B, 1U);
		hnae3_set_bit(loop_en, HCLGE_MAC_PAD_TX_B, 1U);
		hnae3_set_bit(loop_en, HCLGE_MAC_PAD_RX_B, 1U);
		hnae3_set_bit(loop_en, HCLGE_MAC_FCS_TX_B, 1U);
		hnae3_set_bit(loop_en, HCLGE_MAC_RX_FCS_B, 1U);
		hnae3_set_bit(loop_en, HCLGE_MAC_RX_FCS_STRIP_B, 1U);
		hnae3_set_bit(loop_en, HCLGE_MAC_TX_OVERSIZE_TRUNCATE_B, 1U);
		hnae3_set_bit(loop_en, HCLGE_MAC_RX_OVERSIZE_TRUNCATE_B, 1U);
		hnae3_set_bit(loop_en, HCLGE_MAC_TX_UNDER_MIN_ERR_B, 1U);
	}

	req->txrx_pad_fcs_loop_en = cpu_to_le32(loop_en);

	ret = hclge_cmd_send(&hdev->hw, &desc, 1);
	if (ret)
		dev_err(&hdev->pdev->dev,
			"mac enable fail, ret =%d.\n", ret);
}

static int hclge_config_switch_param(struct hclge_dev *hdev, int vfid,
				     u8 switch_param, u8 param_mask)
{
	struct hclge_mac_vlan_switch_cmd *req;
	struct hclge_desc desc;
	u32 func_id;
	int ret;

	func_id = hclge_get_port_number(HOST_PORT, 0, vfid, 0);
	req = (struct hclge_mac_vlan_switch_cmd *)desc.data;

	/* read current config parameter */
	hclge_cmd_setup_basic_desc(&desc, HCLGE_OPC_MAC_VLAN_SWITCH_PARAM,
				   true);
	req->roce_sel = HCLGE_MAC_VLAN_NIC_SEL;
	req->func_id = cpu_to_le32(func_id);

	ret = hclge_cmd_send(&hdev->hw, &desc, 1);
	if (ret) {
		dev_err(&hdev->pdev->dev,
			"read mac vlan switch parameter fail, ret = %d\n", ret);
		return ret;
	}

	/* modify and write new config parameter */
	hclge_cmd_reuse_desc(&desc, false);
	req->switch_param = (req->switch_param & param_mask) | switch_param;
	req->param_mask = param_mask;

	ret = hclge_cmd_send(&hdev->hw, &desc, 1);
	if (ret)
		dev_err(&hdev->pdev->dev,
			"set mac vlan switch parameter fail, ret = %d\n", ret);
	return ret;
}

static void hclge_phy_link_status_wait(struct hclge_dev *hdev,
				       int link_ret)
{
#define HCLGE_PHY_LINK_STATUS_NUM  200

	struct phy_device *phydev = hdev->hw.mac.phydev;
	int i = 0;
	int ret;

	do {
		ret = phy_read_status(phydev);
		if (ret) {
			dev_err(&hdev->pdev->dev,
				"phy update link status fail, ret = %d\n", ret);
			return;
		}

		if (phydev->link == link_ret)
			break;

		msleep(HCLGE_LINK_STATUS_MS);
	} while (++i < HCLGE_PHY_LINK_STATUS_NUM);
}

static int hclge_mac_link_status_wait(struct hclge_dev *hdev, int link_ret)
{
#define HCLGE_MAC_LINK_STATUS_NUM  100

	int link_status;
	int i = 0;
	int ret;

	do {
		ret = hclge_get_mac_link_status(hdev, &link_status);
		if (ret)
			return ret;
		if (link_status == link_ret)
			return 0;

		msleep(HCLGE_LINK_STATUS_MS);
	} while (++i < HCLGE_MAC_LINK_STATUS_NUM);
	return -EBUSY;
}

static int hclge_mac_phy_link_status_wait(struct hclge_dev *hdev, bool en,
					  bool is_phy)
{
	int link_ret;

	link_ret = en ? HCLGE_LINK_STATUS_UP : HCLGE_LINK_STATUS_DOWN;

	if (is_phy)
		hclge_phy_link_status_wait(hdev, link_ret);

	return hclge_mac_link_status_wait(hdev, link_ret);
}

static int hclge_set_app_loopback(struct hclge_dev *hdev, bool en)
{
	struct hclge_config_mac_mode_cmd *req;
	struct hclge_desc desc;
	u32 loop_en;
	int ret;

	req = (struct hclge_config_mac_mode_cmd *)&desc.data[0];
	/* 1 Read out the MAC mode config at first */
	hclge_cmd_setup_basic_desc(&desc, HCLGE_OPC_CONFIG_MAC_MODE, true);
	ret = hclge_cmd_send(&hdev->hw, &desc, 1);
	if (ret) {
		dev_err(&hdev->pdev->dev,
			"mac loopback get fail, ret =%d.\n", ret);
		return ret;
	}

	/* 2 Then setup the loopback flag */
	loop_en = le32_to_cpu(req->txrx_pad_fcs_loop_en);
	hnae3_set_bit(loop_en, HCLGE_MAC_APP_LP_B, en ? 1 : 0);

	req->txrx_pad_fcs_loop_en = cpu_to_le32(loop_en);

	/* 3 Config mac work mode with loopback flag
	 * and its original configure parameters
	 */
	hclge_cmd_reuse_desc(&desc, false);
	ret = hclge_cmd_send(&hdev->hw, &desc, 1);
	if (ret)
		dev_err(&hdev->pdev->dev,
			"mac loopback set fail, ret =%d.\n", ret);
	return ret;
}

static int hclge_cfg_common_loopback(struct hclge_dev *hdev, bool en,
				     enum hnae3_loop loop_mode)
{
#define HCLGE_COMMON_LB_RETRY_MS	10
#define HCLGE_COMMON_LB_RETRY_NUM	100

	struct hclge_common_lb_cmd *req;
	struct hclge_desc desc;
	int ret, i = 0;
	u8 loop_mode_b;

	req = (struct hclge_common_lb_cmd *)desc.data;
	hclge_cmd_setup_basic_desc(&desc, HCLGE_OPC_COMMON_LOOPBACK, false);

	switch (loop_mode) {
	case HNAE3_LOOP_SERIAL_SERDES:
		loop_mode_b = HCLGE_CMD_SERDES_SERIAL_INNER_LOOP_B;
		break;
	case HNAE3_LOOP_PARALLEL_SERDES:
		loop_mode_b = HCLGE_CMD_SERDES_PARALLEL_INNER_LOOP_B;
		break;
	case HNAE3_LOOP_PHY:
		loop_mode_b = HCLGE_CMD_GE_PHY_INNER_LOOP_B;
		break;
	default:
		dev_err(&hdev->pdev->dev,
			"unsupported common loopback mode %d\n", loop_mode);
		return -ENOTSUPP;
	}

	if (en) {
		req->enable = loop_mode_b;
		req->mask = loop_mode_b;
	} else {
		req->mask = loop_mode_b;
	}

	ret = hclge_cmd_send(&hdev->hw, &desc, 1);
	if (ret) {
		dev_err(&hdev->pdev->dev,
			"common loopback set fail, ret = %d\n", ret);
		return ret;
	}

	do {
		msleep(HCLGE_COMMON_LB_RETRY_MS);
		hclge_cmd_setup_basic_desc(&desc, HCLGE_OPC_COMMON_LOOPBACK,
					   true);
		ret = hclge_cmd_send(&hdev->hw, &desc, 1);
		if (ret) {
			dev_err(&hdev->pdev->dev,
				"common loopback get, ret = %d\n", ret);
			return ret;
		}
	} while (++i < HCLGE_COMMON_LB_RETRY_NUM &&
		 !(req->result & HCLGE_CMD_COMMON_LB_DONE_B));

	if (!(req->result & HCLGE_CMD_COMMON_LB_DONE_B)) {
		dev_err(&hdev->pdev->dev, "common loopback set timeout\n");
		return -EBUSY;
	} else if (!(req->result & HCLGE_CMD_COMMON_LB_SUCCESS_B)) {
		dev_err(&hdev->pdev->dev, "common loopback set failed in fw\n");
		return -EIO;
	}
	return ret;
}

static int hclge_set_common_loopback(struct hclge_dev *hdev, bool en,
				     enum hnae3_loop loop_mode)
{
	int ret;

	ret = hclge_cfg_common_loopback(hdev, en, loop_mode);
	if (ret)
		return ret;

	hclge_cfg_mac_mode(hdev, en);

	ret = hclge_mac_phy_link_status_wait(hdev, en, false);
	if (ret)
		dev_err(&hdev->pdev->dev,
			"serdes loopback config mac mode timeout\n");

	return ret;
}

static int hclge_enable_phy_loopback(struct hclge_dev *hdev,
				     struct phy_device *phydev)
{
	int ret;

	if (!phydev->suspended) {
		ret = phy_suspend(phydev);
		if (ret)
			return ret;
	}

	ret = phy_resume(phydev);
	if (ret)
		return ret;

	return phy_loopback(phydev, true);
}

static int hclge_disable_phy_loopback(struct hclge_dev *hdev,
				      struct phy_device *phydev)
{
	int ret;

	ret = phy_loopback(phydev, false);
	if (ret)
		return ret;

	return phy_suspend(phydev);
}

static int hclge_set_phy_loopback(struct hclge_dev *hdev, bool en)
{
	struct phy_device *phydev = hdev->hw.mac.phydev;
	int ret;

	if (!phydev) {
		if (hnae3_dev_phy_imp_supported(hdev))
			return hclge_set_common_loopback(hdev, en,
							 HNAE3_LOOP_PHY);
		return -ENOTSUPP;
	}

	if (en)
		ret = hclge_enable_phy_loopback(hdev, phydev);
	else
		ret = hclge_disable_phy_loopback(hdev, phydev);
	if (ret) {
		dev_err(&hdev->pdev->dev,
			"set phy loopback fail, ret = %d\n", ret);
		return ret;
	}

	hclge_cfg_mac_mode(hdev, en);

	ret = hclge_mac_phy_link_status_wait(hdev, en, true);
	if (ret)
		dev_err(&hdev->pdev->dev,
			"phy loopback config mac mode timeout\n");

	return ret;
}

static int hclge_tqp_enable_cmd_send(struct hclge_dev *hdev, u16 tqp_id,
				     u16 stream_id, bool enable)
{
	struct hclge_desc desc;
	struct hclge_cfg_com_tqp_queue_cmd *req =
		(struct hclge_cfg_com_tqp_queue_cmd *)desc.data;

	hclge_cmd_setup_basic_desc(&desc, HCLGE_OPC_CFG_COM_TQP_QUEUE, false);
	req->tqp_id = cpu_to_le16(tqp_id);
	req->stream_id = cpu_to_le16(stream_id);
	if (enable)
		req->enable |= 1U << HCLGE_TQP_ENABLE_B;

	return hclge_cmd_send(&hdev->hw, &desc, 1);
}

static int hclge_tqp_enable(struct hnae3_handle *handle, bool enable)
{
	struct hclge_vport *vport = hclge_get_vport(handle);
	struct hclge_dev *hdev = vport->back;
	int ret;
	u16 i;

	for (i = 0; i < handle->kinfo.num_tqps; i++) {
		ret = hclge_tqp_enable_cmd_send(hdev, i, 0, enable);
		if (ret)
			return ret;
	}
	return 0;
}

static int hclge_set_loopback(struct hnae3_handle *handle,
			      enum hnae3_loop loop_mode, bool en)
{
	struct hclge_vport *vport = hclge_get_vport(handle);
	struct hclge_dev *hdev = vport->back;
	int ret;

	/* Loopback can be enabled in three places: SSU, MAC, and serdes. By
	 * default, SSU loopback is enabled, so if the SMAC and the DMAC are
	 * the same, the packets are looped back in the SSU. If SSU loopback
	 * is disabled, packets can reach MAC even if SMAC is the same as DMAC.
	 */
	if (hdev->ae_dev->dev_version >= HNAE3_DEVICE_VERSION_V2) {
		u8 switch_param = en ? 0 : BIT(HCLGE_SWITCH_ALW_LPBK_B);

		ret = hclge_config_switch_param(hdev, PF_VPORT_ID, switch_param,
						HCLGE_SWITCH_ALW_LPBK_MASK);
		if (ret)
			return ret;
	}

	switch (loop_mode) {
	case HNAE3_LOOP_APP:
		ret = hclge_set_app_loopback(hdev, en);
		break;
	case HNAE3_LOOP_SERIAL_SERDES:
	case HNAE3_LOOP_PARALLEL_SERDES:
		ret = hclge_set_common_loopback(hdev, en, loop_mode);
		break;
	case HNAE3_LOOP_PHY:
		ret = hclge_set_phy_loopback(hdev, en);
		break;
	default:
		ret = -ENOTSUPP;
		dev_err(&hdev->pdev->dev,
			"loop_mode %d is not supported\n", loop_mode);
		break;
	}

	if (ret)
		return ret;

	ret = hclge_tqp_enable(handle, en);
	if (ret)
		dev_err(&hdev->pdev->dev, "failed to %s tqp in loopback, ret = %d\n",
			en ? "enable" : "disable", ret);

	return ret;
}

static int hclge_set_default_loopback(struct hclge_dev *hdev)
{
	int ret;

	ret = hclge_set_app_loopback(hdev, false);
	if (ret)
		return ret;

	ret = hclge_cfg_common_loopback(hdev, false, HNAE3_LOOP_SERIAL_SERDES);
	if (ret)
		return ret;

	return hclge_cfg_common_loopback(hdev, false,
					 HNAE3_LOOP_PARALLEL_SERDES);
}

static void hclge_reset_tqp_stats(struct hnae3_handle *handle)
{
	struct hclge_vport *vport = hclge_get_vport(handle);
	struct hnae3_knic_private_info *kinfo;
	struct hnae3_queue *queue;
	struct hclge_tqp *tqp;
	int i;

	kinfo = &vport->nic.kinfo;
	for (i = 0; i < kinfo->num_tqps; i++) {
		queue = handle->kinfo.tqp[i];
		tqp = container_of(queue, struct hclge_tqp, q);
		memset(&tqp->tqp_stats, 0, sizeof(tqp->tqp_stats));
	}
}

static void hclge_flush_link_update(struct hclge_dev *hdev)
{
#define HCLGE_FLUSH_LINK_TIMEOUT	100000

	unsigned long last = hdev->serv_processed_cnt;
	int i = 0;

	while (test_bit(HCLGE_STATE_LINK_UPDATING, &hdev->state) &&
	       i++ < HCLGE_FLUSH_LINK_TIMEOUT &&
	       last == hdev->serv_processed_cnt)
		usleep_range(1, 1);
}

static void hclge_set_timer_task(struct hnae3_handle *handle, bool enable)
{
	struct hclge_vport *vport = hclge_get_vport(handle);
	struct hclge_dev *hdev = vport->back;

	if (enable) {
		hclge_task_schedule(hdev, 0);
	} else {
		/* Set the DOWN flag here to disable link updating */
		set_bit(HCLGE_STATE_DOWN, &hdev->state);

		/* flush memory to make sure DOWN is seen by service task */
		smp_mb__before_atomic();
		hclge_flush_link_update(hdev);
	}
}

static int hclge_ae_start(struct hnae3_handle *handle)
{
	struct hclge_vport *vport = hclge_get_vport(handle);
	struct hclge_dev *hdev = vport->back;

	/* mac enable */
	hclge_cfg_mac_mode(hdev, true);
	clear_bit(HCLGE_STATE_DOWN, &hdev->state);
	hdev->hw.mac.link = 0;

	/* reset tqp stats */
	hclge_reset_tqp_stats(handle);

	hclge_mac_start_phy(hdev);

	return 0;
}

static void hclge_ae_stop(struct hnae3_handle *handle)
{
	struct hclge_vport *vport = hclge_get_vport(handle);
	struct hclge_dev *hdev = vport->back;

	set_bit(HCLGE_STATE_DOWN, &hdev->state);
	spin_lock_bh(&hdev->fd_rule_lock);
	hclge_clear_arfs_rules(hdev);
	spin_unlock_bh(&hdev->fd_rule_lock);

	/* If it is not PF reset or FLR, the firmware will disable the MAC,
	 * so it only need to stop phy here.
	 */
	if (test_bit(HCLGE_STATE_RST_HANDLING, &hdev->state) &&
	    hdev->reset_type != HNAE3_FUNC_RESET &&
	    hdev->reset_type != HNAE3_FLR_RESET) {
		hclge_mac_stop_phy(hdev);
		hclge_update_link_status(hdev);
		return;
	}

	hclge_reset_tqp(handle);

	hclge_config_mac_tnl_int(hdev, false);

	/* Mac disable */
	hclge_cfg_mac_mode(hdev, false);

	hclge_mac_stop_phy(hdev);

	/* reset tqp stats */
	hclge_reset_tqp_stats(handle);
	hclge_update_link_status(hdev);
}

int hclge_vport_start(struct hclge_vport *vport)
{
	struct hclge_dev *hdev = vport->back;

	set_bit(HCLGE_VPORT_STATE_ALIVE, &vport->state);
	set_bit(HCLGE_VPORT_STATE_PROMISC_CHANGE, &vport->state);
	vport->last_active_jiffies = jiffies;

	if (test_bit(vport->vport_id, hdev->vport_config_block)) {
		if (vport->vport_id) {
			hclge_restore_mac_table_common(vport);
			hclge_restore_vport_vlan_table(vport);
		} else {
			hclge_restore_hw_table(hdev);
		}
	}

	clear_bit(vport->vport_id, hdev->vport_config_block);

	return 0;
}

void hclge_vport_stop(struct hclge_vport *vport)
{
	clear_bit(HCLGE_VPORT_STATE_ALIVE, &vport->state);
}

static int hclge_client_start(struct hnae3_handle *handle)
{
	struct hclge_vport *vport = hclge_get_vport(handle);

	return hclge_vport_start(vport);
}

static void hclge_client_stop(struct hnae3_handle *handle)
{
	struct hclge_vport *vport = hclge_get_vport(handle);

	hclge_vport_stop(vport);
}

static int hclge_get_mac_vlan_cmd_status(struct hclge_vport *vport,
					 u16 cmdq_resp, u8  resp_code,
					 enum hclge_mac_vlan_tbl_opcode op)
{
	struct hclge_dev *hdev = vport->back;

	if (cmdq_resp) {
		dev_err(&hdev->pdev->dev,
			"cmdq execute failed for get_mac_vlan_cmd_status,status=%u.\n",
			cmdq_resp);
		return -EIO;
	}

	if (op == HCLGE_MAC_VLAN_ADD) {
		if (!resp_code || resp_code == 1)
			return 0;
		else if (resp_code == HCLGE_ADD_UC_OVERFLOW ||
			 resp_code == HCLGE_ADD_MC_OVERFLOW)
			return -ENOSPC;

		dev_err(&hdev->pdev->dev,
			"add mac addr failed for undefined, code=%u.\n",
			resp_code);
		return -EIO;
	} else if (op == HCLGE_MAC_VLAN_REMOVE) {
		if (!resp_code) {
			return 0;
		} else if (resp_code == 1) {
			dev_dbg(&hdev->pdev->dev,
				"remove mac addr failed for miss.\n");
			return -ENOENT;
		}

		dev_err(&hdev->pdev->dev,
			"remove mac addr failed for undefined, code=%u.\n",
			resp_code);
		return -EIO;
	} else if (op == HCLGE_MAC_VLAN_LKUP) {
		if (!resp_code) {
			return 0;
		} else if (resp_code == 1) {
			dev_dbg(&hdev->pdev->dev,
				"lookup mac addr failed for miss.\n");
			return -ENOENT;
		}

		dev_err(&hdev->pdev->dev,
			"lookup mac addr failed for undefined, code=%u.\n",
			resp_code);
		return -EIO;
	}

	dev_err(&hdev->pdev->dev,
		"unknown opcode for get_mac_vlan_cmd_status, opcode=%d.\n", op);

	return -EINVAL;
}

static int hclge_update_desc_vfid(struct hclge_desc *desc, int vfid, bool clr)
{
#define HCLGE_VF_NUM_IN_FIRST_DESC 192

	unsigned int word_num;
	unsigned int bit_num;

	if (vfid > 255 || vfid < 0)
		return -EIO;

	if (vfid >= 0 && vfid < HCLGE_VF_NUM_IN_FIRST_DESC) {
		word_num = vfid / 32;
		bit_num  = vfid % 32;
		if (clr)
			desc[1].data[word_num] &= cpu_to_le32(~(1 << bit_num));
		else
			desc[1].data[word_num] |= cpu_to_le32(1 << bit_num);
	} else {
		word_num = (vfid - HCLGE_VF_NUM_IN_FIRST_DESC) / 32;
		bit_num  = vfid % 32;
		if (clr)
			desc[2].data[word_num] &= cpu_to_le32(~(1 << bit_num));
		else
			desc[2].data[word_num] |= cpu_to_le32(1 << bit_num);
	}

	return 0;
}

static bool hclge_is_all_function_id_zero(struct hclge_desc *desc)
{
#define HCLGE_DESC_NUMBER 3
#define HCLGE_FUNC_NUMBER_PER_DESC 6
	int i, j;

	for (i = 1; i < HCLGE_DESC_NUMBER; i++)
		for (j = 0; j < HCLGE_FUNC_NUMBER_PER_DESC; j++)
			if (desc[i].data[j])
				return false;

	return true;
}

static void hclge_prepare_mac_addr(struct hclge_mac_vlan_tbl_entry_cmd *new_req,
				   const u8 *addr, bool is_mc)
{
	const unsigned char *mac_addr = addr;
	u32 high_val = mac_addr[2] << 16 | (mac_addr[3] << 24) |
		       (mac_addr[0]) | (mac_addr[1] << 8);
	u32 low_val  = mac_addr[4] | (mac_addr[5] << 8);

	hnae3_set_bit(new_req->flags, HCLGE_MAC_VLAN_BIT0_EN_B, 1);
	if (is_mc) {
		hnae3_set_bit(new_req->entry_type, HCLGE_MAC_VLAN_BIT1_EN_B, 1);
		hnae3_set_bit(new_req->mc_mac_en, HCLGE_MAC_VLAN_BIT0_EN_B, 1);
	}

	new_req->mac_addr_hi32 = cpu_to_le32(high_val);
	new_req->mac_addr_lo16 = cpu_to_le16(low_val & 0xffff);
}

static int hclge_remove_mac_vlan_tbl(struct hclge_vport *vport,
				     struct hclge_mac_vlan_tbl_entry_cmd *req)
{
	struct hclge_dev *hdev = vport->back;
	struct hclge_desc desc;
	u8 resp_code;
	u16 retval;
	int ret;

	hclge_cmd_setup_basic_desc(&desc, HCLGE_OPC_MAC_VLAN_REMOVE, false);

	memcpy(desc.data, req, sizeof(struct hclge_mac_vlan_tbl_entry_cmd));

	ret = hclge_cmd_send(&hdev->hw, &desc, 1);
	if (ret) {
		dev_err(&hdev->pdev->dev,
			"del mac addr failed for cmd_send, ret =%d.\n",
			ret);
		return ret;
	}
	resp_code = (le32_to_cpu(desc.data[0]) >> 8) & 0xff;
	retval = le16_to_cpu(desc.retval);

	return hclge_get_mac_vlan_cmd_status(vport, retval, resp_code,
					     HCLGE_MAC_VLAN_REMOVE);
}

static int hclge_lookup_mac_vlan_tbl(struct hclge_vport *vport,
				     struct hclge_mac_vlan_tbl_entry_cmd *req,
				     struct hclge_desc *desc,
				     bool is_mc)
{
	struct hclge_dev *hdev = vport->back;
	u8 resp_code;
	u16 retval;
	int ret;

	hclge_cmd_setup_basic_desc(&desc[0], HCLGE_OPC_MAC_VLAN_ADD, true);
	if (is_mc) {
		desc[0].flag |= cpu_to_le16(HCLGE_CMD_FLAG_NEXT);
		memcpy(desc[0].data,
		       req,
		       sizeof(struct hclge_mac_vlan_tbl_entry_cmd));
		hclge_cmd_setup_basic_desc(&desc[1],
					   HCLGE_OPC_MAC_VLAN_ADD,
					   true);
		desc[1].flag |= cpu_to_le16(HCLGE_CMD_FLAG_NEXT);
		hclge_cmd_setup_basic_desc(&desc[2],
					   HCLGE_OPC_MAC_VLAN_ADD,
					   true);
		ret = hclge_cmd_send(&hdev->hw, desc, 3);
	} else {
		memcpy(desc[0].data,
		       req,
		       sizeof(struct hclge_mac_vlan_tbl_entry_cmd));
		ret = hclge_cmd_send(&hdev->hw, desc, 1);
	}
	if (ret) {
		dev_err(&hdev->pdev->dev,
			"lookup mac addr failed for cmd_send, ret =%d.\n",
			ret);
		return ret;
	}
	resp_code = (le32_to_cpu(desc[0].data[0]) >> 8) & 0xff;
	retval = le16_to_cpu(desc[0].retval);

	return hclge_get_mac_vlan_cmd_status(vport, retval, resp_code,
					     HCLGE_MAC_VLAN_LKUP);
}

static int hclge_add_mac_vlan_tbl(struct hclge_vport *vport,
				  struct hclge_mac_vlan_tbl_entry_cmd *req,
				  struct hclge_desc *mc_desc)
{
	struct hclge_dev *hdev = vport->back;
	int cfg_status;
	u8 resp_code;
	u16 retval;
	int ret;

	if (!mc_desc) {
		struct hclge_desc desc;

		hclge_cmd_setup_basic_desc(&desc,
					   HCLGE_OPC_MAC_VLAN_ADD,
					   false);
		memcpy(desc.data, req,
		       sizeof(struct hclge_mac_vlan_tbl_entry_cmd));
		ret = hclge_cmd_send(&hdev->hw, &desc, 1);
		resp_code = (le32_to_cpu(desc.data[0]) >> 8) & 0xff;
		retval = le16_to_cpu(desc.retval);

		cfg_status = hclge_get_mac_vlan_cmd_status(vport, retval,
							   resp_code,
							   HCLGE_MAC_VLAN_ADD);
	} else {
		hclge_cmd_reuse_desc(&mc_desc[0], false);
		mc_desc[0].flag |= cpu_to_le16(HCLGE_CMD_FLAG_NEXT);
		hclge_cmd_reuse_desc(&mc_desc[1], false);
		mc_desc[1].flag |= cpu_to_le16(HCLGE_CMD_FLAG_NEXT);
		hclge_cmd_reuse_desc(&mc_desc[2], false);
		mc_desc[2].flag &= cpu_to_le16(~HCLGE_CMD_FLAG_NEXT);
		memcpy(mc_desc[0].data, req,
		       sizeof(struct hclge_mac_vlan_tbl_entry_cmd));
		ret = hclge_cmd_send(&hdev->hw, mc_desc, 3);
		resp_code = (le32_to_cpu(mc_desc[0].data[0]) >> 8) & 0xff;
		retval = le16_to_cpu(mc_desc[0].retval);

		cfg_status = hclge_get_mac_vlan_cmd_status(vport, retval,
							   resp_code,
							   HCLGE_MAC_VLAN_ADD);
	}

	if (ret) {
		dev_err(&hdev->pdev->dev,
			"add mac addr failed for cmd_send, ret =%d.\n",
			ret);
		return ret;
	}

	return cfg_status;
}

static int hclge_set_umv_space(struct hclge_dev *hdev, u16 space_size,
			       u16 *allocated_size)
{
	struct hclge_umv_spc_alc_cmd *req;
	struct hclge_desc desc;
	int ret;

	req = (struct hclge_umv_spc_alc_cmd *)desc.data;
	hclge_cmd_setup_basic_desc(&desc, HCLGE_OPC_MAC_VLAN_ALLOCATE, false);

	req->space_size = cpu_to_le32(space_size);

	ret = hclge_cmd_send(&hdev->hw, &desc, 1);
	if (ret) {
		dev_err(&hdev->pdev->dev, "failed to set umv space, ret = %d\n",
			ret);
		return ret;
	}

	*allocated_size = le32_to_cpu(desc.data[1]);

	return 0;
}

static int hclge_init_umv_space(struct hclge_dev *hdev)
{
	u16 allocated_size = 0;
	int ret;

	ret = hclge_set_umv_space(hdev, hdev->wanted_umv_size, &allocated_size);
	if (ret)
		return ret;

	if (allocated_size < hdev->wanted_umv_size)
		dev_warn(&hdev->pdev->dev,
			 "failed to alloc umv space, want %u, get %u\n",
			 hdev->wanted_umv_size, allocated_size);

	hdev->max_umv_size = allocated_size;
	hdev->priv_umv_size = hdev->max_umv_size / (hdev->num_alloc_vport + 1);
	hdev->share_umv_size = hdev->priv_umv_size +
			hdev->max_umv_size % (hdev->num_alloc_vport + 1);

	return 0;
}

static void hclge_reset_umv_space(struct hclge_dev *hdev)
{
	struct hclge_vport *vport;
	int i;

	for (i = 0; i < hdev->num_alloc_vport; i++) {
		vport = &hdev->vport[i];
		vport->used_umv_num = 0;
	}

	mutex_lock(&hdev->vport_lock);
	hdev->share_umv_size = hdev->priv_umv_size +
			hdev->max_umv_size % (hdev->num_alloc_vport + 1);
	mutex_unlock(&hdev->vport_lock);
}

static bool hclge_is_umv_space_full(struct hclge_vport *vport, bool need_lock)
{
	struct hclge_dev *hdev = vport->back;
	bool is_full;

	if (need_lock)
		mutex_lock(&hdev->vport_lock);

	is_full = (vport->used_umv_num >= hdev->priv_umv_size &&
		   hdev->share_umv_size == 0);

	if (need_lock)
		mutex_unlock(&hdev->vport_lock);

	return is_full;
}

static void hclge_update_umv_space(struct hclge_vport *vport, bool is_free)
{
	struct hclge_dev *hdev = vport->back;

	if (is_free) {
		if (vport->used_umv_num > hdev->priv_umv_size)
			hdev->share_umv_size++;

		if (vport->used_umv_num > 0)
			vport->used_umv_num--;
	} else {
		if (vport->used_umv_num >= hdev->priv_umv_size &&
		    hdev->share_umv_size > 0)
			hdev->share_umv_size--;
		vport->used_umv_num++;
	}
}

static struct hclge_mac_node *hclge_find_mac_node(struct list_head *list,
						  const u8 *mac_addr)
{
	struct hclge_mac_node *mac_node, *tmp;

	list_for_each_entry_safe(mac_node, tmp, list, node)
		if (ether_addr_equal(mac_addr, mac_node->mac_addr))
			return mac_node;

	return NULL;
}

static void hclge_update_mac_node(struct hclge_mac_node *mac_node,
				  enum HCLGE_MAC_NODE_STATE state)
{
	switch (state) {
	/* from set_rx_mode or tmp_add_list */
	case HCLGE_MAC_TO_ADD:
		if (mac_node->state == HCLGE_MAC_TO_DEL)
			mac_node->state = HCLGE_MAC_ACTIVE;
		break;
	/* only from set_rx_mode */
	case HCLGE_MAC_TO_DEL:
		if (mac_node->state == HCLGE_MAC_TO_ADD) {
			list_del(&mac_node->node);
			kfree(mac_node);
		} else {
			mac_node->state = HCLGE_MAC_TO_DEL;
		}
		break;
	/* only from tmp_add_list, the mac_node->state won't be
	 * ACTIVE.
	 */
	case HCLGE_MAC_ACTIVE:
		if (mac_node->state == HCLGE_MAC_TO_ADD)
			mac_node->state = HCLGE_MAC_ACTIVE;

		break;
	}
}

int hclge_update_mac_list(struct hclge_vport *vport,
			  enum HCLGE_MAC_NODE_STATE state,
			  enum HCLGE_MAC_ADDR_TYPE mac_type,
			  const unsigned char *addr)
{
	struct hclge_dev *hdev = vport->back;
	struct hclge_mac_node *mac_node;
	struct list_head *list;

	list = (mac_type == HCLGE_MAC_ADDR_UC) ?
		&vport->uc_mac_list : &vport->mc_mac_list;

	spin_lock_bh(&vport->mac_list_lock);

	/* if the mac addr is already in the mac list, no need to add a new
	 * one into it, just check the mac addr state, convert it to a new
	 * state, or just remove it, or do nothing.
	 */
	mac_node = hclge_find_mac_node(list, addr);
	if (mac_node) {
		hclge_update_mac_node(mac_node, state);
		spin_unlock_bh(&vport->mac_list_lock);
		set_bit(HCLGE_VPORT_STATE_MAC_TBL_CHANGE, &vport->state);
		return 0;
	}

	/* if this address is never added, unnecessary to delete */
	if (state == HCLGE_MAC_TO_DEL) {
		spin_unlock_bh(&vport->mac_list_lock);
		dev_err(&hdev->pdev->dev,
			"failed to delete address %pM from mac list\n",
			addr);
		return -ENOENT;
	}

	mac_node = kzalloc(sizeof(*mac_node), GFP_ATOMIC);
	if (!mac_node) {
		spin_unlock_bh(&vport->mac_list_lock);
		return -ENOMEM;
	}

	set_bit(HCLGE_VPORT_STATE_MAC_TBL_CHANGE, &vport->state);

	mac_node->state = state;
	ether_addr_copy(mac_node->mac_addr, addr);
	list_add_tail(&mac_node->node, list);

	spin_unlock_bh(&vport->mac_list_lock);

	return 0;
}

static int hclge_add_uc_addr(struct hnae3_handle *handle,
			     const unsigned char *addr)
{
	struct hclge_vport *vport = hclge_get_vport(handle);

	return hclge_update_mac_list(vport, HCLGE_MAC_TO_ADD, HCLGE_MAC_ADDR_UC,
				     addr);
}

int hclge_add_uc_addr_common(struct hclge_vport *vport,
			     const unsigned char *addr)
{
	struct hclge_dev *hdev = vport->back;
	struct hclge_mac_vlan_tbl_entry_cmd req;
	struct hclge_desc desc;
	u16 egress_port = 0;
	int ret;

	/* mac addr check */
	if (is_zero_ether_addr(addr) ||
	    is_broadcast_ether_addr(addr) ||
	    is_multicast_ether_addr(addr)) {
		dev_err(&hdev->pdev->dev,
			"Set_uc mac err! invalid mac:%pM. is_zero:%d,is_br=%d,is_mul=%d\n",
			 addr, is_zero_ether_addr(addr),
			 is_broadcast_ether_addr(addr),
			 is_multicast_ether_addr(addr));
		return -EINVAL;
	}

	memset(&req, 0, sizeof(req));

	hnae3_set_field(egress_port, HCLGE_MAC_EPORT_VFID_M,
			HCLGE_MAC_EPORT_VFID_S, vport->vport_id);

	req.egress_port = cpu_to_le16(egress_port);

	hclge_prepare_mac_addr(&req, addr, false);

	/* Lookup the mac address in the mac_vlan table, and add
	 * it if the entry is inexistent. Repeated unicast entry
	 * is not allowed in the mac vlan table.
	 */
	ret = hclge_lookup_mac_vlan_tbl(vport, &req, &desc, false);
	if (ret == -ENOENT) {
		mutex_lock(&hdev->vport_lock);
		if (!hclge_is_umv_space_full(vport, false)) {
			ret = hclge_add_mac_vlan_tbl(vport, &req, NULL);
			if (!ret)
				hclge_update_umv_space(vport, false);
			mutex_unlock(&hdev->vport_lock);
			return ret;
		}
		mutex_unlock(&hdev->vport_lock);

		if (!(vport->overflow_promisc_flags & HNAE3_OVERFLOW_UPE))
			dev_err(&hdev->pdev->dev, "UC MAC table full(%u)\n",
				hdev->priv_umv_size);

		return -ENOSPC;
	}

	/* check if we just hit the duplicate */
	if (!ret)
		return -EEXIST;

	return ret;
}

static int hclge_rm_uc_addr(struct hnae3_handle *handle,
			    const unsigned char *addr)
{
	struct hclge_vport *vport = hclge_get_vport(handle);

	return hclge_update_mac_list(vport, HCLGE_MAC_TO_DEL, HCLGE_MAC_ADDR_UC,
				     addr);
}

int hclge_rm_uc_addr_common(struct hclge_vport *vport,
			    const unsigned char *addr)
{
	struct hclge_dev *hdev = vport->back;
	struct hclge_mac_vlan_tbl_entry_cmd req;
	int ret;

	/* mac addr check */
	if (is_zero_ether_addr(addr) ||
	    is_broadcast_ether_addr(addr) ||
	    is_multicast_ether_addr(addr)) {
		dev_dbg(&hdev->pdev->dev, "Remove mac err! invalid mac:%pM.\n",
			addr);
		return -EINVAL;
	}

	memset(&req, 0, sizeof(req));
	hnae3_set_bit(req.entry_type, HCLGE_MAC_VLAN_BIT0_EN_B, 0);
	hclge_prepare_mac_addr(&req, addr, false);
	ret = hclge_remove_mac_vlan_tbl(vport, &req);
	if (!ret) {
		mutex_lock(&hdev->vport_lock);
		hclge_update_umv_space(vport, true);
		mutex_unlock(&hdev->vport_lock);
	} else if (ret == -ENOENT) {
		ret = 0;
	}

	return ret;
}

static int hclge_add_mc_addr(struct hnae3_handle *handle,
			     const unsigned char *addr)
{
	struct hclge_vport *vport = hclge_get_vport(handle);

	return hclge_update_mac_list(vport, HCLGE_MAC_TO_ADD, HCLGE_MAC_ADDR_MC,
				     addr);
}

int hclge_add_mc_addr_common(struct hclge_vport *vport,
			     const unsigned char *addr)
{
	struct hclge_dev *hdev = vport->back;
	struct hclge_mac_vlan_tbl_entry_cmd req;
	struct hclge_desc desc[3];
	int status;

	/* mac addr check */
	if (!is_multicast_ether_addr(addr)) {
		dev_err(&hdev->pdev->dev,
			"Add mc mac err! invalid mac:%pM.\n",
			 addr);
		return -EINVAL;
	}
	memset(&req, 0, sizeof(req));
	hclge_prepare_mac_addr(&req, addr, true);
	status = hclge_lookup_mac_vlan_tbl(vport, &req, desc, true);
	if (status) {
		/* This mac addr do not exist, add new entry for it */
		memset(desc[0].data, 0, sizeof(desc[0].data));
		memset(desc[1].data, 0, sizeof(desc[0].data));
		memset(desc[2].data, 0, sizeof(desc[0].data));
	}
	status = hclge_update_desc_vfid(desc, vport->vport_id, false);
	if (status)
		return status;
	status = hclge_add_mac_vlan_tbl(vport, &req, desc);
	/* if already overflow, not to print each time */
	if (status == -ENOSPC &&
	    !(vport->overflow_promisc_flags & HNAE3_OVERFLOW_MPE))
		dev_err(&hdev->pdev->dev, "mc mac vlan table is full\n");

	return status;
}

static int hclge_rm_mc_addr(struct hnae3_handle *handle,
			    const unsigned char *addr)
{
	struct hclge_vport *vport = hclge_get_vport(handle);

	return hclge_update_mac_list(vport, HCLGE_MAC_TO_DEL, HCLGE_MAC_ADDR_MC,
				     addr);
}

int hclge_rm_mc_addr_common(struct hclge_vport *vport,
			    const unsigned char *addr)
{
	struct hclge_dev *hdev = vport->back;
	struct hclge_mac_vlan_tbl_entry_cmd req;
	enum hclge_cmd_status status;
	struct hclge_desc desc[3];

	/* mac addr check */
	if (!is_multicast_ether_addr(addr)) {
		dev_dbg(&hdev->pdev->dev,
			"Remove mc mac err! invalid mac:%pM.\n",
			 addr);
		return -EINVAL;
	}

	memset(&req, 0, sizeof(req));
	hclge_prepare_mac_addr(&req, addr, true);
	status = hclge_lookup_mac_vlan_tbl(vport, &req, desc, true);
	if (!status) {
		/* This mac addr exist, remove this handle's VFID for it */
		status = hclge_update_desc_vfid(desc, vport->vport_id, true);
		if (status)
			return status;

		if (hclge_is_all_function_id_zero(desc))
			/* All the vfid is zero, so need to delete this entry */
			status = hclge_remove_mac_vlan_tbl(vport, &req);
		else
			/* Not all the vfid is zero, update the vfid */
			status = hclge_add_mac_vlan_tbl(vport, &req, desc);
	} else if (status == -ENOENT) {
		status = 0;
	}

	return status;
}

static void hclge_sync_vport_mac_list(struct hclge_vport *vport,
				      struct list_head *list,
				      int (*sync)(struct hclge_vport *,
						  const unsigned char *))
{
	struct hclge_mac_node *mac_node, *tmp;
	int ret;

	list_for_each_entry_safe(mac_node, tmp, list, node) {
		ret = sync(vport, mac_node->mac_addr);
		if (!ret) {
			mac_node->state = HCLGE_MAC_ACTIVE;
		} else {
			set_bit(HCLGE_VPORT_STATE_MAC_TBL_CHANGE,
				&vport->state);

			/* If one unicast mac address is existing in hardware,
			 * we need to try whether other unicast mac addresses
			 * are new addresses that can be added.
			 */
			if (ret != -EEXIST)
				break;
		}
	}
}

static void hclge_unsync_vport_mac_list(struct hclge_vport *vport,
					struct list_head *list,
					int (*unsync)(struct hclge_vport *,
						      const unsigned char *))
{
	struct hclge_mac_node *mac_node, *tmp;
	int ret;

	list_for_each_entry_safe(mac_node, tmp, list, node) {
		ret = unsync(vport, mac_node->mac_addr);
		if (!ret || ret == -ENOENT) {
			list_del(&mac_node->node);
			kfree(mac_node);
		} else {
			set_bit(HCLGE_VPORT_STATE_MAC_TBL_CHANGE,
				&vport->state);
			break;
		}
	}
}

static bool hclge_sync_from_add_list(struct list_head *add_list,
				     struct list_head *mac_list)
{
	struct hclge_mac_node *mac_node, *tmp, *new_node;
	bool all_added = true;

	list_for_each_entry_safe(mac_node, tmp, add_list, node) {
		if (mac_node->state == HCLGE_MAC_TO_ADD)
			all_added = false;

		/* if the mac address from tmp_add_list is not in the
		 * uc/mc_mac_list, it means have received a TO_DEL request
		 * during the time window of adding the mac address into mac
		 * table. if mac_node state is ACTIVE, then change it to TO_DEL,
		 * then it will be removed at next time. else it must be TO_ADD,
		 * this address hasn't been added into mac table,
		 * so just remove the mac node.
		 */
		new_node = hclge_find_mac_node(mac_list, mac_node->mac_addr);
		if (new_node) {
			hclge_update_mac_node(new_node, mac_node->state);
			list_del(&mac_node->node);
			kfree(mac_node);
		} else if (mac_node->state == HCLGE_MAC_ACTIVE) {
			mac_node->state = HCLGE_MAC_TO_DEL;
			list_move_tail(&mac_node->node, mac_list);
		} else {
			list_del(&mac_node->node);
			kfree(mac_node);
		}
	}

	return all_added;
}

static void hclge_sync_from_del_list(struct list_head *del_list,
				     struct list_head *mac_list)
{
	struct hclge_mac_node *mac_node, *tmp, *new_node;

	list_for_each_entry_safe(mac_node, tmp, del_list, node) {
		new_node = hclge_find_mac_node(mac_list, mac_node->mac_addr);
		if (new_node) {
			/* If the mac addr exists in the mac list, it means
			 * received a new TO_ADD request during the time window
			 * of configuring the mac address. For the mac node
			 * state is TO_ADD, and the address is already in the
			 * in the hardware(due to delete fail), so we just need
			 * to change the mac node state to ACTIVE.
			 */
			new_node->state = HCLGE_MAC_ACTIVE;
			list_del(&mac_node->node);
			kfree(mac_node);
		} else {
			list_move_tail(&mac_node->node, mac_list);
		}
	}
}

static void hclge_update_overflow_flags(struct hclge_vport *vport,
					enum HCLGE_MAC_ADDR_TYPE mac_type,
					bool is_all_added)
{
	if (mac_type == HCLGE_MAC_ADDR_UC) {
		if (is_all_added)
			vport->overflow_promisc_flags &= ~HNAE3_OVERFLOW_UPE;
		else
			vport->overflow_promisc_flags |= HNAE3_OVERFLOW_UPE;
	} else {
		if (is_all_added)
			vport->overflow_promisc_flags &= ~HNAE3_OVERFLOW_MPE;
		else
			vport->overflow_promisc_flags |= HNAE3_OVERFLOW_MPE;
	}
}

static void hclge_sync_vport_mac_table(struct hclge_vport *vport,
				       enum HCLGE_MAC_ADDR_TYPE mac_type)
{
	struct hclge_mac_node *mac_node, *tmp, *new_node;
	struct list_head tmp_add_list, tmp_del_list;
	struct list_head *list;
	bool all_added;

	INIT_LIST_HEAD(&tmp_add_list);
	INIT_LIST_HEAD(&tmp_del_list);

	/* move the mac addr to the tmp_add_list and tmp_del_list, then
	 * we can add/delete these mac addr outside the spin lock
	 */
	list = (mac_type == HCLGE_MAC_ADDR_UC) ?
		&vport->uc_mac_list : &vport->mc_mac_list;

	spin_lock_bh(&vport->mac_list_lock);

	list_for_each_entry_safe(mac_node, tmp, list, node) {
		switch (mac_node->state) {
		case HCLGE_MAC_TO_DEL:
			list_move_tail(&mac_node->node, &tmp_del_list);
			break;
		case HCLGE_MAC_TO_ADD:
			new_node = kzalloc(sizeof(*new_node), GFP_ATOMIC);
			if (!new_node)
				goto stop_traverse;
			ether_addr_copy(new_node->mac_addr, mac_node->mac_addr);
			new_node->state = mac_node->state;
			list_add_tail(&new_node->node, &tmp_add_list);
			break;
		default:
			break;
		}
	}

stop_traverse:
	spin_unlock_bh(&vport->mac_list_lock);

	/* delete first, in order to get max mac table space for adding */
	if (mac_type == HCLGE_MAC_ADDR_UC) {
		hclge_unsync_vport_mac_list(vport, &tmp_del_list,
					    hclge_rm_uc_addr_common);
		hclge_sync_vport_mac_list(vport, &tmp_add_list,
					  hclge_add_uc_addr_common);
	} else {
		hclge_unsync_vport_mac_list(vport, &tmp_del_list,
					    hclge_rm_mc_addr_common);
		hclge_sync_vport_mac_list(vport, &tmp_add_list,
					  hclge_add_mc_addr_common);
	}

	/* if some mac addresses were added/deleted fail, move back to the
	 * mac_list, and retry at next time.
	 */
	spin_lock_bh(&vport->mac_list_lock);

	hclge_sync_from_del_list(&tmp_del_list, list);
	all_added = hclge_sync_from_add_list(&tmp_add_list, list);

	spin_unlock_bh(&vport->mac_list_lock);

	hclge_update_overflow_flags(vport, mac_type, all_added);
}

static bool hclge_need_sync_mac_table(struct hclge_vport *vport)
{
	struct hclge_dev *hdev = vport->back;

	if (test_bit(vport->vport_id, hdev->vport_config_block))
		return false;

	if (test_and_clear_bit(HCLGE_VPORT_STATE_MAC_TBL_CHANGE, &vport->state))
		return true;

	return false;
}

static void hclge_sync_mac_table(struct hclge_dev *hdev)
{
	int i;

	for (i = 0; i < hdev->num_alloc_vport; i++) {
		struct hclge_vport *vport = &hdev->vport[i];

		if (!hclge_need_sync_mac_table(vport))
			continue;

		hclge_sync_vport_mac_table(vport, HCLGE_MAC_ADDR_UC);
		hclge_sync_vport_mac_table(vport, HCLGE_MAC_ADDR_MC);
	}
}

static void hclge_build_del_list(struct list_head *list,
				 bool is_del_list,
				 struct list_head *tmp_del_list)
{
	struct hclge_mac_node *mac_cfg, *tmp;

	list_for_each_entry_safe(mac_cfg, tmp, list, node) {
		switch (mac_cfg->state) {
		case HCLGE_MAC_TO_DEL:
		case HCLGE_MAC_ACTIVE:
			list_move_tail(&mac_cfg->node, tmp_del_list);
			break;
		case HCLGE_MAC_TO_ADD:
			if (is_del_list) {
				list_del(&mac_cfg->node);
				kfree(mac_cfg);
			}
			break;
		}
	}
}

static void hclge_unsync_del_list(struct hclge_vport *vport,
				  int (*unsync)(struct hclge_vport *vport,
						const unsigned char *addr),
				  bool is_del_list,
				  struct list_head *tmp_del_list)
{
	struct hclge_mac_node *mac_cfg, *tmp;
	int ret;

	list_for_each_entry_safe(mac_cfg, tmp, tmp_del_list, node) {
		ret = unsync(vport, mac_cfg->mac_addr);
		if (!ret || ret == -ENOENT) {
			/* clear all mac addr from hardware, but remain these
			 * mac addr in the mac list, and restore them after
			 * vf reset finished.
			 */
			if (!is_del_list &&
			    mac_cfg->state == HCLGE_MAC_ACTIVE) {
				mac_cfg->state = HCLGE_MAC_TO_ADD;
			} else {
				list_del(&mac_cfg->node);
				kfree(mac_cfg);
			}
		} else if (is_del_list) {
			mac_cfg->state = HCLGE_MAC_TO_DEL;
		}
	}
}

void hclge_rm_vport_all_mac_table(struct hclge_vport *vport, bool is_del_list,
				  enum HCLGE_MAC_ADDR_TYPE mac_type)
{
	int (*unsync)(struct hclge_vport *vport, const unsigned char *addr);
	struct hclge_dev *hdev = vport->back;
	struct list_head tmp_del_list, *list;

	if (mac_type == HCLGE_MAC_ADDR_UC) {
		list = &vport->uc_mac_list;
		unsync = hclge_rm_uc_addr_common;
	} else {
		list = &vport->mc_mac_list;
		unsync = hclge_rm_mc_addr_common;
	}

	INIT_LIST_HEAD(&tmp_del_list);

	if (!is_del_list)
		set_bit(vport->vport_id, hdev->vport_config_block);

	spin_lock_bh(&vport->mac_list_lock);

	hclge_build_del_list(list, is_del_list, &tmp_del_list);

	spin_unlock_bh(&vport->mac_list_lock);

	hclge_unsync_del_list(vport, unsync, is_del_list, &tmp_del_list);

	spin_lock_bh(&vport->mac_list_lock);

	hclge_sync_from_del_list(&tmp_del_list, list);

	spin_unlock_bh(&vport->mac_list_lock);
}

/* remove all mac address when uninitailize */
static void hclge_uninit_vport_mac_list(struct hclge_vport *vport,
					enum HCLGE_MAC_ADDR_TYPE mac_type)
{
	struct hclge_mac_node *mac_node, *tmp;
	struct hclge_dev *hdev = vport->back;
	struct list_head tmp_del_list, *list;

	INIT_LIST_HEAD(&tmp_del_list);

	list = (mac_type == HCLGE_MAC_ADDR_UC) ?
		&vport->uc_mac_list : &vport->mc_mac_list;

	spin_lock_bh(&vport->mac_list_lock);

	list_for_each_entry_safe(mac_node, tmp, list, node) {
		switch (mac_node->state) {
		case HCLGE_MAC_TO_DEL:
		case HCLGE_MAC_ACTIVE:
			list_move_tail(&mac_node->node, &tmp_del_list);
			break;
		case HCLGE_MAC_TO_ADD:
			list_del(&mac_node->node);
			kfree(mac_node);
			break;
		}
	}

	spin_unlock_bh(&vport->mac_list_lock);

	if (mac_type == HCLGE_MAC_ADDR_UC)
		hclge_unsync_vport_mac_list(vport, &tmp_del_list,
					    hclge_rm_uc_addr_common);
	else
		hclge_unsync_vport_mac_list(vport, &tmp_del_list,
					    hclge_rm_mc_addr_common);

	if (!list_empty(&tmp_del_list))
		dev_warn(&hdev->pdev->dev,
			 "uninit %s mac list for vport %u not completely.\n",
			 mac_type == HCLGE_MAC_ADDR_UC ? "uc" : "mc",
			 vport->vport_id);

	list_for_each_entry_safe(mac_node, tmp, &tmp_del_list, node) {
		list_del(&mac_node->node);
		kfree(mac_node);
	}
}

static void hclge_uninit_mac_table(struct hclge_dev *hdev)
{
	struct hclge_vport *vport;
	int i;

	for (i = 0; i < hdev->num_alloc_vport; i++) {
		vport = &hdev->vport[i];
		hclge_uninit_vport_mac_list(vport, HCLGE_MAC_ADDR_UC);
		hclge_uninit_vport_mac_list(vport, HCLGE_MAC_ADDR_MC);
	}
}

static int hclge_get_mac_ethertype_cmd_status(struct hclge_dev *hdev,
					      u16 cmdq_resp, u8 resp_code)
{
#define HCLGE_ETHERTYPE_SUCCESS_ADD		0
#define HCLGE_ETHERTYPE_ALREADY_ADD		1
#define HCLGE_ETHERTYPE_MGR_TBL_OVERFLOW	2
#define HCLGE_ETHERTYPE_KEY_CONFLICT		3

	int return_status;

	if (cmdq_resp) {
		dev_err(&hdev->pdev->dev,
			"cmdq execute failed for get_mac_ethertype_cmd_status, status=%u.\n",
			cmdq_resp);
		return -EIO;
	}

	switch (resp_code) {
	case HCLGE_ETHERTYPE_SUCCESS_ADD:
	case HCLGE_ETHERTYPE_ALREADY_ADD:
		return_status = 0;
		break;
	case HCLGE_ETHERTYPE_MGR_TBL_OVERFLOW:
		dev_err(&hdev->pdev->dev,
			"add mac ethertype failed for manager table overflow.\n");
		return_status = -EIO;
		break;
	case HCLGE_ETHERTYPE_KEY_CONFLICT:
		dev_err(&hdev->pdev->dev,
			"add mac ethertype failed for key conflict.\n");
		return_status = -EIO;
		break;
	default:
		dev_err(&hdev->pdev->dev,
			"add mac ethertype failed for undefined, code=%u.\n",
			resp_code);
		return_status = -EIO;
	}

	return return_status;
}

static bool hclge_check_vf_mac_exist(struct hclge_vport *vport, int vf_idx,
				     u8 *mac_addr)
{
	struct hclge_mac_vlan_tbl_entry_cmd req;
	struct hclge_dev *hdev = vport->back;
	struct hclge_desc desc;
	u16 egress_port = 0;
	int i;

	if (is_zero_ether_addr(mac_addr))
		return false;

	memset(&req, 0, sizeof(req));
	hnae3_set_field(egress_port, HCLGE_MAC_EPORT_VFID_M,
			HCLGE_MAC_EPORT_VFID_S, vport->vport_id);
	req.egress_port = cpu_to_le16(egress_port);
	hclge_prepare_mac_addr(&req, mac_addr, false);

	if (hclge_lookup_mac_vlan_tbl(vport, &req, &desc, false) != -ENOENT)
		return true;

	vf_idx += HCLGE_VF_VPORT_START_NUM;
	for (i = HCLGE_VF_VPORT_START_NUM; i < hdev->num_alloc_vport; i++)
		if (i != vf_idx &&
		    ether_addr_equal(mac_addr, hdev->vport[i].vf_info.mac))
			return true;

	return false;
}

static int hclge_set_vf_mac(struct hnae3_handle *handle, int vf,
			    u8 *mac_addr)
{
	struct hclge_vport *vport = hclge_get_vport(handle);
	struct hclge_dev *hdev = vport->back;

	vport = hclge_get_vf_vport(hdev, vf);
	if (!vport)
		return -EINVAL;

	if (ether_addr_equal(mac_addr, vport->vf_info.mac)) {
		dev_info(&hdev->pdev->dev,
			 "Specified MAC(=%pM) is same as before, no change committed!\n",
			 mac_addr);
		return 0;
	}

	if (hclge_check_vf_mac_exist(vport, vf, mac_addr)) {
		dev_err(&hdev->pdev->dev, "Specified MAC(=%pM) exists!\n",
			mac_addr);
		return -EEXIST;
	}

	ether_addr_copy(vport->vf_info.mac, mac_addr);

	if (test_bit(HCLGE_VPORT_STATE_ALIVE, &vport->state)) {
		dev_info(&hdev->pdev->dev,
			 "MAC of VF %d has been set to %pM, and it will be reinitialized!\n",
			 vf, mac_addr);
		return hclge_inform_reset_assert_to_vf(vport);
	}

	dev_info(&hdev->pdev->dev, "MAC of VF %d has been set to %pM\n",
		 vf, mac_addr);
	return 0;
}

static int hclge_add_mgr_tbl(struct hclge_dev *hdev,
			     const struct hclge_mac_mgr_tbl_entry_cmd *req)
{
	struct hclge_desc desc;
	u8 resp_code;
	u16 retval;
	int ret;

	hclge_cmd_setup_basic_desc(&desc, HCLGE_OPC_MAC_ETHTYPE_ADD, false);
	memcpy(desc.data, req, sizeof(struct hclge_mac_mgr_tbl_entry_cmd));

	ret = hclge_cmd_send(&hdev->hw, &desc, 1);
	if (ret) {
		dev_err(&hdev->pdev->dev,
			"add mac ethertype failed for cmd_send, ret =%d.\n",
			ret);
		return ret;
	}

	resp_code = (le32_to_cpu(desc.data[0]) >> 8) & 0xff;
	retval = le16_to_cpu(desc.retval);

	return hclge_get_mac_ethertype_cmd_status(hdev, retval, resp_code);
}

static int init_mgr_tbl(struct hclge_dev *hdev)
{
	int ret;
	int i;

	for (i = 0; i < ARRAY_SIZE(hclge_mgr_table); i++) {
		ret = hclge_add_mgr_tbl(hdev, &hclge_mgr_table[i]);
		if (ret) {
			dev_err(&hdev->pdev->dev,
				"add mac ethertype failed, ret =%d.\n",
				ret);
			return ret;
		}
	}

	return 0;
}

static void hclge_get_mac_addr(struct hnae3_handle *handle, u8 *p)
{
	struct hclge_vport *vport = hclge_get_vport(handle);
	struct hclge_dev *hdev = vport->back;

	ether_addr_copy(p, hdev->hw.mac.mac_addr);
}

int hclge_update_mac_node_for_dev_addr(struct hclge_vport *vport,
				       const u8 *old_addr, const u8 *new_addr)
{
	struct list_head *list = &vport->uc_mac_list;
	struct hclge_mac_node *old_node, *new_node;

	new_node = hclge_find_mac_node(list, new_addr);
	if (!new_node) {
		new_node = kzalloc(sizeof(*new_node), GFP_ATOMIC);
		if (!new_node)
			return -ENOMEM;

		new_node->state = HCLGE_MAC_TO_ADD;
		ether_addr_copy(new_node->mac_addr, new_addr);
		list_add(&new_node->node, list);
	} else {
		if (new_node->state == HCLGE_MAC_TO_DEL)
			new_node->state = HCLGE_MAC_ACTIVE;

		/* make sure the new addr is in the list head, avoid dev
		 * addr may be not re-added into mac table for the umv space
		 * limitation after global/imp reset which will clear mac
		 * table by hardware.
		 */
		list_move(&new_node->node, list);
	}

	if (old_addr && !ether_addr_equal(old_addr, new_addr)) {
		old_node = hclge_find_mac_node(list, old_addr);
		if (old_node) {
			if (old_node->state == HCLGE_MAC_TO_ADD) {
				list_del(&old_node->node);
				kfree(old_node);
			} else {
				old_node->state = HCLGE_MAC_TO_DEL;
			}
		}
	}

	set_bit(HCLGE_VPORT_STATE_MAC_TBL_CHANGE, &vport->state);

	return 0;
}

static int hclge_set_mac_addr(struct hnae3_handle *handle, void *p,
			      bool is_first)
{
	const unsigned char *new_addr = (const unsigned char *)p;
	struct hclge_vport *vport = hclge_get_vport(handle);
	struct hclge_dev *hdev = vport->back;
	unsigned char *old_addr = NULL;
	int ret;

	/* mac addr check */
	if (is_zero_ether_addr(new_addr) ||
	    is_broadcast_ether_addr(new_addr) ||
	    is_multicast_ether_addr(new_addr)) {
		dev_err(&hdev->pdev->dev,
			"change uc mac err! invalid mac: %pM.\n",
			 new_addr);
		return -EINVAL;
	}

	ret = hclge_pause_addr_cfg(hdev, new_addr);
	if (ret) {
		dev_err(&hdev->pdev->dev,
			"failed to configure mac pause address, ret = %d\n",
			ret);
		return ret;
	}

	if (!is_first)
		old_addr = hdev->hw.mac.mac_addr;

	spin_lock_bh(&vport->mac_list_lock);
	ret = hclge_update_mac_node_for_dev_addr(vport, old_addr, new_addr);
	if (ret) {
		dev_err(&hdev->pdev->dev,
			"failed to change the mac addr:%pM, ret = %d\n",
			new_addr, ret);
		spin_unlock_bh(&vport->mac_list_lock);

		if (!is_first)
			hclge_pause_addr_cfg(hdev, old_addr);

		return ret;
	}
	/* we must update dev addr with spin lock protect, preventing dev addr
	 * being removed by set_rx_mode path.
	 */
	ether_addr_copy(hdev->hw.mac.mac_addr, new_addr);
	spin_unlock_bh(&vport->mac_list_lock);

	hclge_task_schedule(hdev, 0);

	return 0;
}

static int hclge_mii_ioctl(struct hclge_dev *hdev, struct ifreq *ifr, int cmd)
{
	struct mii_ioctl_data *data = if_mii(ifr);

	if (!hnae3_dev_phy_imp_supported(hdev))
		return -EOPNOTSUPP;

	switch (cmd) {
	case SIOCGMIIPHY:
		data->phy_id = hdev->hw.mac.phy_addr;
		/* this command reads phy id and register at the same time */
		fallthrough;
	case SIOCGMIIREG:
		data->val_out = hclge_read_phy_reg(hdev, data->reg_num);
		return 0;

	case SIOCSMIIREG:
		return hclge_write_phy_reg(hdev, data->reg_num, data->val_in);
	default:
		return -EOPNOTSUPP;
	}
}

static int hclge_do_ioctl(struct hnae3_handle *handle, struct ifreq *ifr,
			  int cmd)
{
	struct hclge_vport *vport = hclge_get_vport(handle);
	struct hclge_dev *hdev = vport->back;

	switch (cmd) {
	case SIOCGHWTSTAMP:
		return hclge_ptp_get_cfg(hdev, ifr);
	case SIOCSHWTSTAMP:
		return hclge_ptp_set_cfg(hdev, ifr);
	default:
		if (!hdev->hw.mac.phydev)
			return hclge_mii_ioctl(hdev, ifr, cmd);
	}

	return phy_mii_ioctl(hdev->hw.mac.phydev, ifr, cmd);
}

static int hclge_set_port_vlan_filter_bypass(struct hclge_dev *hdev, u8 vf_id,
					     bool bypass_en)
{
	struct hclge_port_vlan_filter_bypass_cmd *req;
	struct hclge_desc desc;
	int ret;

	hclge_cmd_setup_basic_desc(&desc, HCLGE_OPC_PORT_VLAN_BYPASS, false);
	req = (struct hclge_port_vlan_filter_bypass_cmd *)desc.data;
	req->vf_id = vf_id;
	hnae3_set_bit(req->bypass_state, HCLGE_INGRESS_BYPASS_B,
		      bypass_en ? 1 : 0);

	ret = hclge_cmd_send(&hdev->hw, &desc, 1);
	if (ret)
		dev_err(&hdev->pdev->dev,
			"failed to set vport%u port vlan filter bypass state, ret = %d.\n",
			vf_id, ret);

	return ret;
}

static int hclge_set_vlan_filter_ctrl(struct hclge_dev *hdev, u8 vlan_type,
				      u8 fe_type, bool filter_en, u8 vf_id)
{
	struct hclge_vlan_filter_ctrl_cmd *req;
	struct hclge_desc desc;
	int ret;

	/* read current vlan filter parameter */
	hclge_cmd_setup_basic_desc(&desc, HCLGE_OPC_VLAN_FILTER_CTRL, true);
	req = (struct hclge_vlan_filter_ctrl_cmd *)desc.data;
	req->vlan_type = vlan_type;
	req->vf_id = vf_id;

	ret = hclge_cmd_send(&hdev->hw, &desc, 1);
	if (ret) {
		dev_err(&hdev->pdev->dev,
			"failed to get vlan filter config, ret = %d.\n", ret);
		return ret;
	}

	/* modify and write new config parameter */
	hclge_cmd_reuse_desc(&desc, false);
	req->vlan_fe = filter_en ?
			(req->vlan_fe | fe_type) : (req->vlan_fe & ~fe_type);

	ret = hclge_cmd_send(&hdev->hw, &desc, 1);
	if (ret)
		dev_err(&hdev->pdev->dev, "failed to set vlan filter, ret = %d.\n",
			ret);

	return ret;
}

static int hclge_set_vport_vlan_filter(struct hclge_vport *vport, bool enable)
{
	struct hclge_dev *hdev = vport->back;
	struct hnae3_ae_dev *ae_dev = hdev->ae_dev;
	int ret;

	if (hdev->ae_dev->dev_version < HNAE3_DEVICE_VERSION_V2)
		return hclge_set_vlan_filter_ctrl(hdev, HCLGE_FILTER_TYPE_VF,
						  HCLGE_FILTER_FE_EGRESS_V1_B,
						  enable, vport->vport_id);

	ret = hclge_set_vlan_filter_ctrl(hdev, HCLGE_FILTER_TYPE_VF,
					 HCLGE_FILTER_FE_EGRESS, enable,
					 vport->vport_id);
	if (ret)
		return ret;

	if (test_bit(HNAE3_DEV_SUPPORT_PORT_VLAN_BYPASS_B, ae_dev->caps)) {
		ret = hclge_set_port_vlan_filter_bypass(hdev, vport->vport_id,
							!enable);
	} else if (!vport->vport_id) {
		if (test_bit(HNAE3_DEV_SUPPORT_VLAN_FLTR_MDF_B, ae_dev->caps))
			enable = false;

		ret = hclge_set_vlan_filter_ctrl(hdev, HCLGE_FILTER_TYPE_PORT,
						 HCLGE_FILTER_FE_INGRESS,
						 enable, 0);
	}

	return ret;
}

static bool hclge_need_enable_vport_vlan_filter(struct hclge_vport *vport)
{
	struct hnae3_handle *handle = &vport->nic;
	struct hclge_vport_vlan_cfg *vlan, *tmp;
	struct hclge_dev *hdev = vport->back;

	if (vport->vport_id) {
		if (vport->port_base_vlan_cfg.state !=
			HNAE3_PORT_BASE_VLAN_DISABLE)
			return true;

		if (vport->vf_info.trusted && vport->vf_info.request_uc_en)
			return false;
	} else if (handle->netdev_flags & HNAE3_USER_UPE) {
		return false;
	}

	if (!vport->req_vlan_fltr_en)
		return false;

	/* compatible with former device, always enable vlan filter */
	if (!test_bit(HNAE3_DEV_SUPPORT_VLAN_FLTR_MDF_B, hdev->ae_dev->caps))
		return true;

	list_for_each_entry_safe(vlan, tmp, &vport->vlan_list, node)
		if (vlan->vlan_id != 0)
			return true;

	return false;
}

int hclge_enable_vport_vlan_filter(struct hclge_vport *vport, bool request_en)
{
	struct hclge_dev *hdev = vport->back;
	bool need_en;
	int ret;

	mutex_lock(&hdev->vport_lock);

	vport->req_vlan_fltr_en = request_en;

	need_en = hclge_need_enable_vport_vlan_filter(vport);
	if (need_en == vport->cur_vlan_fltr_en) {
		mutex_unlock(&hdev->vport_lock);
		return 0;
	}

	ret = hclge_set_vport_vlan_filter(vport, need_en);
	if (ret) {
		mutex_unlock(&hdev->vport_lock);
		return ret;
	}

	vport->cur_vlan_fltr_en = need_en;

	mutex_unlock(&hdev->vport_lock);

	return 0;
}

static int hclge_enable_vlan_filter(struct hnae3_handle *handle, bool enable)
{
	struct hclge_vport *vport = hclge_get_vport(handle);

	return hclge_enable_vport_vlan_filter(vport, enable);
}

static int hclge_set_vf_vlan_filter_cmd(struct hclge_dev *hdev, u16 vfid,
					bool is_kill, u16 vlan,
					struct hclge_desc *desc)
{
	struct hclge_vlan_filter_vf_cfg_cmd *req0;
	struct hclge_vlan_filter_vf_cfg_cmd *req1;
	u8 vf_byte_val;
	u8 vf_byte_off;
	int ret;

	hclge_cmd_setup_basic_desc(&desc[0],
				   HCLGE_OPC_VLAN_FILTER_VF_CFG, false);
	hclge_cmd_setup_basic_desc(&desc[1],
				   HCLGE_OPC_VLAN_FILTER_VF_CFG, false);

	desc[0].flag |= cpu_to_le16(HCLGE_CMD_FLAG_NEXT);

	vf_byte_off = vfid / 8;
	vf_byte_val = 1 << (vfid % 8);

	req0 = (struct hclge_vlan_filter_vf_cfg_cmd *)desc[0].data;
	req1 = (struct hclge_vlan_filter_vf_cfg_cmd *)desc[1].data;

	req0->vlan_id  = cpu_to_le16(vlan);
	req0->vlan_cfg = is_kill;

	if (vf_byte_off < HCLGE_MAX_VF_BYTES)
		req0->vf_bitmap[vf_byte_off] = vf_byte_val;
	else
		req1->vf_bitmap[vf_byte_off - HCLGE_MAX_VF_BYTES] = vf_byte_val;

	ret = hclge_cmd_send(&hdev->hw, desc, 2);
	if (ret) {
		dev_err(&hdev->pdev->dev,
			"Send vf vlan command fail, ret =%d.\n",
			ret);
		return ret;
	}

	return 0;
}

static int hclge_check_vf_vlan_cmd_status(struct hclge_dev *hdev, u16 vfid,
					  bool is_kill, struct hclge_desc *desc)
{
	struct hclge_vlan_filter_vf_cfg_cmd *req;

	req = (struct hclge_vlan_filter_vf_cfg_cmd *)desc[0].data;

	if (!is_kill) {
#define HCLGE_VF_VLAN_NO_ENTRY	2
		if (!req->resp_code || req->resp_code == 1)
			return 0;

		if (req->resp_code == HCLGE_VF_VLAN_NO_ENTRY) {
			set_bit(vfid, hdev->vf_vlan_full);
			dev_warn(&hdev->pdev->dev,
				 "vf vlan table is full, vf vlan filter is disabled\n");
			return 0;
		}

		dev_err(&hdev->pdev->dev,
			"Add vf vlan filter fail, ret =%u.\n",
			req->resp_code);
	} else {
#define HCLGE_VF_VLAN_DEL_NO_FOUND	1
		if (!req->resp_code)
			return 0;

		/* vf vlan filter is disabled when vf vlan table is full,
		 * then new vlan id will not be added into vf vlan table.
		 * Just return 0 without warning, avoid massive verbose
		 * print logs when unload.
		 */
		if (req->resp_code == HCLGE_VF_VLAN_DEL_NO_FOUND)
			return 0;

		dev_err(&hdev->pdev->dev,
			"Kill vf vlan filter fail, ret =%u.\n",
			req->resp_code);
	}

	return -EIO;
}

static int hclge_set_vf_vlan_common(struct hclge_dev *hdev, u16 vfid,
				    bool is_kill, u16 vlan)
{
	struct hclge_vport *vport = &hdev->vport[vfid];
	struct hclge_desc desc[2];
	int ret;

	/* if vf vlan table is full, firmware will close vf vlan filter, it
	 * is unable and unnecessary to add new vlan id to vf vlan filter.
	 * If spoof check is enable, and vf vlan is full, it shouldn't add
	 * new vlan, because tx packets with these vlan id will be dropped.
	 */
	if (test_bit(vfid, hdev->vf_vlan_full) && !is_kill) {
		if (vport->vf_info.spoofchk && vlan) {
			dev_err(&hdev->pdev->dev,
				"Can't add vlan due to spoof check is on and vf vlan table is full\n");
			return -EPERM;
		}
		return 0;
	}

	ret = hclge_set_vf_vlan_filter_cmd(hdev, vfid, is_kill, vlan, desc);
	if (ret)
		return ret;

	return hclge_check_vf_vlan_cmd_status(hdev, vfid, is_kill, desc);
}

static int hclge_set_port_vlan_filter(struct hclge_dev *hdev, __be16 proto,
				      u16 vlan_id, bool is_kill)
{
	struct hclge_vlan_filter_pf_cfg_cmd *req;
	struct hclge_desc desc;
	u8 vlan_offset_byte_val;
	u8 vlan_offset_byte;
	u8 vlan_offset_160;
	int ret;

	hclge_cmd_setup_basic_desc(&desc, HCLGE_OPC_VLAN_FILTER_PF_CFG, false);

	vlan_offset_160 = vlan_id / HCLGE_VLAN_ID_OFFSET_STEP;
	vlan_offset_byte = (vlan_id % HCLGE_VLAN_ID_OFFSET_STEP) /
			   HCLGE_VLAN_BYTE_SIZE;
	vlan_offset_byte_val = 1 << (vlan_id % HCLGE_VLAN_BYTE_SIZE);

	req = (struct hclge_vlan_filter_pf_cfg_cmd *)desc.data;
	req->vlan_offset = vlan_offset_160;
	req->vlan_cfg = is_kill;
	req->vlan_offset_bitmap[vlan_offset_byte] = vlan_offset_byte_val;

	ret = hclge_cmd_send(&hdev->hw, &desc, 1);
	if (ret)
		dev_err(&hdev->pdev->dev,
			"port vlan command, send fail, ret =%d.\n", ret);
	return ret;
}

static int hclge_set_vlan_filter_hw(struct hclge_dev *hdev, __be16 proto,
				    u16 vport_id, u16 vlan_id,
				    bool is_kill)
{
	u16 vport_idx, vport_num = 0;
	int ret;

	if (is_kill && !vlan_id)
		return 0;

	if (vlan_id >= VLAN_N_VID)
		return -EINVAL;

	ret = hclge_set_vf_vlan_common(hdev, vport_id, is_kill, vlan_id);
	if (ret) {
		dev_err(&hdev->pdev->dev,
			"Set %u vport vlan filter config fail, ret =%d.\n",
			vport_id, ret);
		return ret;
	}

	/* vlan 0 may be added twice when 8021q module is enabled */
	if (!is_kill && !vlan_id &&
	    test_bit(vport_id, hdev->vlan_table[vlan_id]))
		return 0;

	if (!is_kill && test_and_set_bit(vport_id, hdev->vlan_table[vlan_id])) {
		dev_err(&hdev->pdev->dev,
			"Add port vlan failed, vport %u is already in vlan %u\n",
			vport_id, vlan_id);
		return -EINVAL;
	}

	if (is_kill &&
	    !test_and_clear_bit(vport_id, hdev->vlan_table[vlan_id])) {
		dev_err(&hdev->pdev->dev,
			"Delete port vlan failed, vport %u is not in vlan %u\n",
			vport_id, vlan_id);
		return -EINVAL;
	}

	for_each_set_bit(vport_idx, hdev->vlan_table[vlan_id], HCLGE_VPORT_NUM)
		vport_num++;

	if ((is_kill && vport_num == 0) || (!is_kill && vport_num == 1))
		ret = hclge_set_port_vlan_filter(hdev, proto, vlan_id,
						 is_kill);

	return ret;
}

static int hclge_set_vlan_tx_offload_cfg(struct hclge_vport *vport)
{
	struct hclge_tx_vtag_cfg *vcfg = &vport->txvlan_cfg;
	struct hclge_vport_vtag_tx_cfg_cmd *req;
	struct hclge_dev *hdev = vport->back;
	struct hclge_desc desc;
	u16 bmap_index;
	int status;

	hclge_cmd_setup_basic_desc(&desc, HCLGE_OPC_VLAN_PORT_TX_CFG, false);

	req = (struct hclge_vport_vtag_tx_cfg_cmd *)desc.data;
	req->def_vlan_tag1 = cpu_to_le16(vcfg->default_tag1);
	req->def_vlan_tag2 = cpu_to_le16(vcfg->default_tag2);
	hnae3_set_bit(req->vport_vlan_cfg, HCLGE_ACCEPT_TAG1_B,
		      vcfg->accept_tag1 ? 1 : 0);
	hnae3_set_bit(req->vport_vlan_cfg, HCLGE_ACCEPT_UNTAG1_B,
		      vcfg->accept_untag1 ? 1 : 0);
	hnae3_set_bit(req->vport_vlan_cfg, HCLGE_ACCEPT_TAG2_B,
		      vcfg->accept_tag2 ? 1 : 0);
	hnae3_set_bit(req->vport_vlan_cfg, HCLGE_ACCEPT_UNTAG2_B,
		      vcfg->accept_untag2 ? 1 : 0);
	hnae3_set_bit(req->vport_vlan_cfg, HCLGE_PORT_INS_TAG1_EN_B,
		      vcfg->insert_tag1_en ? 1 : 0);
	hnae3_set_bit(req->vport_vlan_cfg, HCLGE_PORT_INS_TAG2_EN_B,
		      vcfg->insert_tag2_en ? 1 : 0);
	hnae3_set_bit(req->vport_vlan_cfg, HCLGE_TAG_SHIFT_MODE_EN_B,
		      vcfg->tag_shift_mode_en ? 1 : 0);
	hnae3_set_bit(req->vport_vlan_cfg, HCLGE_CFG_NIC_ROCE_SEL_B, 0);

	req->vf_offset = vport->vport_id / HCLGE_VF_NUM_PER_CMD;
	bmap_index = vport->vport_id % HCLGE_VF_NUM_PER_CMD /
			HCLGE_VF_NUM_PER_BYTE;
	req->vf_bitmap[bmap_index] =
		1U << (vport->vport_id % HCLGE_VF_NUM_PER_BYTE);

	status = hclge_cmd_send(&hdev->hw, &desc, 1);
	if (status)
		dev_err(&hdev->pdev->dev,
			"Send port txvlan cfg command fail, ret =%d\n",
			status);

	return status;
}

static int hclge_set_vlan_rx_offload_cfg(struct hclge_vport *vport)
{
	struct hclge_rx_vtag_cfg *vcfg = &vport->rxvlan_cfg;
	struct hclge_vport_vtag_rx_cfg_cmd *req;
	struct hclge_dev *hdev = vport->back;
	struct hclge_desc desc;
	u16 bmap_index;
	int status;

	hclge_cmd_setup_basic_desc(&desc, HCLGE_OPC_VLAN_PORT_RX_CFG, false);

	req = (struct hclge_vport_vtag_rx_cfg_cmd *)desc.data;
	hnae3_set_bit(req->vport_vlan_cfg, HCLGE_REM_TAG1_EN_B,
		      vcfg->strip_tag1_en ? 1 : 0);
	hnae3_set_bit(req->vport_vlan_cfg, HCLGE_REM_TAG2_EN_B,
		      vcfg->strip_tag2_en ? 1 : 0);
	hnae3_set_bit(req->vport_vlan_cfg, HCLGE_SHOW_TAG1_EN_B,
		      vcfg->vlan1_vlan_prionly ? 1 : 0);
	hnae3_set_bit(req->vport_vlan_cfg, HCLGE_SHOW_TAG2_EN_B,
		      vcfg->vlan2_vlan_prionly ? 1 : 0);
	hnae3_set_bit(req->vport_vlan_cfg, HCLGE_DISCARD_TAG1_EN_B,
		      vcfg->strip_tag1_discard_en ? 1 : 0);
	hnae3_set_bit(req->vport_vlan_cfg, HCLGE_DISCARD_TAG2_EN_B,
		      vcfg->strip_tag2_discard_en ? 1 : 0);

	req->vf_offset = vport->vport_id / HCLGE_VF_NUM_PER_CMD;
	bmap_index = vport->vport_id % HCLGE_VF_NUM_PER_CMD /
			HCLGE_VF_NUM_PER_BYTE;
	req->vf_bitmap[bmap_index] =
		1U << (vport->vport_id % HCLGE_VF_NUM_PER_BYTE);

	status = hclge_cmd_send(&hdev->hw, &desc, 1);
	if (status)
		dev_err(&hdev->pdev->dev,
			"Send port rxvlan cfg command fail, ret =%d\n",
			status);

	return status;
}

static int hclge_vlan_offload_cfg(struct hclge_vport *vport,
				  u16 port_base_vlan_state,
				  u16 vlan_tag, u8 qos)
{
	int ret;

	if (port_base_vlan_state == HNAE3_PORT_BASE_VLAN_DISABLE) {
		vport->txvlan_cfg.accept_tag1 = true;
		vport->txvlan_cfg.insert_tag1_en = false;
		vport->txvlan_cfg.default_tag1 = 0;
	} else {
		struct hnae3_ae_dev *ae_dev = pci_get_drvdata(vport->nic.pdev);

		vport->txvlan_cfg.accept_tag1 =
			ae_dev->dev_version >= HNAE3_DEVICE_VERSION_V3;
		vport->txvlan_cfg.insert_tag1_en = true;
		vport->txvlan_cfg.default_tag1 = (qos << VLAN_PRIO_SHIFT) |
						 vlan_tag;
	}

	vport->txvlan_cfg.accept_untag1 = true;

	/* accept_tag2 and accept_untag2 are not supported on
	 * pdev revision(0x20), new revision support them,
	 * this two fields can not be configured by user.
	 */
	vport->txvlan_cfg.accept_tag2 = true;
	vport->txvlan_cfg.accept_untag2 = true;
	vport->txvlan_cfg.insert_tag2_en = false;
	vport->txvlan_cfg.default_tag2 = 0;
	vport->txvlan_cfg.tag_shift_mode_en = true;

	if (port_base_vlan_state == HNAE3_PORT_BASE_VLAN_DISABLE) {
		vport->rxvlan_cfg.strip_tag1_en = false;
		vport->rxvlan_cfg.strip_tag2_en =
				vport->rxvlan_cfg.rx_vlan_offload_en;
		vport->rxvlan_cfg.strip_tag2_discard_en = false;
	} else {
		vport->rxvlan_cfg.strip_tag1_en =
				vport->rxvlan_cfg.rx_vlan_offload_en;
		vport->rxvlan_cfg.strip_tag2_en = true;
		vport->rxvlan_cfg.strip_tag2_discard_en = true;
	}

	vport->rxvlan_cfg.strip_tag1_discard_en = false;
	vport->rxvlan_cfg.vlan1_vlan_prionly = false;
	vport->rxvlan_cfg.vlan2_vlan_prionly = false;

	ret = hclge_set_vlan_tx_offload_cfg(vport);
	if (ret)
		return ret;

	return hclge_set_vlan_rx_offload_cfg(vport);
}

static int hclge_set_vlan_protocol_type(struct hclge_dev *hdev)
{
	struct hclge_rx_vlan_type_cfg_cmd *rx_req;
	struct hclge_tx_vlan_type_cfg_cmd *tx_req;
	struct hclge_desc desc;
	int status;

	hclge_cmd_setup_basic_desc(&desc, HCLGE_OPC_MAC_VLAN_TYPE_ID, false);
	rx_req = (struct hclge_rx_vlan_type_cfg_cmd *)desc.data;
	rx_req->ot_fst_vlan_type =
		cpu_to_le16(hdev->vlan_type_cfg.rx_ot_fst_vlan_type);
	rx_req->ot_sec_vlan_type =
		cpu_to_le16(hdev->vlan_type_cfg.rx_ot_sec_vlan_type);
	rx_req->in_fst_vlan_type =
		cpu_to_le16(hdev->vlan_type_cfg.rx_in_fst_vlan_type);
	rx_req->in_sec_vlan_type =
		cpu_to_le16(hdev->vlan_type_cfg.rx_in_sec_vlan_type);

	status = hclge_cmd_send(&hdev->hw, &desc, 1);
	if (status) {
		dev_err(&hdev->pdev->dev,
			"Send rxvlan protocol type command fail, ret =%d\n",
			status);
		return status;
	}

	hclge_cmd_setup_basic_desc(&desc, HCLGE_OPC_MAC_VLAN_INSERT, false);

	tx_req = (struct hclge_tx_vlan_type_cfg_cmd *)desc.data;
	tx_req->ot_vlan_type = cpu_to_le16(hdev->vlan_type_cfg.tx_ot_vlan_type);
	tx_req->in_vlan_type = cpu_to_le16(hdev->vlan_type_cfg.tx_in_vlan_type);

	status = hclge_cmd_send(&hdev->hw, &desc, 1);
	if (status)
		dev_err(&hdev->pdev->dev,
			"Send txvlan protocol type command fail, ret =%d\n",
			status);

	return status;
}

static int hclge_init_vlan_config(struct hclge_dev *hdev)
{
#define HCLGE_DEF_VLAN_TYPE		0x8100

	struct hnae3_handle *handle = &hdev->vport[0].nic;
	struct hclge_vport *vport;
	int ret;
	int i;

	if (hdev->ae_dev->dev_version >= HNAE3_DEVICE_VERSION_V2) {
		/* for revision 0x21, vf vlan filter is per function */
		for (i = 0; i < hdev->num_alloc_vport; i++) {
			vport = &hdev->vport[i];
			ret = hclge_set_vlan_filter_ctrl(hdev,
							 HCLGE_FILTER_TYPE_VF,
							 HCLGE_FILTER_FE_EGRESS,
							 true,
							 vport->vport_id);
			if (ret)
				return ret;
			vport->cur_vlan_fltr_en = true;
		}

		ret = hclge_set_vlan_filter_ctrl(hdev, HCLGE_FILTER_TYPE_PORT,
						 HCLGE_FILTER_FE_INGRESS, true,
						 0);
		if (ret)
			return ret;
	} else {
		ret = hclge_set_vlan_filter_ctrl(hdev, HCLGE_FILTER_TYPE_VF,
						 HCLGE_FILTER_FE_EGRESS_V1_B,
						 true, 0);
		if (ret)
			return ret;
	}

	hdev->vlan_type_cfg.rx_in_fst_vlan_type = HCLGE_DEF_VLAN_TYPE;
	hdev->vlan_type_cfg.rx_in_sec_vlan_type = HCLGE_DEF_VLAN_TYPE;
	hdev->vlan_type_cfg.rx_ot_fst_vlan_type = HCLGE_DEF_VLAN_TYPE;
	hdev->vlan_type_cfg.rx_ot_sec_vlan_type = HCLGE_DEF_VLAN_TYPE;
	hdev->vlan_type_cfg.tx_ot_vlan_type = HCLGE_DEF_VLAN_TYPE;
	hdev->vlan_type_cfg.tx_in_vlan_type = HCLGE_DEF_VLAN_TYPE;

	ret = hclge_set_vlan_protocol_type(hdev);
	if (ret)
		return ret;

	for (i = 0; i < hdev->num_alloc_vport; i++) {
		u16 vlan_tag;
		u8 qos;

		vport = &hdev->vport[i];
		vlan_tag = vport->port_base_vlan_cfg.vlan_info.vlan_tag;
		qos = vport->port_base_vlan_cfg.vlan_info.qos;

		ret = hclge_vlan_offload_cfg(vport,
					     vport->port_base_vlan_cfg.state,
					     vlan_tag, qos);
		if (ret)
			return ret;
	}

	return hclge_set_vlan_filter(handle, htons(ETH_P_8021Q), 0, false);
}

static void hclge_add_vport_vlan_table(struct hclge_vport *vport, u16 vlan_id,
				       bool writen_to_tbl)
{
	struct hclge_vport_vlan_cfg *vlan, *tmp;

	list_for_each_entry_safe(vlan, tmp, &vport->vlan_list, node)
		if (vlan->vlan_id == vlan_id)
			return;

	vlan = kzalloc(sizeof(*vlan), GFP_KERNEL);
	if (!vlan)
		return;

	vlan->hd_tbl_status = writen_to_tbl;
	vlan->vlan_id = vlan_id;

	list_add_tail(&vlan->node, &vport->vlan_list);
}

static int hclge_add_vport_all_vlan_table(struct hclge_vport *vport)
{
	struct hclge_vport_vlan_cfg *vlan, *tmp;
	struct hclge_dev *hdev = vport->back;
	int ret;

	list_for_each_entry_safe(vlan, tmp, &vport->vlan_list, node) {
		if (!vlan->hd_tbl_status) {
			ret = hclge_set_vlan_filter_hw(hdev, htons(ETH_P_8021Q),
						       vport->vport_id,
						       vlan->vlan_id, false);
			if (ret) {
				dev_err(&hdev->pdev->dev,
					"restore vport vlan list failed, ret=%d\n",
					ret);
				return ret;
			}
		}
		vlan->hd_tbl_status = true;
	}

	return 0;
}

static void hclge_rm_vport_vlan_table(struct hclge_vport *vport, u16 vlan_id,
				      bool is_write_tbl)
{
	struct hclge_vport_vlan_cfg *vlan, *tmp;
	struct hclge_dev *hdev = vport->back;

	list_for_each_entry_safe(vlan, tmp, &vport->vlan_list, node) {
		if (vlan->vlan_id == vlan_id) {
			if (is_write_tbl && vlan->hd_tbl_status)
				hclge_set_vlan_filter_hw(hdev,
							 htons(ETH_P_8021Q),
							 vport->vport_id,
							 vlan_id,
							 true);

			list_del(&vlan->node);
			kfree(vlan);
			break;
		}
	}
}

void hclge_rm_vport_all_vlan_table(struct hclge_vport *vport, bool is_del_list)
{
	struct hclge_vport_vlan_cfg *vlan, *tmp;
	struct hclge_dev *hdev = vport->back;

	list_for_each_entry_safe(vlan, tmp, &vport->vlan_list, node) {
		if (vlan->hd_tbl_status)
			hclge_set_vlan_filter_hw(hdev,
						 htons(ETH_P_8021Q),
						 vport->vport_id,
						 vlan->vlan_id,
						 true);

		vlan->hd_tbl_status = false;
		if (is_del_list) {
			list_del(&vlan->node);
			kfree(vlan);
		}
	}
	clear_bit(vport->vport_id, hdev->vf_vlan_full);
}

void hclge_uninit_vport_vlan_table(struct hclge_dev *hdev)
{
	struct hclge_vport_vlan_cfg *vlan, *tmp;
	struct hclge_vport *vport;
	int i;

	for (i = 0; i < hdev->num_alloc_vport; i++) {
		vport = &hdev->vport[i];
		list_for_each_entry_safe(vlan, tmp, &vport->vlan_list, node) {
			list_del(&vlan->node);
			kfree(vlan);
		}
	}
}

void hclge_restore_vport_vlan_table(struct hclge_vport *vport)
{
	struct hclge_vport_vlan_cfg *vlan, *tmp;
	struct hclge_dev *hdev = vport->back;
	u16 vlan_proto;
	u16 vlan_id;
	u16 state;
	int ret;

	vlan_proto = vport->port_base_vlan_cfg.vlan_info.vlan_proto;
	vlan_id = vport->port_base_vlan_cfg.vlan_info.vlan_tag;
	state = vport->port_base_vlan_cfg.state;

	if (state != HNAE3_PORT_BASE_VLAN_DISABLE) {
		clear_bit(vport->vport_id, hdev->vlan_table[vlan_id]);
		hclge_set_vlan_filter_hw(hdev, htons(vlan_proto),
					 vport->vport_id, vlan_id,
					 false);
		return;
	}

	list_for_each_entry_safe(vlan, tmp, &vport->vlan_list, node) {
		ret = hclge_set_vlan_filter_hw(hdev, htons(ETH_P_8021Q),
					       vport->vport_id,
					       vlan->vlan_id, false);
		if (ret)
			break;
		vlan->hd_tbl_status = true;
	}
}

/* For global reset and imp reset, hardware will clear the mac table,
 * so we change the mac address state from ACTIVE to TO_ADD, then they
 * can be restored in the service task after reset complete. Furtherly,
 * the mac addresses with state TO_DEL or DEL_FAIL are unnecessary to
 * be restored after reset, so just remove these mac nodes from mac_list.
 */
static void hclge_mac_node_convert_for_reset(struct list_head *list)
{
	struct hclge_mac_node *mac_node, *tmp;

	list_for_each_entry_safe(mac_node, tmp, list, node) {
		if (mac_node->state == HCLGE_MAC_ACTIVE) {
			mac_node->state = HCLGE_MAC_TO_ADD;
		} else if (mac_node->state == HCLGE_MAC_TO_DEL) {
			list_del(&mac_node->node);
			kfree(mac_node);
		}
	}
}

void hclge_restore_mac_table_common(struct hclge_vport *vport)
{
	spin_lock_bh(&vport->mac_list_lock);

	hclge_mac_node_convert_for_reset(&vport->uc_mac_list);
	hclge_mac_node_convert_for_reset(&vport->mc_mac_list);
	set_bit(HCLGE_VPORT_STATE_MAC_TBL_CHANGE, &vport->state);

	spin_unlock_bh(&vport->mac_list_lock);
}

static void hclge_restore_hw_table(struct hclge_dev *hdev)
{
	struct hclge_vport *vport = &hdev->vport[0];
	struct hnae3_handle *handle = &vport->nic;

	hclge_restore_mac_table_common(vport);
	hclge_restore_vport_vlan_table(vport);
	set_bit(HCLGE_STATE_FD_USER_DEF_CHANGED, &hdev->state);
	hclge_restore_fd_entries(handle);
}

int hclge_en_hw_strip_rxvtag(struct hnae3_handle *handle, bool enable)
{
	struct hclge_vport *vport = hclge_get_vport(handle);

	if (vport->port_base_vlan_cfg.state == HNAE3_PORT_BASE_VLAN_DISABLE) {
		vport->rxvlan_cfg.strip_tag1_en = false;
		vport->rxvlan_cfg.strip_tag2_en = enable;
		vport->rxvlan_cfg.strip_tag2_discard_en = false;
	} else {
		vport->rxvlan_cfg.strip_tag1_en = enable;
		vport->rxvlan_cfg.strip_tag2_en = true;
		vport->rxvlan_cfg.strip_tag2_discard_en = true;
	}

	vport->rxvlan_cfg.strip_tag1_discard_en = false;
	vport->rxvlan_cfg.vlan1_vlan_prionly = false;
	vport->rxvlan_cfg.vlan2_vlan_prionly = false;
	vport->rxvlan_cfg.rx_vlan_offload_en = enable;

	return hclge_set_vlan_rx_offload_cfg(vport);
}

static void hclge_set_vport_vlan_fltr_change(struct hclge_vport *vport)
{
	struct hclge_dev *hdev = vport->back;

	if (test_bit(HNAE3_DEV_SUPPORT_VLAN_FLTR_MDF_B, hdev->ae_dev->caps))
		set_bit(HCLGE_VPORT_STATE_VLAN_FLTR_CHANGE, &vport->state);
}

static int hclge_update_vlan_filter_entries(struct hclge_vport *vport,
					    u16 port_base_vlan_state,
					    struct hclge_vlan_info *new_info,
					    struct hclge_vlan_info *old_info)
{
	struct hclge_dev *hdev = vport->back;
	int ret;

	if (port_base_vlan_state == HNAE3_PORT_BASE_VLAN_ENABLE) {
		hclge_rm_vport_all_vlan_table(vport, false);
		/* force clear VLAN 0 */
		ret = hclge_set_vf_vlan_common(hdev, vport->vport_id, true, 0);
		if (ret)
			return ret;
		return hclge_set_vlan_filter_hw(hdev,
						 htons(new_info->vlan_proto),
						 vport->vport_id,
						 new_info->vlan_tag,
						 false);
	}

	/* force add VLAN 0 */
	ret = hclge_set_vf_vlan_common(hdev, vport->vport_id, false, 0);
	if (ret)
		return ret;

	ret = hclge_set_vlan_filter_hw(hdev, htons(old_info->vlan_proto),
				       vport->vport_id, old_info->vlan_tag,
				       true);
	if (ret)
		return ret;

	return hclge_add_vport_all_vlan_table(vport);
}

static bool hclge_need_update_vlan_filter(const struct hclge_vlan_info *new_cfg,
					  const struct hclge_vlan_info *old_cfg)
{
	if (new_cfg->vlan_tag != old_cfg->vlan_tag)
		return true;

	if (new_cfg->vlan_tag == 0 && (new_cfg->qos == 0 || old_cfg->qos == 0))
		return true;

	return false;
}

int hclge_update_port_base_vlan_cfg(struct hclge_vport *vport, u16 state,
				    struct hclge_vlan_info *vlan_info)
{
	struct hnae3_handle *nic = &vport->nic;
	struct hclge_vlan_info *old_vlan_info;
	struct hclge_dev *hdev = vport->back;
	int ret;

	old_vlan_info = &vport->port_base_vlan_cfg.vlan_info;

	ret = hclge_vlan_offload_cfg(vport, state, vlan_info->vlan_tag,
				     vlan_info->qos);
	if (ret)
		return ret;

	if (!hclge_need_update_vlan_filter(vlan_info, old_vlan_info))
		goto out;

	if (state == HNAE3_PORT_BASE_VLAN_MODIFY) {
		/* add new VLAN tag */
		ret = hclge_set_vlan_filter_hw(hdev,
					       htons(vlan_info->vlan_proto),
					       vport->vport_id,
					       vlan_info->vlan_tag,
					       false);
		if (ret)
			return ret;

		/* remove old VLAN tag */
		if (old_vlan_info->vlan_tag == 0)
			ret = hclge_set_vf_vlan_common(hdev, vport->vport_id,
						       true, 0);
		else
			ret = hclge_set_vlan_filter_hw(hdev,
						       htons(ETH_P_8021Q),
						       vport->vport_id,
						       old_vlan_info->vlan_tag,
						       true);
		if (ret) {
			dev_err(&hdev->pdev->dev,
				"failed to clear vport%u port base vlan %u, ret = %d.\n",
				vport->vport_id, old_vlan_info->vlan_tag, ret);
			return ret;
		}

		goto out;
	}

	ret = hclge_update_vlan_filter_entries(vport, state, vlan_info,
					       old_vlan_info);
	if (ret)
		return ret;

out:
	vport->port_base_vlan_cfg.state = state;
	if (state == HNAE3_PORT_BASE_VLAN_DISABLE)
		nic->port_base_vlan_state = HNAE3_PORT_BASE_VLAN_DISABLE;
	else
		nic->port_base_vlan_state = HNAE3_PORT_BASE_VLAN_ENABLE;

	vport->port_base_vlan_cfg.vlan_info = *vlan_info;
	hclge_set_vport_vlan_fltr_change(vport);

	return 0;
}

static u16 hclge_get_port_base_vlan_state(struct hclge_vport *vport,
					  enum hnae3_port_base_vlan_state state,
					  u16 vlan, u8 qos)
{
	if (state == HNAE3_PORT_BASE_VLAN_DISABLE) {
		if (!vlan && !qos)
			return HNAE3_PORT_BASE_VLAN_NOCHANGE;

		return HNAE3_PORT_BASE_VLAN_ENABLE;
	}

	if (!vlan && !qos)
		return HNAE3_PORT_BASE_VLAN_DISABLE;

	if (vport->port_base_vlan_cfg.vlan_info.vlan_tag == vlan &&
	    vport->port_base_vlan_cfg.vlan_info.qos == qos)
		return HNAE3_PORT_BASE_VLAN_NOCHANGE;

	return HNAE3_PORT_BASE_VLAN_MODIFY;
}

static int hclge_set_vf_vlan_filter(struct hnae3_handle *handle, int vfid,
				    u16 vlan, u8 qos, __be16 proto)
{
	struct hnae3_ae_dev *ae_dev = pci_get_drvdata(handle->pdev);
	struct hclge_vport *vport = hclge_get_vport(handle);
	struct hclge_dev *hdev = vport->back;
	struct hclge_vlan_info vlan_info;
	u16 state;
	int ret;

	if (hdev->ae_dev->dev_version < HNAE3_DEVICE_VERSION_V2)
		return -EOPNOTSUPP;

	vport = hclge_get_vf_vport(hdev, vfid);
	if (!vport)
		return -EINVAL;

	/* qos is a 3 bits value, so can not be bigger than 7 */
	if (vlan > VLAN_N_VID - 1 || qos > 7)
		return -EINVAL;
	if (proto != htons(ETH_P_8021Q))
		return -EPROTONOSUPPORT;

	state = hclge_get_port_base_vlan_state(vport,
					       vport->port_base_vlan_cfg.state,
					       vlan, qos);
	if (state == HNAE3_PORT_BASE_VLAN_NOCHANGE)
		return 0;

	vlan_info.vlan_tag = vlan;
	vlan_info.qos = qos;
	vlan_info.vlan_proto = ntohs(proto);

	ret = hclge_update_port_base_vlan_cfg(vport, state, &vlan_info);
	if (ret) {
		dev_err(&hdev->pdev->dev,
			"failed to update port base vlan for vf %d, ret = %d\n",
			vfid, ret);
		return ret;
	}

	/* for DEVICE_VERSION_V3, vf doesn't need to know about the port based
	 * VLAN state.
	 */
	if (ae_dev->dev_version < HNAE3_DEVICE_VERSION_V3 &&
	    test_bit(HCLGE_VPORT_STATE_ALIVE, &vport->state))
		hclge_push_vf_port_base_vlan_info(&hdev->vport[0],
						  vport->vport_id, state,
						  &vlan_info);

	return 0;
}

static void hclge_clear_vf_vlan(struct hclge_dev *hdev)
{
	struct hclge_vlan_info *vlan_info;
	struct hclge_vport *vport;
	int ret;
	int vf;

	/* clear port base vlan for all vf */
	for (vf = HCLGE_VF_VPORT_START_NUM; vf < hdev->num_alloc_vport; vf++) {
		vport = &hdev->vport[vf];
		vlan_info = &vport->port_base_vlan_cfg.vlan_info;

		ret = hclge_set_vlan_filter_hw(hdev, htons(ETH_P_8021Q),
					       vport->vport_id,
					       vlan_info->vlan_tag, true);
		if (ret)
			dev_err(&hdev->pdev->dev,
				"failed to clear vf vlan for vf%d, ret = %d\n",
				vf - HCLGE_VF_VPORT_START_NUM, ret);
	}
}

int hclge_set_vlan_filter(struct hnae3_handle *handle, __be16 proto,
			  u16 vlan_id, bool is_kill)
{
	struct hclge_vport *vport = hclge_get_vport(handle);
	struct hclge_dev *hdev = vport->back;
	bool writen_to_tbl = false;
	int ret = 0;

	/* When device is resetting or reset failed, firmware is unable to
	 * handle mailbox. Just record the vlan id, and remove it after
	 * reset finished.
	 */
	if ((test_bit(HCLGE_STATE_RST_HANDLING, &hdev->state) ||
	     test_bit(HCLGE_STATE_RST_FAIL, &hdev->state)) && is_kill) {
		set_bit(vlan_id, vport->vlan_del_fail_bmap);
		return -EBUSY;
	}

	/* when port base vlan enabled, we use port base vlan as the vlan
	 * filter entry. In this case, we don't update vlan filter table
	 * when user add new vlan or remove exist vlan, just update the vport
	 * vlan list. The vlan id in vlan list will be writen in vlan filter
	 * table until port base vlan disabled
	 */
	if (handle->port_base_vlan_state == HNAE3_PORT_BASE_VLAN_DISABLE) {
		ret = hclge_set_vlan_filter_hw(hdev, proto, vport->vport_id,
					       vlan_id, is_kill);
		writen_to_tbl = true;
	}

	if (!ret) {
		if (is_kill)
			hclge_rm_vport_vlan_table(vport, vlan_id, false);
		else
			hclge_add_vport_vlan_table(vport, vlan_id,
						   writen_to_tbl);
	} else if (is_kill) {
		/* when remove hw vlan filter failed, record the vlan id,
		 * and try to remove it from hw later, to be consistence
		 * with stack
		 */
		set_bit(vlan_id, vport->vlan_del_fail_bmap);
	}

	hclge_set_vport_vlan_fltr_change(vport);

	return ret;
}

static void hclge_sync_vlan_fltr_state(struct hclge_dev *hdev)
{
	struct hclge_vport *vport;
	int ret;
	u16 i;

	for (i = 0; i < hdev->num_alloc_vport; i++) {
		vport = &hdev->vport[i];
		if (!test_and_clear_bit(HCLGE_VPORT_STATE_VLAN_FLTR_CHANGE,
					&vport->state))
			continue;

		ret = hclge_enable_vport_vlan_filter(vport,
						     vport->req_vlan_fltr_en);
		if (ret) {
			dev_err(&hdev->pdev->dev,
				"failed to sync vlan filter state for vport%u, ret = %d\n",
				vport->vport_id, ret);
			set_bit(HCLGE_VPORT_STATE_VLAN_FLTR_CHANGE,
				&vport->state);
			return;
		}
	}
}

static void hclge_sync_vlan_filter(struct hclge_dev *hdev)
{
#define HCLGE_MAX_SYNC_COUNT	60

	int i, ret, sync_cnt = 0;
	u16 vlan_id;

	/* start from vport 1 for PF is always alive */
	for (i = 0; i < hdev->num_alloc_vport; i++) {
		struct hclge_vport *vport = &hdev->vport[i];

		vlan_id = find_first_bit(vport->vlan_del_fail_bmap,
					 VLAN_N_VID);
		while (vlan_id != VLAN_N_VID) {
			ret = hclge_set_vlan_filter_hw(hdev, htons(ETH_P_8021Q),
						       vport->vport_id, vlan_id,
						       true);
			if (ret && ret != -EINVAL)
				return;

			clear_bit(vlan_id, vport->vlan_del_fail_bmap);
			hclge_rm_vport_vlan_table(vport, vlan_id, false);
			hclge_set_vport_vlan_fltr_change(vport);

			sync_cnt++;
			if (sync_cnt >= HCLGE_MAX_SYNC_COUNT)
				return;

			vlan_id = find_first_bit(vport->vlan_del_fail_bmap,
						 VLAN_N_VID);
		}
	}

	hclge_sync_vlan_fltr_state(hdev);
}

static int hclge_set_mac_mtu(struct hclge_dev *hdev, int new_mps)
{
	struct hclge_config_max_frm_size_cmd *req;
	struct hclge_desc desc;

	hclge_cmd_setup_basic_desc(&desc, HCLGE_OPC_CONFIG_MAX_FRM_SIZE, false);

	req = (struct hclge_config_max_frm_size_cmd *)desc.data;
	req->max_frm_size = cpu_to_le16(new_mps);
	req->min_frm_size = HCLGE_MAC_MIN_FRAME;

	return hclge_cmd_send(&hdev->hw, &desc, 1);
}

static int hclge_set_mtu(struct hnae3_handle *handle, int new_mtu)
{
	struct hclge_vport *vport = hclge_get_vport(handle);

	return hclge_set_vport_mtu(vport, new_mtu);
}

int hclge_set_vport_mtu(struct hclge_vport *vport, int new_mtu)
{
	struct hclge_dev *hdev = vport->back;
	int i, max_frm_size, ret;

	/* HW supprt 2 layer vlan */
	max_frm_size = new_mtu + ETH_HLEN + ETH_FCS_LEN + 2 * VLAN_HLEN;
	if (max_frm_size < HCLGE_MAC_MIN_FRAME ||
	    max_frm_size > hdev->ae_dev->dev_specs.max_frm_size)
		return -EINVAL;

	max_frm_size = max(max_frm_size, HCLGE_MAC_DEFAULT_FRAME);
	mutex_lock(&hdev->vport_lock);
	/* VF's mps must fit within hdev->mps */
	if (vport->vport_id && max_frm_size > hdev->mps) {
		mutex_unlock(&hdev->vport_lock);
		return -EINVAL;
	} else if (vport->vport_id) {
		vport->mps = max_frm_size;
		mutex_unlock(&hdev->vport_lock);
		return 0;
	}

	/* PF's mps must be greater then VF's mps */
	for (i = 1; i < hdev->num_alloc_vport; i++)
		if (max_frm_size < hdev->vport[i].mps) {
			mutex_unlock(&hdev->vport_lock);
			return -EINVAL;
		}

	hclge_notify_client(hdev, HNAE3_DOWN_CLIENT);

	ret = hclge_set_mac_mtu(hdev, max_frm_size);
	if (ret) {
		dev_err(&hdev->pdev->dev,
			"Change mtu fail, ret =%d\n", ret);
		goto out;
	}

	hdev->mps = max_frm_size;
	vport->mps = max_frm_size;

	ret = hclge_buffer_alloc(hdev);
	if (ret)
		dev_err(&hdev->pdev->dev,
			"Allocate buffer fail, ret =%d\n", ret);

out:
	hclge_notify_client(hdev, HNAE3_UP_CLIENT);
	mutex_unlock(&hdev->vport_lock);
	return ret;
}

static int hclge_reset_tqp_cmd_send(struct hclge_dev *hdev, u16 queue_id,
				    bool enable)
{
	struct hclge_reset_tqp_queue_cmd *req;
	struct hclge_desc desc;
	int ret;

	hclge_cmd_setup_basic_desc(&desc, HCLGE_OPC_RESET_TQP_QUEUE, false);

	req = (struct hclge_reset_tqp_queue_cmd *)desc.data;
	req->tqp_id = cpu_to_le16(queue_id);
	if (enable)
		hnae3_set_bit(req->reset_req, HCLGE_TQP_RESET_B, 1U);

	ret = hclge_cmd_send(&hdev->hw, &desc, 1);
	if (ret) {
		dev_err(&hdev->pdev->dev,
			"Send tqp reset cmd error, status =%d\n", ret);
		return ret;
	}

	return 0;
}

static int hclge_get_reset_status(struct hclge_dev *hdev, u16 queue_id,
				  u8 *reset_status)
{
	struct hclge_reset_tqp_queue_cmd *req;
	struct hclge_desc desc;
	int ret;

	hclge_cmd_setup_basic_desc(&desc, HCLGE_OPC_RESET_TQP_QUEUE, true);

	req = (struct hclge_reset_tqp_queue_cmd *)desc.data;
	req->tqp_id = cpu_to_le16(queue_id);

	ret = hclge_cmd_send(&hdev->hw, &desc, 1);
	if (ret) {
		dev_err(&hdev->pdev->dev,
			"Get reset status error, status =%d\n", ret);
		return ret;
	}

	*reset_status = hnae3_get_bit(req->ready_to_reset, HCLGE_TQP_RESET_B);

	return 0;
}

u16 hclge_covert_handle_qid_global(struct hnae3_handle *handle, u16 queue_id)
{
	struct hnae3_queue *queue;
	struct hclge_tqp *tqp;

	queue = handle->kinfo.tqp[queue_id];
	tqp = container_of(queue, struct hclge_tqp, q);

	return tqp->index;
}

static int hclge_reset_tqp_cmd(struct hnae3_handle *handle)
{
	struct hclge_vport *vport = hclge_get_vport(handle);
	struct hclge_dev *hdev = vport->back;
	u16 reset_try_times = 0;
	u8 reset_status;
	u16 queue_gid;
	int ret;
	u16 i;

	for (i = 0; i < handle->kinfo.num_tqps; i++) {
		queue_gid = hclge_covert_handle_qid_global(handle, i);
		ret = hclge_reset_tqp_cmd_send(hdev, queue_gid, true);
		if (ret) {
			dev_err(&hdev->pdev->dev,
				"failed to send reset tqp cmd, ret = %d\n",
				ret);
			return ret;
		}

		while (reset_try_times++ < HCLGE_TQP_RESET_TRY_TIMES) {
			ret = hclge_get_reset_status(hdev, queue_gid,
						     &reset_status);
			if (ret)
				return ret;

			if (reset_status)
				break;

			/* Wait for tqp hw reset */
			usleep_range(1000, 1200);
		}

		if (reset_try_times >= HCLGE_TQP_RESET_TRY_TIMES) {
			dev_err(&hdev->pdev->dev,
				"wait for tqp hw reset timeout\n");
			return -ETIME;
		}

		ret = hclge_reset_tqp_cmd_send(hdev, queue_gid, false);
		if (ret) {
			dev_err(&hdev->pdev->dev,
				"failed to deassert soft reset, ret = %d\n",
				ret);
			return ret;
		}
		reset_try_times = 0;
	}
	return 0;
}

static int hclge_reset_rcb(struct hnae3_handle *handle)
{
#define HCLGE_RESET_RCB_NOT_SUPPORT	0U
#define HCLGE_RESET_RCB_SUCCESS		1U

	struct hclge_vport *vport = hclge_get_vport(handle);
	struct hclge_dev *hdev = vport->back;
	struct hclge_reset_cmd *req;
	struct hclge_desc desc;
	u8 return_status;
	u16 queue_gid;
	int ret;

	queue_gid = hclge_covert_handle_qid_global(handle, 0);

	req = (struct hclge_reset_cmd *)desc.data;
	hclge_cmd_setup_basic_desc(&desc, HCLGE_OPC_CFG_RST_TRIGGER, false);
	hnae3_set_bit(req->fun_reset_rcb, HCLGE_CFG_RESET_RCB_B, 1);
	req->fun_reset_rcb_vqid_start = cpu_to_le16(queue_gid);
	req->fun_reset_rcb_vqid_num = cpu_to_le16(handle->kinfo.num_tqps);

	ret = hclge_cmd_send(&hdev->hw, &desc, 1);
	if (ret) {
		dev_err(&hdev->pdev->dev,
			"failed to send rcb reset cmd, ret = %d\n", ret);
		return ret;
	}

	return_status = req->fun_reset_rcb_return_status;
	if (return_status == HCLGE_RESET_RCB_SUCCESS)
		return 0;

	if (return_status != HCLGE_RESET_RCB_NOT_SUPPORT) {
		dev_err(&hdev->pdev->dev, "failed to reset rcb, ret = %u\n",
			return_status);
		return -EIO;
	}

	/* if reset rcb cmd is unsupported, we need to send reset tqp cmd
	 * again to reset all tqps
	 */
	return hclge_reset_tqp_cmd(handle);
}

int hclge_reset_tqp(struct hnae3_handle *handle)
{
	struct hclge_vport *vport = hclge_get_vport(handle);
	struct hclge_dev *hdev = vport->back;
	int ret;

	/* only need to disable PF's tqp */
	if (!vport->vport_id) {
		ret = hclge_tqp_enable(handle, false);
		if (ret) {
			dev_err(&hdev->pdev->dev,
				"failed to disable tqp, ret = %d\n", ret);
			return ret;
		}
	}

	return hclge_reset_rcb(handle);
}

static u32 hclge_get_fw_version(struct hnae3_handle *handle)
{
	struct hclge_vport *vport = hclge_get_vport(handle);
	struct hclge_dev *hdev = vport->back;

	return hdev->fw_version;
}

static void hclge_set_flowctrl_adv(struct hclge_dev *hdev, u32 rx_en, u32 tx_en)
{
	struct phy_device *phydev = hdev->hw.mac.phydev;

	if (!phydev)
		return;

	phy_set_asym_pause(phydev, rx_en, tx_en);
}

static int hclge_cfg_pauseparam(struct hclge_dev *hdev, u32 rx_en, u32 tx_en)
{
	int ret;

	if (hdev->tm_info.fc_mode == HCLGE_FC_PFC)
		return 0;

	ret = hclge_mac_pause_en_cfg(hdev, tx_en, rx_en);
	if (ret)
		dev_err(&hdev->pdev->dev,
			"configure pauseparam error, ret = %d.\n", ret);

	return ret;
}

int hclge_cfg_flowctrl(struct hclge_dev *hdev)
{
	struct phy_device *phydev = hdev->hw.mac.phydev;
	u16 remote_advertising = 0;
	u16 local_advertising;
	u32 rx_pause, tx_pause;
	u8 flowctl;

	if (!phydev->link || !phydev->autoneg)
		return 0;

	local_advertising = linkmode_adv_to_lcl_adv_t(phydev->advertising);

	if (phydev->pause)
		remote_advertising = LPA_PAUSE_CAP;

	if (phydev->asym_pause)
		remote_advertising |= LPA_PAUSE_ASYM;

	flowctl = mii_resolve_flowctrl_fdx(local_advertising,
					   remote_advertising);
	tx_pause = flowctl & FLOW_CTRL_TX;
	rx_pause = flowctl & FLOW_CTRL_RX;

	if (phydev->duplex == HCLGE_MAC_HALF) {
		tx_pause = 0;
		rx_pause = 0;
	}

	return hclge_cfg_pauseparam(hdev, rx_pause, tx_pause);
}

static void hclge_get_pauseparam(struct hnae3_handle *handle, u32 *auto_neg,
				 u32 *rx_en, u32 *tx_en)
{
	struct hclge_vport *vport = hclge_get_vport(handle);
	struct hclge_dev *hdev = vport->back;
	u8 media_type = hdev->hw.mac.media_type;

	*auto_neg = (media_type == HNAE3_MEDIA_TYPE_COPPER) ?
		    hclge_get_autoneg(handle) : 0;

	if (hdev->tm_info.fc_mode == HCLGE_FC_PFC) {
		*rx_en = 0;
		*tx_en = 0;
		return;
	}

	if (hdev->tm_info.fc_mode == HCLGE_FC_RX_PAUSE) {
		*rx_en = 1;
		*tx_en = 0;
	} else if (hdev->tm_info.fc_mode == HCLGE_FC_TX_PAUSE) {
		*tx_en = 1;
		*rx_en = 0;
	} else if (hdev->tm_info.fc_mode == HCLGE_FC_FULL) {
		*rx_en = 1;
		*tx_en = 1;
	} else {
		*rx_en = 0;
		*tx_en = 0;
	}
}

static void hclge_record_user_pauseparam(struct hclge_dev *hdev,
					 u32 rx_en, u32 tx_en)
{
	if (rx_en && tx_en)
		hdev->fc_mode_last_time = HCLGE_FC_FULL;
	else if (rx_en && !tx_en)
		hdev->fc_mode_last_time = HCLGE_FC_RX_PAUSE;
	else if (!rx_en && tx_en)
		hdev->fc_mode_last_time = HCLGE_FC_TX_PAUSE;
	else
		hdev->fc_mode_last_time = HCLGE_FC_NONE;

	hdev->tm_info.fc_mode = hdev->fc_mode_last_time;
}

static int hclge_set_pauseparam(struct hnae3_handle *handle, u32 auto_neg,
				u32 rx_en, u32 tx_en)
{
	struct hclge_vport *vport = hclge_get_vport(handle);
	struct hclge_dev *hdev = vport->back;
	struct phy_device *phydev = hdev->hw.mac.phydev;
	u32 fc_autoneg;

	if (phydev || hnae3_dev_phy_imp_supported(hdev)) {
		fc_autoneg = hclge_get_autoneg(handle);
		if (auto_neg != fc_autoneg) {
			dev_info(&hdev->pdev->dev,
				 "To change autoneg please use: ethtool -s <dev> autoneg <on|off>\n");
			return -EOPNOTSUPP;
		}
	}

	if (hdev->tm_info.fc_mode == HCLGE_FC_PFC) {
		dev_info(&hdev->pdev->dev,
			 "Priority flow control enabled. Cannot set link flow control.\n");
		return -EOPNOTSUPP;
	}

	hclge_set_flowctrl_adv(hdev, rx_en, tx_en);

	hclge_record_user_pauseparam(hdev, rx_en, tx_en);

	if (!auto_neg || hnae3_dev_phy_imp_supported(hdev))
		return hclge_cfg_pauseparam(hdev, rx_en, tx_en);

	if (phydev)
		return phy_start_aneg(phydev);

	return -EOPNOTSUPP;
}

static void hclge_get_ksettings_an_result(struct hnae3_handle *handle,
					  u8 *auto_neg, u32 *speed, u8 *duplex)
{
	struct hclge_vport *vport = hclge_get_vport(handle);
	struct hclge_dev *hdev = vport->back;

	if (speed)
		*speed = hdev->hw.mac.speed;
	if (duplex)
		*duplex = hdev->hw.mac.duplex;
	if (auto_neg)
		*auto_neg = hdev->hw.mac.autoneg;
}

static void hclge_get_media_type(struct hnae3_handle *handle, u8 *media_type,
				 u8 *module_type)
{
	struct hclge_vport *vport = hclge_get_vport(handle);
	struct hclge_dev *hdev = vport->back;

	/* When nic is down, the service task is not running, doesn't update
	 * the port information per second. Query the port information before
	 * return the media type, ensure getting the correct media information.
	 */
	hclge_update_port_info(hdev);

	if (media_type)
		*media_type = hdev->hw.mac.media_type;

	if (module_type)
		*module_type = hdev->hw.mac.module_type;
}

static void hclge_get_mdix_mode(struct hnae3_handle *handle,
				u8 *tp_mdix_ctrl, u8 *tp_mdix)
{
	struct hclge_vport *vport = hclge_get_vport(handle);
	struct hclge_dev *hdev = vport->back;
	struct phy_device *phydev = hdev->hw.mac.phydev;
	int mdix_ctrl, mdix, is_resolved;
	unsigned int retval;

	if (!phydev) {
		*tp_mdix_ctrl = ETH_TP_MDI_INVALID;
		*tp_mdix = ETH_TP_MDI_INVALID;
		return;
	}

	phy_write(phydev, HCLGE_PHY_PAGE_REG, HCLGE_PHY_PAGE_MDIX);

	retval = phy_read(phydev, HCLGE_PHY_CSC_REG);
	mdix_ctrl = hnae3_get_field(retval, HCLGE_PHY_MDIX_CTRL_M,
				    HCLGE_PHY_MDIX_CTRL_S);

	retval = phy_read(phydev, HCLGE_PHY_CSS_REG);
	mdix = hnae3_get_bit(retval, HCLGE_PHY_MDIX_STATUS_B);
	is_resolved = hnae3_get_bit(retval, HCLGE_PHY_SPEED_DUP_RESOLVE_B);

	phy_write(phydev, HCLGE_PHY_PAGE_REG, HCLGE_PHY_PAGE_COPPER);

	switch (mdix_ctrl) {
	case 0x0:
		*tp_mdix_ctrl = ETH_TP_MDI;
		break;
	case 0x1:
		*tp_mdix_ctrl = ETH_TP_MDI_X;
		break;
	case 0x3:
		*tp_mdix_ctrl = ETH_TP_MDI_AUTO;
		break;
	default:
		*tp_mdix_ctrl = ETH_TP_MDI_INVALID;
		break;
	}

	if (!is_resolved)
		*tp_mdix = ETH_TP_MDI_INVALID;
	else if (mdix)
		*tp_mdix = ETH_TP_MDI_X;
	else
		*tp_mdix = ETH_TP_MDI;
}

static void hclge_info_show(struct hclge_dev *hdev)
{
	struct device *dev = &hdev->pdev->dev;

	dev_info(dev, "PF info begin:\n");

	dev_info(dev, "Task queue pairs numbers: %u\n", hdev->num_tqps);
	dev_info(dev, "Desc num per TX queue: %u\n", hdev->num_tx_desc);
	dev_info(dev, "Desc num per RX queue: %u\n", hdev->num_rx_desc);
	dev_info(dev, "Numbers of vports: %u\n", hdev->num_alloc_vport);
	dev_info(dev, "Numbers of VF for this PF: %u\n", hdev->num_req_vfs);
	dev_info(dev, "HW tc map: 0x%x\n", hdev->hw_tc_map);
	dev_info(dev, "Total buffer size for TX/RX: %u\n", hdev->pkt_buf_size);
	dev_info(dev, "TX buffer size for each TC: %u\n", hdev->tx_buf_size);
	dev_info(dev, "DV buffer size for each TC: %u\n", hdev->dv_buf_size);
	dev_info(dev, "This is %s PF\n",
		 hdev->flag & HCLGE_FLAG_MAIN ? "main" : "not main");
	dev_info(dev, "DCB %s\n",
		 hdev->flag & HCLGE_FLAG_DCB_ENABLE ? "enable" : "disable");
	dev_info(dev, "MQPRIO %s\n",
		 hdev->flag & HCLGE_FLAG_MQPRIO_ENABLE ? "enable" : "disable");
	dev_info(dev, "Default tx spare buffer size: %u\n",
		 hdev->tx_spare_buf_size);

	dev_info(dev, "PF info end.\n");
}

static int hclge_init_nic_client_instance(struct hnae3_ae_dev *ae_dev,
					  struct hclge_vport *vport)
{
	struct hnae3_client *client = vport->nic.client;
	struct hclge_dev *hdev = ae_dev->priv;
	int rst_cnt = hdev->rst_stats.reset_cnt;
	int ret;

	ret = client->ops->init_instance(&vport->nic);
	if (ret)
		return ret;

	set_bit(HCLGE_STATE_NIC_REGISTERED, &hdev->state);
	if (test_bit(HCLGE_STATE_RST_HANDLING, &hdev->state) ||
	    rst_cnt != hdev->rst_stats.reset_cnt) {
		ret = -EBUSY;
		goto init_nic_err;
	}

	/* Enable nic hw error interrupts */
	ret = hclge_config_nic_hw_error(hdev, true);
	if (ret) {
		dev_err(&ae_dev->pdev->dev,
			"fail(%d) to enable hw error interrupts\n", ret);
		goto init_nic_err;
	}

	hnae3_set_client_init_flag(client, ae_dev, 1);

	if (netif_msg_drv(&hdev->vport->nic))
		hclge_info_show(hdev);

	return ret;

init_nic_err:
	clear_bit(HCLGE_STATE_NIC_REGISTERED, &hdev->state);
	while (test_bit(HCLGE_STATE_RST_HANDLING, &hdev->state))
		msleep(HCLGE_WAIT_RESET_DONE);

	client->ops->uninit_instance(&vport->nic, 0);

	return ret;
}

static int hclge_init_roce_client_instance(struct hnae3_ae_dev *ae_dev,
					   struct hclge_vport *vport)
{
	struct hclge_dev *hdev = ae_dev->priv;
	struct hnae3_client *client;
	int rst_cnt;
	int ret;

	if (!hnae3_dev_roce_supported(hdev) || !hdev->roce_client ||
	    !hdev->nic_client)
		return 0;

	client = hdev->roce_client;
	ret = hclge_init_roce_base_info(vport);
	if (ret)
		return ret;

	rst_cnt = hdev->rst_stats.reset_cnt;
	ret = client->ops->init_instance(&vport->roce);
	if (ret)
		return ret;

	set_bit(HCLGE_STATE_ROCE_REGISTERED, &hdev->state);
	if (test_bit(HCLGE_STATE_RST_HANDLING, &hdev->state) ||
	    rst_cnt != hdev->rst_stats.reset_cnt) {
		ret = -EBUSY;
		goto init_roce_err;
	}

	/* Enable roce ras interrupts */
	ret = hclge_config_rocee_ras_interrupt(hdev, true);
	if (ret) {
		dev_err(&ae_dev->pdev->dev,
			"fail(%d) to enable roce ras interrupts\n", ret);
		goto init_roce_err;
	}

	hnae3_set_client_init_flag(client, ae_dev, 1);

	return 0;

init_roce_err:
	clear_bit(HCLGE_STATE_ROCE_REGISTERED, &hdev->state);
	while (test_bit(HCLGE_STATE_RST_HANDLING, &hdev->state))
		msleep(HCLGE_WAIT_RESET_DONE);

	hdev->roce_client->ops->uninit_instance(&vport->roce, 0);

	return ret;
}

static int hclge_init_client_instance(struct hnae3_client *client,
				      struct hnae3_ae_dev *ae_dev)
{
	struct hclge_dev *hdev = ae_dev->priv;
	struct hclge_vport *vport = &hdev->vport[0];
	int ret;

	switch (client->type) {
	case HNAE3_CLIENT_KNIC:
		hdev->nic_client = client;
		vport->nic.client = client;
		ret = hclge_init_nic_client_instance(ae_dev, vport);
		if (ret)
			goto clear_nic;

		ret = hclge_init_roce_client_instance(ae_dev, vport);
		if (ret)
			goto clear_roce;

		break;
	case HNAE3_CLIENT_ROCE:
		if (hnae3_dev_roce_supported(hdev)) {
			hdev->roce_client = client;
			vport->roce.client = client;
		}

		ret = hclge_init_roce_client_instance(ae_dev, vport);
		if (ret)
			goto clear_roce;

		break;
	default:
		return -EINVAL;
	}

	return 0;

clear_nic:
	hdev->nic_client = NULL;
	vport->nic.client = NULL;
	return ret;
clear_roce:
	hdev->roce_client = NULL;
	vport->roce.client = NULL;
	return ret;
}

static void hclge_uninit_client_instance(struct hnae3_client *client,
					 struct hnae3_ae_dev *ae_dev)
{
	struct hclge_dev *hdev = ae_dev->priv;
	struct hclge_vport *vport = &hdev->vport[0];

	if (hdev->roce_client) {
		clear_bit(HCLGE_STATE_ROCE_REGISTERED, &hdev->state);
		while (test_bit(HCLGE_STATE_RST_HANDLING, &hdev->state))
			msleep(HCLGE_WAIT_RESET_DONE);

		hdev->roce_client->ops->uninit_instance(&vport->roce, 0);
		hdev->roce_client = NULL;
		vport->roce.client = NULL;
	}
	if (client->type == HNAE3_CLIENT_ROCE)
		return;
	if (hdev->nic_client && client->ops->uninit_instance) {
		clear_bit(HCLGE_STATE_NIC_REGISTERED, &hdev->state);
		while (test_bit(HCLGE_STATE_RST_HANDLING, &hdev->state))
			msleep(HCLGE_WAIT_RESET_DONE);

		client->ops->uninit_instance(&vport->nic, 0);
		hdev->nic_client = NULL;
		vport->nic.client = NULL;
	}
}

static int hclge_dev_mem_map(struct hclge_dev *hdev)
{
#define HCLGE_MEM_BAR		4

	struct pci_dev *pdev = hdev->pdev;
	struct hclge_hw *hw = &hdev->hw;

	/* for device does not have device memory, return directly */
	if (!(pci_select_bars(pdev, IORESOURCE_MEM) & BIT(HCLGE_MEM_BAR)))
		return 0;

	hw->mem_base = devm_ioremap_wc(&pdev->dev,
				       pci_resource_start(pdev, HCLGE_MEM_BAR),
				       pci_resource_len(pdev, HCLGE_MEM_BAR));
	if (!hw->mem_base) {
		dev_err(&pdev->dev, "failed to map device memory\n");
		return -EFAULT;
	}

	return 0;
}

static int hclge_pci_init(struct hclge_dev *hdev)
{
	struct pci_dev *pdev = hdev->pdev;
	struct hclge_hw *hw;
	int ret;

	ret = pci_enable_device(pdev);
	if (ret) {
		dev_err(&pdev->dev, "failed to enable PCI device\n");
		return ret;
	}

	ret = dma_set_mask_and_coherent(&pdev->dev, DMA_BIT_MASK(64));
	if (ret) {
		ret = dma_set_mask_and_coherent(&pdev->dev, DMA_BIT_MASK(32));
		if (ret) {
			dev_err(&pdev->dev,
				"can't set consistent PCI DMA");
			goto err_disable_device;
		}
		dev_warn(&pdev->dev, "set DMA mask to 32 bits\n");
	}

	ret = pci_request_regions(pdev, HCLGE_DRIVER_NAME);
	if (ret) {
		dev_err(&pdev->dev, "PCI request regions failed %d\n", ret);
		goto err_disable_device;
	}

	pci_set_master(pdev);
	hw = &hdev->hw;
	hw->io_base = pcim_iomap(pdev, 2, 0);
	if (!hw->io_base) {
		dev_err(&pdev->dev, "Can't map configuration register space\n");
		ret = -ENOMEM;
		goto err_clr_master;
	}

	ret = hclge_dev_mem_map(hdev);
	if (ret)
		goto err_unmap_io_base;

	hdev->num_req_vfs = pci_sriov_get_totalvfs(pdev);

	return 0;

err_unmap_io_base:
	pcim_iounmap(pdev, hdev->hw.io_base);
err_clr_master:
	pci_clear_master(pdev);
	pci_release_regions(pdev);
err_disable_device:
	pci_disable_device(pdev);

	return ret;
}

static void hclge_pci_uninit(struct hclge_dev *hdev)
{
	struct pci_dev *pdev = hdev->pdev;

	if (hdev->hw.mem_base)
		devm_iounmap(&pdev->dev, hdev->hw.mem_base);

	pcim_iounmap(pdev, hdev->hw.io_base);
	pci_free_irq_vectors(pdev);
	pci_clear_master(pdev);
	pci_release_mem_regions(pdev);
	pci_disable_device(pdev);
}

static void hclge_state_init(struct hclge_dev *hdev)
{
	set_bit(HCLGE_STATE_SERVICE_INITED, &hdev->state);
	set_bit(HCLGE_STATE_DOWN, &hdev->state);
	clear_bit(HCLGE_STATE_RST_SERVICE_SCHED, &hdev->state);
	clear_bit(HCLGE_STATE_RST_HANDLING, &hdev->state);
	clear_bit(HCLGE_STATE_RST_FAIL, &hdev->state);
	clear_bit(HCLGE_STATE_MBX_SERVICE_SCHED, &hdev->state);
	clear_bit(HCLGE_STATE_MBX_HANDLING, &hdev->state);
}

static void hclge_state_uninit(struct hclge_dev *hdev)
{
	set_bit(HCLGE_STATE_DOWN, &hdev->state);
	set_bit(HCLGE_STATE_REMOVING, &hdev->state);

	if (hdev->reset_timer.function)
		del_timer_sync(&hdev->reset_timer);
	if (hdev->service_task.work.func)
		cancel_delayed_work_sync(&hdev->service_task);
}

static void hclge_reset_prepare_general(struct hnae3_ae_dev *ae_dev,
					enum hnae3_reset_type rst_type)
{
#define HCLGE_RESET_RETRY_WAIT_MS	500
#define HCLGE_RESET_RETRY_CNT	5

	struct hclge_dev *hdev = ae_dev->priv;
	int retry_cnt = 0;
	int ret;

retry:
	down(&hdev->reset_sem);
	set_bit(HCLGE_STATE_RST_HANDLING, &hdev->state);
	hdev->reset_type = rst_type;
	ret = hclge_reset_prepare(hdev);
	if (ret || hdev->reset_pending) {
		dev_err(&hdev->pdev->dev, "fail to prepare to reset, ret=%d\n",
			ret);
		if (hdev->reset_pending ||
		    retry_cnt++ < HCLGE_RESET_RETRY_CNT) {
			dev_err(&hdev->pdev->dev,
				"reset_pending:0x%lx, retry_cnt:%d\n",
				hdev->reset_pending, retry_cnt);
			clear_bit(HCLGE_STATE_RST_HANDLING, &hdev->state);
			up(&hdev->reset_sem);
			msleep(HCLGE_RESET_RETRY_WAIT_MS);
			goto retry;
		}
	}

	/* disable misc vector before reset done */
	hclge_enable_vector(&hdev->misc_vector, false);
	set_bit(HCLGE_STATE_CMD_DISABLE, &hdev->state);

	if (hdev->reset_type == HNAE3_FLR_RESET)
		hdev->rst_stats.flr_rst_cnt++;
}

static void hclge_reset_done(struct hnae3_ae_dev *ae_dev)
{
	struct hclge_dev *hdev = ae_dev->priv;
	int ret;

	hclge_enable_vector(&hdev->misc_vector, true);

	ret = hclge_reset_rebuild(hdev);
	if (ret)
		dev_err(&hdev->pdev->dev, "fail to rebuild, ret=%d\n", ret);

	hdev->reset_type = HNAE3_NONE_RESET;
	clear_bit(HCLGE_STATE_RST_HANDLING, &hdev->state);
	up(&hdev->reset_sem);
}

static void hclge_clear_resetting_state(struct hclge_dev *hdev)
{
	u16 i;

	for (i = 0; i < hdev->num_alloc_vport; i++) {
		struct hclge_vport *vport = &hdev->vport[i];
		int ret;

		 /* Send cmd to clear vport's FUNC_RST_ING */
		ret = hclge_set_vf_rst(hdev, vport->vport_id, false);
		if (ret)
			dev_warn(&hdev->pdev->dev,
				 "clear vport(%u) rst failed %d!\n",
				 vport->vport_id, ret);
	}
}

static int hclge_clear_hw_resource(struct hclge_dev *hdev)
{
	struct hclge_desc desc;
	int ret;

	hclge_cmd_setup_basic_desc(&desc, HCLGE_OPC_CLEAR_HW_RESOURCE, false);

	ret = hclge_cmd_send(&hdev->hw, &desc, 1);
	/* This new command is only supported by new firmware, it will
	 * fail with older firmware. Error value -EOPNOSUPP can only be
	 * returned by older firmware running this command, to keep code
	 * backward compatible we will override this value and return
	 * success.
	 */
	if (ret && ret != -EOPNOTSUPP) {
		dev_err(&hdev->pdev->dev,
			"failed to clear hw resource, ret = %d\n", ret);
		return ret;
	}
	return 0;
}

static void hclge_init_rxd_adv_layout(struct hclge_dev *hdev)
{
	if (hnae3_ae_dev_rxd_adv_layout_supported(hdev->ae_dev))
		hclge_write_dev(&hdev->hw, HCLGE_RXD_ADV_LAYOUT_EN_REG, 1);
}

static void hclge_uninit_rxd_adv_layout(struct hclge_dev *hdev)
{
	if (hnae3_ae_dev_rxd_adv_layout_supported(hdev->ae_dev))
		hclge_write_dev(&hdev->hw, HCLGE_RXD_ADV_LAYOUT_EN_REG, 0);
}

static int hclge_init_ae_dev(struct hnae3_ae_dev *ae_dev)
{
	struct pci_dev *pdev = ae_dev->pdev;
	struct hclge_dev *hdev;
	int ret;

	hdev = devm_kzalloc(&pdev->dev, sizeof(*hdev), GFP_KERNEL);
	if (!hdev)
		return -ENOMEM;

	hdev->pdev = pdev;
	hdev->ae_dev = ae_dev;
	hdev->reset_type = HNAE3_NONE_RESET;
	hdev->reset_level = HNAE3_FUNC_RESET;
	ae_dev->priv = hdev;

	/* HW supprt 2 layer vlan */
	hdev->mps = ETH_FRAME_LEN + ETH_FCS_LEN + 2 * VLAN_HLEN;

	mutex_init(&hdev->vport_lock);
	spin_lock_init(&hdev->fd_rule_lock);
	sema_init(&hdev->reset_sem, 1);

	ret = hclge_pci_init(hdev);
	if (ret)
		goto out;

	ret = hclge_devlink_init(hdev);
	if (ret)
		goto err_pci_uninit;

	/* Firmware command queue initialize */
	ret = hclge_cmd_queue_init(hdev);
	if (ret)
		goto err_devlink_uninit;

	/* Firmware command initialize */
	ret = hclge_cmd_init(hdev);
	if (ret)
		goto err_cmd_uninit;

	ret  = hclge_clear_hw_resource(hdev);
	if (ret)
		goto err_cmd_uninit;

	ret = hclge_get_cap(hdev);
	if (ret)
		goto err_cmd_uninit;

	ret = hclge_query_dev_specs(hdev);
	if (ret) {
		dev_err(&pdev->dev, "failed to query dev specifications, ret = %d.\n",
			ret);
		goto err_cmd_uninit;
	}

	ret = hclge_configure(hdev);
	if (ret) {
		dev_err(&pdev->dev, "Configure dev error, ret = %d.\n", ret);
		goto err_cmd_uninit;
	}

	ret = hclge_init_msi(hdev);
	if (ret) {
		dev_err(&pdev->dev, "Init MSI/MSI-X error, ret = %d.\n", ret);
		goto err_cmd_uninit;
	}

	ret = hclge_misc_irq_init(hdev);
	if (ret)
		goto err_msi_uninit;

	ret = hclge_alloc_tqps(hdev);
	if (ret) {
		dev_err(&pdev->dev, "Allocate TQPs error, ret = %d.\n", ret);
		goto err_msi_irq_uninit;
	}

	ret = hclge_alloc_vport(hdev);
	if (ret)
		goto err_msi_irq_uninit;

	ret = hclge_map_tqp(hdev);
	if (ret)
		goto err_msi_irq_uninit;

	if (hdev->hw.mac.media_type == HNAE3_MEDIA_TYPE_COPPER &&
	    !hnae3_dev_phy_imp_supported(hdev)) {
		ret = hclge_mac_mdio_config(hdev);
		if (ret)
			goto err_msi_irq_uninit;
	}

	ret = hclge_init_umv_space(hdev);
	if (ret)
		goto err_mdiobus_unreg;

	ret = hclge_mac_init(hdev);
	if (ret) {
		dev_err(&pdev->dev, "Mac init error, ret = %d\n", ret);
		goto err_mdiobus_unreg;
	}

	ret = hclge_config_tso(hdev, HCLGE_TSO_MSS_MIN, HCLGE_TSO_MSS_MAX);
	if (ret) {
		dev_err(&pdev->dev, "Enable tso fail, ret =%d\n", ret);
		goto err_mdiobus_unreg;
	}

	ret = hclge_config_gro(hdev);
	if (ret)
		goto err_mdiobus_unreg;

	ret = hclge_init_vlan_config(hdev);
	if (ret) {
		dev_err(&pdev->dev, "VLAN init fail, ret =%d\n", ret);
		goto err_mdiobus_unreg;
	}

	ret = hclge_tm_schd_init(hdev);
	if (ret) {
		dev_err(&pdev->dev, "tm schd init fail, ret =%d\n", ret);
		goto err_mdiobus_unreg;
	}

	ret = hclge_rss_init_cfg(hdev);
	if (ret) {
		dev_err(&pdev->dev, "failed to init rss cfg, ret = %d\n", ret);
		goto err_mdiobus_unreg;
	}

	ret = hclge_rss_init_hw(hdev);
	if (ret) {
		dev_err(&pdev->dev, "Rss init fail, ret =%d\n", ret);
		goto err_mdiobus_unreg;
	}

	ret = init_mgr_tbl(hdev);
	if (ret) {
		dev_err(&pdev->dev, "manager table init fail, ret =%d\n", ret);
		goto err_mdiobus_unreg;
	}

	ret = hclge_init_fd_config(hdev);
	if (ret) {
		dev_err(&pdev->dev,
			"fd table init fail, ret=%d\n", ret);
		goto err_mdiobus_unreg;
	}

	ret = hclge_ptp_init(hdev);
	if (ret)
		goto err_mdiobus_unreg;

	INIT_KFIFO(hdev->mac_tnl_log);

	hclge_dcb_ops_set(hdev);

	timer_setup(&hdev->reset_timer, hclge_reset_timer, 0);
	INIT_DELAYED_WORK(&hdev->service_task, hclge_service_task);

	/* Setup affinity after service timer setup because add_timer_on
	 * is called in affinity notify.
	 */
	hclge_misc_affinity_setup(hdev);

	hclge_clear_all_event_cause(hdev);
	hclge_clear_resetting_state(hdev);

	/* Log and clear the hw errors those already occurred */
	if (hnae3_dev_ras_imp_supported(hdev))
		hclge_handle_occurred_error(hdev);
	else
		hclge_handle_all_hns_hw_errors(ae_dev);

	/* request delayed reset for the error recovery because an immediate
	 * global reset on a PF affecting pending initialization of other PFs
	 */
	if (ae_dev->hw_err_reset_req) {
		enum hnae3_reset_type reset_level;

		reset_level = hclge_get_reset_level(ae_dev,
						    &ae_dev->hw_err_reset_req);
		hclge_set_def_reset_request(ae_dev, reset_level);
		mod_timer(&hdev->reset_timer, jiffies + HCLGE_RESET_INTERVAL);
	}

	hclge_init_rxd_adv_layout(hdev);

	/* Enable MISC vector(vector0) */
	hclge_enable_vector(&hdev->misc_vector, true);

	hclge_state_init(hdev);
	hdev->last_reset_time = jiffies;

	dev_info(&hdev->pdev->dev, "%s driver initialization finished.\n",
		 HCLGE_DRIVER_NAME);

	hclge_task_schedule(hdev, round_jiffies_relative(HZ));

	return 0;

err_mdiobus_unreg:
	if (hdev->hw.mac.phydev)
		mdiobus_unregister(hdev->hw.mac.mdio_bus);
err_msi_irq_uninit:
	hclge_misc_irq_uninit(hdev);
err_msi_uninit:
	pci_free_irq_vectors(pdev);
err_cmd_uninit:
	hclge_cmd_uninit(hdev);
err_devlink_uninit:
	hclge_devlink_uninit(hdev);
err_pci_uninit:
	pcim_iounmap(pdev, hdev->hw.io_base);
	pci_clear_master(pdev);
	pci_release_regions(pdev);
	pci_disable_device(pdev);
out:
	mutex_destroy(&hdev->vport_lock);
	return ret;
}

static void hclge_stats_clear(struct hclge_dev *hdev)
{
	memset(&hdev->mac_stats, 0, sizeof(hdev->mac_stats));
}

static int hclge_set_mac_spoofchk(struct hclge_dev *hdev, int vf, bool enable)
{
	return hclge_config_switch_param(hdev, vf, enable,
					 HCLGE_SWITCH_ANTI_SPOOF_MASK);
}

static int hclge_set_vlan_spoofchk(struct hclge_dev *hdev, int vf, bool enable)
{
	return hclge_set_vlan_filter_ctrl(hdev, HCLGE_FILTER_TYPE_VF,
					  HCLGE_FILTER_FE_NIC_INGRESS_B,
					  enable, vf);
}

static int hclge_set_vf_spoofchk_hw(struct hclge_dev *hdev, int vf, bool enable)
{
	int ret;

	ret = hclge_set_mac_spoofchk(hdev, vf, enable);
	if (ret) {
		dev_err(&hdev->pdev->dev,
			"Set vf %d mac spoof check %s failed, ret=%d\n",
			vf, enable ? "on" : "off", ret);
		return ret;
	}

	ret = hclge_set_vlan_spoofchk(hdev, vf, enable);
	if (ret)
		dev_err(&hdev->pdev->dev,
			"Set vf %d vlan spoof check %s failed, ret=%d\n",
			vf, enable ? "on" : "off", ret);

	return ret;
}

static int hclge_set_vf_spoofchk(struct hnae3_handle *handle, int vf,
				 bool enable)
{
	struct hclge_vport *vport = hclge_get_vport(handle);
	struct hclge_dev *hdev = vport->back;
	u32 new_spoofchk = enable ? 1 : 0;
	int ret;

	if (hdev->ae_dev->dev_version < HNAE3_DEVICE_VERSION_V2)
		return -EOPNOTSUPP;

	vport = hclge_get_vf_vport(hdev, vf);
	if (!vport)
		return -EINVAL;

	if (vport->vf_info.spoofchk == new_spoofchk)
		return 0;

	if (enable && test_bit(vport->vport_id, hdev->vf_vlan_full))
		dev_warn(&hdev->pdev->dev,
			 "vf %d vlan table is full, enable spoof check may cause its packet send fail\n",
			 vf);
	else if (enable && hclge_is_umv_space_full(vport, true))
		dev_warn(&hdev->pdev->dev,
			 "vf %d mac table is full, enable spoof check may cause its packet send fail\n",
			 vf);

	ret = hclge_set_vf_spoofchk_hw(hdev, vport->vport_id, enable);
	if (ret)
		return ret;

	vport->vf_info.spoofchk = new_spoofchk;
	return 0;
}

static int hclge_reset_vport_spoofchk(struct hclge_dev *hdev)
{
	struct hclge_vport *vport = hdev->vport;
	int ret;
	int i;

	if (hdev->ae_dev->dev_version < HNAE3_DEVICE_VERSION_V2)
		return 0;

	/* resume the vf spoof check state after reset */
	for (i = 0; i < hdev->num_alloc_vport; i++) {
		ret = hclge_set_vf_spoofchk_hw(hdev, vport->vport_id,
					       vport->vf_info.spoofchk);
		if (ret)
			return ret;

		vport++;
	}

	return 0;
}

static int hclge_set_vf_trust(struct hnae3_handle *handle, int vf, bool enable)
{
	struct hclge_vport *vport = hclge_get_vport(handle);
	struct hclge_dev *hdev = vport->back;
	u32 new_trusted = enable ? 1 : 0;

	vport = hclge_get_vf_vport(hdev, vf);
	if (!vport)
		return -EINVAL;

	if (vport->vf_info.trusted == new_trusted)
		return 0;

	vport->vf_info.trusted = new_trusted;
	set_bit(HCLGE_VPORT_STATE_PROMISC_CHANGE, &vport->state);
	hclge_task_schedule(hdev, 0);

	return 0;
}

static void hclge_reset_vf_rate(struct hclge_dev *hdev)
{
	int ret;
	int vf;

	/* reset vf rate to default value */
	for (vf = HCLGE_VF_VPORT_START_NUM; vf < hdev->num_alloc_vport; vf++) {
		struct hclge_vport *vport = &hdev->vport[vf];

		vport->vf_info.max_tx_rate = 0;
		ret = hclge_tm_qs_shaper_cfg(vport, vport->vf_info.max_tx_rate);
		if (ret)
			dev_err(&hdev->pdev->dev,
				"vf%d failed to reset to default, ret=%d\n",
				vf - HCLGE_VF_VPORT_START_NUM, ret);
	}
}

static int hclge_vf_rate_param_check(struct hclge_dev *hdev,
				     int min_tx_rate, int max_tx_rate)
{
	if (min_tx_rate != 0 ||
	    max_tx_rate < 0 || max_tx_rate > hdev->hw.mac.max_speed) {
		dev_err(&hdev->pdev->dev,
			"min_tx_rate:%d [0], max_tx_rate:%d [0, %u]\n",
			min_tx_rate, max_tx_rate, hdev->hw.mac.max_speed);
		return -EINVAL;
	}

	return 0;
}

static int hclge_set_vf_rate(struct hnae3_handle *handle, int vf,
			     int min_tx_rate, int max_tx_rate, bool force)
{
	struct hclge_vport *vport = hclge_get_vport(handle);
	struct hclge_dev *hdev = vport->back;
	int ret;

	ret = hclge_vf_rate_param_check(hdev, min_tx_rate, max_tx_rate);
	if (ret)
		return ret;

	vport = hclge_get_vf_vport(hdev, vf);
	if (!vport)
		return -EINVAL;

	if (!force && max_tx_rate == vport->vf_info.max_tx_rate)
		return 0;

	ret = hclge_tm_qs_shaper_cfg(vport, max_tx_rate);
	if (ret)
		return ret;

	vport->vf_info.max_tx_rate = max_tx_rate;

	return 0;
}

static int hclge_resume_vf_rate(struct hclge_dev *hdev)
{
	struct hnae3_handle *handle = &hdev->vport->nic;
	struct hclge_vport *vport;
	int ret;
	int vf;

	/* resume the vf max_tx_rate after reset */
	for (vf = 0; vf < pci_num_vf(hdev->pdev); vf++) {
		vport = hclge_get_vf_vport(hdev, vf);
		if (!vport)
			return -EINVAL;

		/* zero means max rate, after reset, firmware already set it to
		 * max rate, so just continue.
		 */
		if (!vport->vf_info.max_tx_rate)
			continue;

		ret = hclge_set_vf_rate(handle, vf, 0,
					vport->vf_info.max_tx_rate, true);
		if (ret) {
			dev_err(&hdev->pdev->dev,
				"vf%d failed to resume tx_rate:%u, ret=%d\n",
				vf, vport->vf_info.max_tx_rate, ret);
			return ret;
		}
	}

	return 0;
}

static void hclge_reset_vport_state(struct hclge_dev *hdev)
{
	struct hclge_vport *vport = hdev->vport;
	int i;

	for (i = 0; i < hdev->num_alloc_vport; i++) {
		hclge_vport_stop(vport);
		vport++;
	}
}

static int hclge_reset_ae_dev(struct hnae3_ae_dev *ae_dev)
{
	struct hclge_dev *hdev = ae_dev->priv;
	struct pci_dev *pdev = ae_dev->pdev;
	int ret;

	set_bit(HCLGE_STATE_DOWN, &hdev->state);

	hclge_stats_clear(hdev);
	/* NOTE: pf reset needn't to clear or restore pf and vf table entry.
	 * so here should not clean table in memory.
	 */
	if (hdev->reset_type == HNAE3_IMP_RESET ||
	    hdev->reset_type == HNAE3_GLOBAL_RESET) {
		memset(hdev->vlan_table, 0, sizeof(hdev->vlan_table));
		memset(hdev->vf_vlan_full, 0, sizeof(hdev->vf_vlan_full));
		bitmap_set(hdev->vport_config_block, 0, hdev->num_alloc_vport);
		hclge_reset_umv_space(hdev);
	}

	ret = hclge_cmd_init(hdev);
	if (ret) {
		dev_err(&pdev->dev, "Cmd queue init failed\n");
		return ret;
	}

	ret = hclge_map_tqp(hdev);
	if (ret) {
		dev_err(&pdev->dev, "Map tqp error, ret = %d.\n", ret);
		return ret;
	}

	ret = hclge_mac_init(hdev);
	if (ret) {
		dev_err(&pdev->dev, "Mac init error, ret = %d\n", ret);
		return ret;
	}

	ret = hclge_tp_port_init(hdev);
	if (ret) {
		dev_err(&pdev->dev, "failed to init tp port, ret = %d\n",
			ret);
		return ret;
	}

	ret = hclge_config_tso(hdev, HCLGE_TSO_MSS_MIN, HCLGE_TSO_MSS_MAX);
	if (ret) {
		dev_err(&pdev->dev, "Enable tso fail, ret =%d\n", ret);
		return ret;
	}

	ret = hclge_config_gro(hdev);
	if (ret)
		return ret;

	ret = hclge_init_vlan_config(hdev);
	if (ret) {
		dev_err(&pdev->dev, "VLAN init fail, ret =%d\n", ret);
		return ret;
	}

	ret = hclge_tm_init_hw(hdev, true);
	if (ret) {
		dev_err(&pdev->dev, "tm init hw fail, ret =%d\n", ret);
		return ret;
	}

	ret = hclge_rss_init_hw(hdev);
	if (ret) {
		dev_err(&pdev->dev, "Rss init fail, ret =%d\n", ret);
		return ret;
	}

	ret = init_mgr_tbl(hdev);
	if (ret) {
		dev_err(&pdev->dev,
			"failed to reinit manager table, ret = %d\n", ret);
		return ret;
	}

	ret = hclge_init_fd_config(hdev);
	if (ret) {
		dev_err(&pdev->dev, "fd table init fail, ret=%d\n", ret);
		return ret;
	}

	ret = hclge_ptp_init(hdev);
	if (ret)
		return ret;

	/* Log and clear the hw errors those already occurred */
	if (hnae3_dev_ras_imp_supported(hdev))
		hclge_handle_occurred_error(hdev);
	else
		hclge_handle_all_hns_hw_errors(ae_dev);

	/* Re-enable the hw error interrupts because
	 * the interrupts get disabled on global reset.
	 */
	ret = hclge_config_nic_hw_error(hdev, true);
	if (ret) {
		dev_err(&pdev->dev,
			"fail(%d) to re-enable NIC hw error interrupts\n",
			ret);
		return ret;
	}

	if (hdev->roce_client) {
		ret = hclge_config_rocee_ras_interrupt(hdev, true);
		if (ret) {
			dev_err(&pdev->dev,
				"fail(%d) to re-enable roce ras interrupts\n",
				ret);
			return ret;
		}
	}

	hclge_reset_vport_state(hdev);
	ret = hclge_reset_vport_spoofchk(hdev);
	if (ret)
		return ret;

	ret = hclge_resume_vf_rate(hdev);
	if (ret)
		return ret;

	hclge_init_rxd_adv_layout(hdev);

	dev_info(&pdev->dev, "Reset done, %s driver initialization finished.\n",
		 HCLGE_DRIVER_NAME);

	return 0;
}

static void hclge_uninit_ae_dev(struct hnae3_ae_dev *ae_dev)
{
	struct hclge_dev *hdev = ae_dev->priv;
	struct hclge_mac *mac = &hdev->hw.mac;

	hclge_reset_vf_rate(hdev);
	hclge_clear_vf_vlan(hdev);
	hclge_misc_affinity_teardown(hdev);
	hclge_state_uninit(hdev);
	hclge_ptp_uninit(hdev);
	hclge_uninit_rxd_adv_layout(hdev);
	hclge_uninit_mac_table(hdev);
	hclge_del_all_fd_entries(hdev);

	if (mac->phydev)
		mdiobus_unregister(mac->mdio_bus);

	/* Disable MISC vector(vector0) */
	hclge_enable_vector(&hdev->misc_vector, false);
	synchronize_irq(hdev->misc_vector.vector_irq);

	/* Disable all hw interrupts */
	hclge_config_mac_tnl_int(hdev, false);
	hclge_config_nic_hw_error(hdev, false);
	hclge_config_rocee_ras_interrupt(hdev, false);

	hclge_cmd_uninit(hdev);
	hclge_misc_irq_uninit(hdev);
	hclge_devlink_uninit(hdev);
	hclge_pci_uninit(hdev);
	mutex_destroy(&hdev->vport_lock);
	hclge_uninit_vport_vlan_table(hdev);
	ae_dev->priv = NULL;
}

static u32 hclge_get_max_channels(struct hnae3_handle *handle)
{
	struct hclge_vport *vport = hclge_get_vport(handle);
	struct hclge_dev *hdev = vport->back;

	return min_t(u32, hdev->pf_rss_size_max, vport->alloc_tqps);
}

static void hclge_get_channels(struct hnae3_handle *handle,
			       struct ethtool_channels *ch)
{
	ch->max_combined = hclge_get_max_channels(handle);
	ch->other_count = 1;
	ch->max_other = 1;
	ch->combined_count = handle->kinfo.rss_size;
}

static void hclge_get_tqps_and_rss_info(struct hnae3_handle *handle,
					u16 *alloc_tqps, u16 *max_rss_size)
{
	struct hclge_vport *vport = hclge_get_vport(handle);
	struct hclge_dev *hdev = vport->back;

	*alloc_tqps = vport->alloc_tqps;
	*max_rss_size = hdev->pf_rss_size_max;
}

static int hclge_set_channels(struct hnae3_handle *handle, u32 new_tqps_num,
			      bool rxfh_configured)
{
	struct hnae3_ae_dev *ae_dev = pci_get_drvdata(handle->pdev);
	struct hclge_vport *vport = hclge_get_vport(handle);
	struct hnae3_knic_private_info *kinfo = &vport->nic.kinfo;
	u16 tc_offset[HCLGE_MAX_TC_NUM] = {0};
	struct hclge_dev *hdev = vport->back;
	u16 tc_size[HCLGE_MAX_TC_NUM] = {0};
	u16 cur_rss_size = kinfo->rss_size;
	u16 cur_tqps = kinfo->num_tqps;
	u16 tc_valid[HCLGE_MAX_TC_NUM];
	u16 roundup_size;
	u32 *rss_indir;
	unsigned int i;
	int ret;

	kinfo->req_rss_size = new_tqps_num;

	ret = hclge_tm_vport_map_update(hdev);
	if (ret) {
		dev_err(&hdev->pdev->dev, "tm vport map fail, ret =%d\n", ret);
		return ret;
	}

	roundup_size = roundup_pow_of_two(kinfo->rss_size);
	roundup_size = ilog2(roundup_size);
	/* Set the RSS TC mode according to the new RSS size */
	for (i = 0; i < HCLGE_MAX_TC_NUM; i++) {
		tc_valid[i] = 0;

		if (!(hdev->hw_tc_map & BIT(i)))
			continue;

		tc_valid[i] = 1;
		tc_size[i] = roundup_size;
		tc_offset[i] = kinfo->rss_size * i;
	}
	ret = hclge_set_rss_tc_mode(hdev, tc_valid, tc_size, tc_offset);
	if (ret)
		return ret;

	/* RSS indirection table has been configured by user */
	if (rxfh_configured)
		goto out;

	/* Reinitializes the rss indirect table according to the new RSS size */
	rss_indir = kcalloc(ae_dev->dev_specs.rss_ind_tbl_size, sizeof(u32),
			    GFP_KERNEL);
	if (!rss_indir)
		return -ENOMEM;

	for (i = 0; i < ae_dev->dev_specs.rss_ind_tbl_size; i++)
		rss_indir[i] = i % kinfo->rss_size;

	ret = hclge_set_rss(handle, rss_indir, NULL, 0);
	if (ret)
		dev_err(&hdev->pdev->dev, "set rss indir table fail, ret=%d\n",
			ret);

	kfree(rss_indir);

out:
	if (!ret)
		dev_info(&hdev->pdev->dev,
			 "Channels changed, rss_size from %u to %u, tqps from %u to %u",
			 cur_rss_size, kinfo->rss_size,
			 cur_tqps, kinfo->rss_size * kinfo->tc_info.num_tc);

	return ret;
}

static int hclge_get_regs_num(struct hclge_dev *hdev, u32 *regs_num_32_bit,
			      u32 *regs_num_64_bit)
{
	struct hclge_desc desc;
	u32 total_num;
	int ret;

	hclge_cmd_setup_basic_desc(&desc, HCLGE_OPC_QUERY_REG_NUM, true);
	ret = hclge_cmd_send(&hdev->hw, &desc, 1);
	if (ret) {
		dev_err(&hdev->pdev->dev,
			"Query register number cmd failed, ret = %d.\n", ret);
		return ret;
	}

	*regs_num_32_bit = le32_to_cpu(desc.data[0]);
	*regs_num_64_bit = le32_to_cpu(desc.data[1]);

	total_num = *regs_num_32_bit + *regs_num_64_bit;
	if (!total_num)
		return -EINVAL;

	return 0;
}

static int hclge_get_32_bit_regs(struct hclge_dev *hdev, u32 regs_num,
				 void *data)
{
#define HCLGE_32_BIT_REG_RTN_DATANUM 8
#define HCLGE_32_BIT_DESC_NODATA_LEN 2

	struct hclge_desc *desc;
	u32 *reg_val = data;
	__le32 *desc_data;
	int nodata_num;
	int cmd_num;
	int i, k, n;
	int ret;

	if (regs_num == 0)
		return 0;

	nodata_num = HCLGE_32_BIT_DESC_NODATA_LEN;
	cmd_num = DIV_ROUND_UP(regs_num + nodata_num,
			       HCLGE_32_BIT_REG_RTN_DATANUM);
	desc = kcalloc(cmd_num, sizeof(struct hclge_desc), GFP_KERNEL);
	if (!desc)
		return -ENOMEM;

	hclge_cmd_setup_basic_desc(&desc[0], HCLGE_OPC_QUERY_32_BIT_REG, true);
	ret = hclge_cmd_send(&hdev->hw, desc, cmd_num);
	if (ret) {
		dev_err(&hdev->pdev->dev,
			"Query 32 bit register cmd failed, ret = %d.\n", ret);
		kfree(desc);
		return ret;
	}

	for (i = 0; i < cmd_num; i++) {
		if (i == 0) {
			desc_data = (__le32 *)(&desc[i].data[0]);
			n = HCLGE_32_BIT_REG_RTN_DATANUM - nodata_num;
		} else {
			desc_data = (__le32 *)(&desc[i]);
			n = HCLGE_32_BIT_REG_RTN_DATANUM;
		}
		for (k = 0; k < n; k++) {
			*reg_val++ = le32_to_cpu(*desc_data++);

			regs_num--;
			if (!regs_num)
				break;
		}
	}

	kfree(desc);
	return 0;
}

static int hclge_get_64_bit_regs(struct hclge_dev *hdev, u32 regs_num,
				 void *data)
{
#define HCLGE_64_BIT_REG_RTN_DATANUM 4
#define HCLGE_64_BIT_DESC_NODATA_LEN 1

	struct hclge_desc *desc;
	u64 *reg_val = data;
	__le64 *desc_data;
	int nodata_len;
	int cmd_num;
	int i, k, n;
	int ret;

	if (regs_num == 0)
		return 0;

	nodata_len = HCLGE_64_BIT_DESC_NODATA_LEN;
	cmd_num = DIV_ROUND_UP(regs_num + nodata_len,
			       HCLGE_64_BIT_REG_RTN_DATANUM);
	desc = kcalloc(cmd_num, sizeof(struct hclge_desc), GFP_KERNEL);
	if (!desc)
		return -ENOMEM;

	hclge_cmd_setup_basic_desc(&desc[0], HCLGE_OPC_QUERY_64_BIT_REG, true);
	ret = hclge_cmd_send(&hdev->hw, desc, cmd_num);
	if (ret) {
		dev_err(&hdev->pdev->dev,
			"Query 64 bit register cmd failed, ret = %d.\n", ret);
		kfree(desc);
		return ret;
	}

	for (i = 0; i < cmd_num; i++) {
		if (i == 0) {
			desc_data = (__le64 *)(&desc[i].data[0]);
			n = HCLGE_64_BIT_REG_RTN_DATANUM - nodata_len;
		} else {
			desc_data = (__le64 *)(&desc[i]);
			n = HCLGE_64_BIT_REG_RTN_DATANUM;
		}
		for (k = 0; k < n; k++) {
			*reg_val++ = le64_to_cpu(*desc_data++);

			regs_num--;
			if (!regs_num)
				break;
		}
	}

	kfree(desc);
	return 0;
}

#define MAX_SEPARATE_NUM	4
#define SEPARATOR_VALUE		0xFDFCFBFA
#define REG_NUM_PER_LINE	4
#define REG_LEN_PER_LINE	(REG_NUM_PER_LINE * sizeof(u32))
#define REG_SEPARATOR_LINE	1
#define REG_NUM_REMAIN_MASK	3

int hclge_query_bd_num_cmd_send(struct hclge_dev *hdev, struct hclge_desc *desc)
{
	int i;

	/* initialize command BD except the last one */
	for (i = 0; i < HCLGE_GET_DFX_REG_TYPE_CNT - 1; i++) {
		hclge_cmd_setup_basic_desc(&desc[i], HCLGE_OPC_DFX_BD_NUM,
					   true);
		desc[i].flag |= cpu_to_le16(HCLGE_CMD_FLAG_NEXT);
	}

	/* initialize the last command BD */
	hclge_cmd_setup_basic_desc(&desc[i], HCLGE_OPC_DFX_BD_NUM, true);

	return hclge_cmd_send(&hdev->hw, desc, HCLGE_GET_DFX_REG_TYPE_CNT);
}

static int hclge_get_dfx_reg_bd_num(struct hclge_dev *hdev,
				    int *bd_num_list,
				    u32 type_num)
{
	u32 entries_per_desc, desc_index, index, offset, i;
	struct hclge_desc desc[HCLGE_GET_DFX_REG_TYPE_CNT];
	int ret;

	ret = hclge_query_bd_num_cmd_send(hdev, desc);
	if (ret) {
		dev_err(&hdev->pdev->dev,
			"Get dfx bd num fail, status is %d.\n", ret);
		return ret;
	}

	entries_per_desc = ARRAY_SIZE(desc[0].data);
	for (i = 0; i < type_num; i++) {
		offset = hclge_dfx_bd_offset_list[i];
		index = offset % entries_per_desc;
		desc_index = offset / entries_per_desc;
		bd_num_list[i] = le32_to_cpu(desc[desc_index].data[index]);
	}

	return ret;
}

static int hclge_dfx_reg_cmd_send(struct hclge_dev *hdev,
				  struct hclge_desc *desc_src, int bd_num,
				  enum hclge_opcode_type cmd)
{
	struct hclge_desc *desc = desc_src;
	int i, ret;

	hclge_cmd_setup_basic_desc(desc, cmd, true);
	for (i = 0; i < bd_num - 1; i++) {
		desc->flag |= cpu_to_le16(HCLGE_CMD_FLAG_NEXT);
		desc++;
		hclge_cmd_setup_basic_desc(desc, cmd, true);
	}

	desc = desc_src;
	ret = hclge_cmd_send(&hdev->hw, desc, bd_num);
	if (ret)
		dev_err(&hdev->pdev->dev,
			"Query dfx reg cmd(0x%x) send fail, status is %d.\n",
			cmd, ret);

	return ret;
}

static int hclge_dfx_reg_fetch_data(struct hclge_desc *desc_src, int bd_num,
				    void *data)
{
	int entries_per_desc, reg_num, separator_num, desc_index, index, i;
	struct hclge_desc *desc = desc_src;
	u32 *reg = data;

	entries_per_desc = ARRAY_SIZE(desc->data);
	reg_num = entries_per_desc * bd_num;
	separator_num = REG_NUM_PER_LINE - (reg_num & REG_NUM_REMAIN_MASK);
	for (i = 0; i < reg_num; i++) {
		index = i % entries_per_desc;
		desc_index = i / entries_per_desc;
		*reg++ = le32_to_cpu(desc[desc_index].data[index]);
	}
	for (i = 0; i < separator_num; i++)
		*reg++ = SEPARATOR_VALUE;

	return reg_num + separator_num;
}

static int hclge_get_dfx_reg_len(struct hclge_dev *hdev, int *len)
{
	u32 dfx_reg_type_num = ARRAY_SIZE(hclge_dfx_bd_offset_list);
	int data_len_per_desc, bd_num, i;
	int *bd_num_list;
	u32 data_len;
	int ret;

	bd_num_list = kcalloc(dfx_reg_type_num, sizeof(int), GFP_KERNEL);
	if (!bd_num_list)
		return -ENOMEM;

	ret = hclge_get_dfx_reg_bd_num(hdev, bd_num_list, dfx_reg_type_num);
	if (ret) {
		dev_err(&hdev->pdev->dev,
			"Get dfx reg bd num fail, status is %d.\n", ret);
		goto out;
	}

	data_len_per_desc = sizeof_field(struct hclge_desc, data);
	*len = 0;
	for (i = 0; i < dfx_reg_type_num; i++) {
		bd_num = bd_num_list[i];
		data_len = data_len_per_desc * bd_num;
		*len += (data_len / REG_LEN_PER_LINE + 1) * REG_LEN_PER_LINE;
	}

out:
	kfree(bd_num_list);
	return ret;
}

static int hclge_get_dfx_reg(struct hclge_dev *hdev, void *data)
{
	u32 dfx_reg_type_num = ARRAY_SIZE(hclge_dfx_bd_offset_list);
	int bd_num, bd_num_max, buf_len, i;
	struct hclge_desc *desc_src;
	int *bd_num_list;
	u32 *reg = data;
	int ret;

	bd_num_list = kcalloc(dfx_reg_type_num, sizeof(int), GFP_KERNEL);
	if (!bd_num_list)
		return -ENOMEM;

	ret = hclge_get_dfx_reg_bd_num(hdev, bd_num_list, dfx_reg_type_num);
	if (ret) {
		dev_err(&hdev->pdev->dev,
			"Get dfx reg bd num fail, status is %d.\n", ret);
		goto out;
	}

	bd_num_max = bd_num_list[0];
	for (i = 1; i < dfx_reg_type_num; i++)
		bd_num_max = max_t(int, bd_num_max, bd_num_list[i]);

	buf_len = sizeof(*desc_src) * bd_num_max;
	desc_src = kzalloc(buf_len, GFP_KERNEL);
	if (!desc_src) {
		ret = -ENOMEM;
		goto out;
	}

	for (i = 0; i < dfx_reg_type_num; i++) {
		bd_num = bd_num_list[i];
		ret = hclge_dfx_reg_cmd_send(hdev, desc_src, bd_num,
					     hclge_dfx_reg_opcode_list[i]);
		if (ret) {
			dev_err(&hdev->pdev->dev,
				"Get dfx reg fail, status is %d.\n", ret);
			break;
		}

		reg += hclge_dfx_reg_fetch_data(desc_src, bd_num, reg);
	}

	kfree(desc_src);
out:
	kfree(bd_num_list);
	return ret;
}

static int hclge_fetch_pf_reg(struct hclge_dev *hdev, void *data,
			      struct hnae3_knic_private_info *kinfo)
{
#define HCLGE_RING_REG_OFFSET		0x200
#define HCLGE_RING_INT_REG_OFFSET	0x4

	int i, j, reg_num, separator_num;
	int data_num_sum;
	u32 *reg = data;

	/* fetching per-PF registers valus from PF PCIe register space */
	reg_num = ARRAY_SIZE(cmdq_reg_addr_list);
	separator_num = MAX_SEPARATE_NUM - (reg_num & REG_NUM_REMAIN_MASK);
	for (i = 0; i < reg_num; i++)
		*reg++ = hclge_read_dev(&hdev->hw, cmdq_reg_addr_list[i]);
	for (i = 0; i < separator_num; i++)
		*reg++ = SEPARATOR_VALUE;
	data_num_sum = reg_num + separator_num;

	reg_num = ARRAY_SIZE(common_reg_addr_list);
	separator_num = MAX_SEPARATE_NUM - (reg_num & REG_NUM_REMAIN_MASK);
	for (i = 0; i < reg_num; i++)
		*reg++ = hclge_read_dev(&hdev->hw, common_reg_addr_list[i]);
	for (i = 0; i < separator_num; i++)
		*reg++ = SEPARATOR_VALUE;
	data_num_sum += reg_num + separator_num;

	reg_num = ARRAY_SIZE(ring_reg_addr_list);
	separator_num = MAX_SEPARATE_NUM - (reg_num & REG_NUM_REMAIN_MASK);
	for (j = 0; j < kinfo->num_tqps; j++) {
		for (i = 0; i < reg_num; i++)
			*reg++ = hclge_read_dev(&hdev->hw,
						ring_reg_addr_list[i] +
						HCLGE_RING_REG_OFFSET * j);
		for (i = 0; i < separator_num; i++)
			*reg++ = SEPARATOR_VALUE;
	}
	data_num_sum += (reg_num + separator_num) * kinfo->num_tqps;

	reg_num = ARRAY_SIZE(tqp_intr_reg_addr_list);
	separator_num = MAX_SEPARATE_NUM - (reg_num & REG_NUM_REMAIN_MASK);
	for (j = 0; j < hdev->num_msi_used - 1; j++) {
		for (i = 0; i < reg_num; i++)
			*reg++ = hclge_read_dev(&hdev->hw,
						tqp_intr_reg_addr_list[i] +
						HCLGE_RING_INT_REG_OFFSET * j);
		for (i = 0; i < separator_num; i++)
			*reg++ = SEPARATOR_VALUE;
	}
	data_num_sum += (reg_num + separator_num) * (hdev->num_msi_used - 1);

	return data_num_sum;
}

static int hclge_get_regs_len(struct hnae3_handle *handle)
{
	int cmdq_lines, common_lines, ring_lines, tqp_intr_lines;
	struct hnae3_knic_private_info *kinfo = &handle->kinfo;
	struct hclge_vport *vport = hclge_get_vport(handle);
	struct hclge_dev *hdev = vport->back;
	int regs_num_32_bit, regs_num_64_bit, dfx_regs_len;
	int regs_lines_32_bit, regs_lines_64_bit;
	int ret;

	ret = hclge_get_regs_num(hdev, &regs_num_32_bit, &regs_num_64_bit);
	if (ret) {
		dev_err(&hdev->pdev->dev,
			"Get register number failed, ret = %d.\n", ret);
		return ret;
	}

	ret = hclge_get_dfx_reg_len(hdev, &dfx_regs_len);
	if (ret) {
		dev_err(&hdev->pdev->dev,
			"Get dfx reg len failed, ret = %d.\n", ret);
		return ret;
	}

	cmdq_lines = sizeof(cmdq_reg_addr_list) / REG_LEN_PER_LINE +
		REG_SEPARATOR_LINE;
	common_lines = sizeof(common_reg_addr_list) / REG_LEN_PER_LINE +
		REG_SEPARATOR_LINE;
	ring_lines = sizeof(ring_reg_addr_list) / REG_LEN_PER_LINE +
		REG_SEPARATOR_LINE;
	tqp_intr_lines = sizeof(tqp_intr_reg_addr_list) / REG_LEN_PER_LINE +
		REG_SEPARATOR_LINE;
	regs_lines_32_bit = regs_num_32_bit * sizeof(u32) / REG_LEN_PER_LINE +
		REG_SEPARATOR_LINE;
	regs_lines_64_bit = regs_num_64_bit * sizeof(u64) / REG_LEN_PER_LINE +
		REG_SEPARATOR_LINE;

	return (cmdq_lines + common_lines + ring_lines * kinfo->num_tqps +
		tqp_intr_lines * (hdev->num_msi_used - 1) + regs_lines_32_bit +
		regs_lines_64_bit) * REG_LEN_PER_LINE + dfx_regs_len;
}

static void hclge_get_regs(struct hnae3_handle *handle, u32 *version,
			   void *data)
{
	struct hnae3_knic_private_info *kinfo = &handle->kinfo;
	struct hclge_vport *vport = hclge_get_vport(handle);
	struct hclge_dev *hdev = vport->back;
	u32 regs_num_32_bit, regs_num_64_bit;
	int i, reg_num, separator_num, ret;
	u32 *reg = data;

	*version = hdev->fw_version;

	ret = hclge_get_regs_num(hdev, &regs_num_32_bit, &regs_num_64_bit);
	if (ret) {
		dev_err(&hdev->pdev->dev,
			"Get register number failed, ret = %d.\n", ret);
		return;
	}

	reg += hclge_fetch_pf_reg(hdev, reg, kinfo);

	ret = hclge_get_32_bit_regs(hdev, regs_num_32_bit, reg);
	if (ret) {
		dev_err(&hdev->pdev->dev,
			"Get 32 bit register failed, ret = %d.\n", ret);
		return;
	}
	reg_num = regs_num_32_bit;
	reg += reg_num;
	separator_num = MAX_SEPARATE_NUM - (reg_num & REG_NUM_REMAIN_MASK);
	for (i = 0; i < separator_num; i++)
		*reg++ = SEPARATOR_VALUE;

	ret = hclge_get_64_bit_regs(hdev, regs_num_64_bit, reg);
	if (ret) {
		dev_err(&hdev->pdev->dev,
			"Get 64 bit register failed, ret = %d.\n", ret);
		return;
	}
	reg_num = regs_num_64_bit * 2;
	reg += reg_num;
	separator_num = MAX_SEPARATE_NUM - (reg_num & REG_NUM_REMAIN_MASK);
	for (i = 0; i < separator_num; i++)
		*reg++ = SEPARATOR_VALUE;

	ret = hclge_get_dfx_reg(hdev, reg);
	if (ret)
		dev_err(&hdev->pdev->dev,
			"Get dfx register failed, ret = %d.\n", ret);
}

static int hclge_set_led_status(struct hclge_dev *hdev, u8 locate_led_status)
{
	struct hclge_set_led_state_cmd *req;
	struct hclge_desc desc;
	int ret;

	hclge_cmd_setup_basic_desc(&desc, HCLGE_OPC_LED_STATUS_CFG, false);

	req = (struct hclge_set_led_state_cmd *)desc.data;
	hnae3_set_field(req->locate_led_config, HCLGE_LED_LOCATE_STATE_M,
			HCLGE_LED_LOCATE_STATE_S, locate_led_status);

	ret = hclge_cmd_send(&hdev->hw, &desc, 1);
	if (ret)
		dev_err(&hdev->pdev->dev,
			"Send set led state cmd error, ret =%d\n", ret);

	return ret;
}

enum hclge_led_status {
	HCLGE_LED_OFF,
	HCLGE_LED_ON,
	HCLGE_LED_NO_CHANGE = 0xFF,
};

static int hclge_set_led_id(struct hnae3_handle *handle,
			    enum ethtool_phys_id_state status)
{
	struct hclge_vport *vport = hclge_get_vport(handle);
	struct hclge_dev *hdev = vport->back;

	switch (status) {
	case ETHTOOL_ID_ACTIVE:
		return hclge_set_led_status(hdev, HCLGE_LED_ON);
	case ETHTOOL_ID_INACTIVE:
		return hclge_set_led_status(hdev, HCLGE_LED_OFF);
	default:
		return -EINVAL;
	}
}

static void hclge_get_link_mode(struct hnae3_handle *handle,
				unsigned long *supported,
				unsigned long *advertising)
{
	unsigned int size = BITS_TO_LONGS(__ETHTOOL_LINK_MODE_MASK_NBITS);
	struct hclge_vport *vport = hclge_get_vport(handle);
	struct hclge_dev *hdev = vport->back;
	unsigned int idx = 0;

	for (; idx < size; idx++) {
		supported[idx] = hdev->hw.mac.supported[idx];
		advertising[idx] = hdev->hw.mac.advertising[idx];
	}
}

static int hclge_gro_en(struct hnae3_handle *handle, bool enable)
{
	struct hclge_vport *vport = hclge_get_vport(handle);
	struct hclge_dev *hdev = vport->back;
	bool gro_en_old = hdev->gro_en;
	int ret;
<<<<<<< HEAD

	hdev->gro_en = enable;
	ret = hclge_config_gro(hdev);
	if (ret)
		hdev->gro_en = gro_en_old;

=======

	hdev->gro_en = enable;
	ret = hclge_config_gro(hdev);
	if (ret)
		hdev->gro_en = gro_en_old;

>>>>>>> 6195eb15
	return ret;
}

static void hclge_sync_promisc_mode(struct hclge_dev *hdev)
{
	struct hclge_vport *vport = &hdev->vport[0];
	struct hnae3_handle *handle = &vport->nic;
	u8 tmp_flags;
	int ret;
	u16 i;

	if (vport->last_promisc_flags != vport->overflow_promisc_flags) {
		set_bit(HCLGE_VPORT_STATE_PROMISC_CHANGE, &vport->state);
		vport->last_promisc_flags = vport->overflow_promisc_flags;
	}

	if (test_bit(HCLGE_VPORT_STATE_PROMISC_CHANGE, &vport->state)) {
		tmp_flags = handle->netdev_flags | vport->last_promisc_flags;
		ret = hclge_set_promisc_mode(handle, tmp_flags & HNAE3_UPE,
					     tmp_flags & HNAE3_MPE);
		if (!ret) {
			clear_bit(HCLGE_VPORT_STATE_PROMISC_CHANGE,
				  &vport->state);
			set_bit(HCLGE_VPORT_STATE_VLAN_FLTR_CHANGE,
				&vport->state);
		}
	}

	for (i = 1; i < hdev->num_alloc_vport; i++) {
		bool uc_en = false;
		bool mc_en = false;
		bool bc_en;

		vport = &hdev->vport[i];

		if (!test_and_clear_bit(HCLGE_VPORT_STATE_PROMISC_CHANGE,
					&vport->state))
			continue;

		if (vport->vf_info.trusted) {
			uc_en = vport->vf_info.request_uc_en > 0 ||
				vport->overflow_promisc_flags &
				HNAE3_OVERFLOW_UPE;
			mc_en = vport->vf_info.request_mc_en > 0 ||
				vport->overflow_promisc_flags &
				HNAE3_OVERFLOW_MPE;
		}
		bc_en = vport->vf_info.request_bc_en > 0;

		ret = hclge_cmd_set_promisc_mode(hdev, vport->vport_id, uc_en,
						 mc_en, bc_en);
		if (ret) {
			set_bit(HCLGE_VPORT_STATE_PROMISC_CHANGE,
				&vport->state);
			return;
		}
		hclge_set_vport_vlan_fltr_change(vport);
	}
}

static bool hclge_module_existed(struct hclge_dev *hdev)
{
	struct hclge_desc desc;
	u32 existed;
	int ret;

	hclge_cmd_setup_basic_desc(&desc, HCLGE_OPC_GET_SFP_EXIST, true);
	ret = hclge_cmd_send(&hdev->hw, &desc, 1);
	if (ret) {
		dev_err(&hdev->pdev->dev,
			"failed to get SFP exist state, ret = %d\n", ret);
		return false;
	}

	existed = le32_to_cpu(desc.data[0]);

	return existed != 0;
}

/* need 6 bds(total 140 bytes) in one reading
 * return the number of bytes actually read, 0 means read failed.
 */
static u16 hclge_get_sfp_eeprom_info(struct hclge_dev *hdev, u32 offset,
				     u32 len, u8 *data)
{
	struct hclge_desc desc[HCLGE_SFP_INFO_CMD_NUM];
	struct hclge_sfp_info_bd0_cmd *sfp_info_bd0;
	u16 read_len;
	u16 copy_len;
	int ret;
	int i;

	/* setup all 6 bds to read module eeprom info. */
	for (i = 0; i < HCLGE_SFP_INFO_CMD_NUM; i++) {
		hclge_cmd_setup_basic_desc(&desc[i], HCLGE_OPC_GET_SFP_EEPROM,
					   true);

		/* bd0~bd4 need next flag */
		if (i < HCLGE_SFP_INFO_CMD_NUM - 1)
			desc[i].flag |= cpu_to_le16(HCLGE_CMD_FLAG_NEXT);
	}

	/* setup bd0, this bd contains offset and read length. */
	sfp_info_bd0 = (struct hclge_sfp_info_bd0_cmd *)desc[0].data;
	sfp_info_bd0->offset = cpu_to_le16((u16)offset);
	read_len = min_t(u16, len, HCLGE_SFP_INFO_MAX_LEN);
	sfp_info_bd0->read_len = cpu_to_le16(read_len);

	ret = hclge_cmd_send(&hdev->hw, desc, i);
	if (ret) {
		dev_err(&hdev->pdev->dev,
			"failed to get SFP eeprom info, ret = %d\n", ret);
		return 0;
	}

	/* copy sfp info from bd0 to out buffer. */
	copy_len = min_t(u16, len, HCLGE_SFP_INFO_BD0_LEN);
	memcpy(data, sfp_info_bd0->data, copy_len);
	read_len = copy_len;

	/* copy sfp info from bd1~bd5 to out buffer if needed. */
	for (i = 1; i < HCLGE_SFP_INFO_CMD_NUM; i++) {
		if (read_len >= len)
			return read_len;

		copy_len = min_t(u16, len - read_len, HCLGE_SFP_INFO_BDX_LEN);
		memcpy(data + read_len, desc[i].data, copy_len);
		read_len += copy_len;
	}

	return read_len;
}

static int hclge_get_module_eeprom(struct hnae3_handle *handle, u32 offset,
				   u32 len, u8 *data)
{
	struct hclge_vport *vport = hclge_get_vport(handle);
	struct hclge_dev *hdev = vport->back;
	u32 read_len = 0;
	u16 data_len;

	if (hdev->hw.mac.media_type != HNAE3_MEDIA_TYPE_FIBER)
		return -EOPNOTSUPP;

	if (!hclge_module_existed(hdev))
		return -ENXIO;

	while (read_len < len) {
		data_len = hclge_get_sfp_eeprom_info(hdev,
						     offset + read_len,
						     len - read_len,
						     data + read_len);
		if (!data_len)
			return -EIO;

		read_len += data_len;
	}

	return 0;
}

static int hclge_get_link_diagnosis_info(struct hnae3_handle *handle,
					 u32 *status_code)
{
	struct hclge_vport *vport = hclge_get_vport(handle);
	struct hclge_dev *hdev = vport->back;
	struct hclge_desc desc;
	int ret;

	if (hdev->ae_dev->dev_version <= HNAE3_DEVICE_VERSION_V2)
		return -EOPNOTSUPP;

	hclge_cmd_setup_basic_desc(&desc, HCLGE_OPC_QUERY_LINK_DIAGNOSIS, true);
	ret = hclge_cmd_send(&hdev->hw, &desc, 1);
	if (ret) {
		dev_err(&hdev->pdev->dev,
			"failed to query link diagnosis info, ret = %d\n", ret);
		return ret;
	}

	*status_code = le32_to_cpu(desc.data[0]);
	return 0;
}

static const struct hnae3_ae_ops hclge_ops = {
	.init_ae_dev = hclge_init_ae_dev,
	.uninit_ae_dev = hclge_uninit_ae_dev,
	.reset_prepare = hclge_reset_prepare_general,
	.reset_done = hclge_reset_done,
	.init_client_instance = hclge_init_client_instance,
	.uninit_client_instance = hclge_uninit_client_instance,
	.map_ring_to_vector = hclge_map_ring_to_vector,
	.unmap_ring_from_vector = hclge_unmap_ring_frm_vector,
	.get_vector = hclge_get_vector,
	.put_vector = hclge_put_vector,
	.set_promisc_mode = hclge_set_promisc_mode,
	.request_update_promisc_mode = hclge_request_update_promisc_mode,
	.set_loopback = hclge_set_loopback,
	.start = hclge_ae_start,
	.stop = hclge_ae_stop,
	.client_start = hclge_client_start,
	.client_stop = hclge_client_stop,
	.get_status = hclge_get_status,
	.get_ksettings_an_result = hclge_get_ksettings_an_result,
	.cfg_mac_speed_dup_h = hclge_cfg_mac_speed_dup_h,
	.get_media_type = hclge_get_media_type,
	.check_port_speed = hclge_check_port_speed,
	.get_fec = hclge_get_fec,
	.set_fec = hclge_set_fec,
	.get_rss_key_size = hclge_get_rss_key_size,
	.get_rss = hclge_get_rss,
	.set_rss = hclge_set_rss,
	.set_rss_tuple = hclge_set_rss_tuple,
	.get_rss_tuple = hclge_get_rss_tuple,
	.get_tc_size = hclge_get_tc_size,
	.get_mac_addr = hclge_get_mac_addr,
	.set_mac_addr = hclge_set_mac_addr,
	.do_ioctl = hclge_do_ioctl,
	.add_uc_addr = hclge_add_uc_addr,
	.rm_uc_addr = hclge_rm_uc_addr,
	.add_mc_addr = hclge_add_mc_addr,
	.rm_mc_addr = hclge_rm_mc_addr,
	.set_autoneg = hclge_set_autoneg,
	.get_autoneg = hclge_get_autoneg,
	.restart_autoneg = hclge_restart_autoneg,
	.halt_autoneg = hclge_halt_autoneg,
	.get_pauseparam = hclge_get_pauseparam,
	.set_pauseparam = hclge_set_pauseparam,
	.set_mtu = hclge_set_mtu,
	.reset_queue = hclge_reset_tqp,
	.get_stats = hclge_get_stats,
	.get_mac_stats = hclge_get_mac_stat,
	.update_stats = hclge_update_stats,
	.get_strings = hclge_get_strings,
	.get_sset_count = hclge_get_sset_count,
	.get_fw_version = hclge_get_fw_version,
	.get_mdix_mode = hclge_get_mdix_mode,
	.enable_vlan_filter = hclge_enable_vlan_filter,
	.set_vlan_filter = hclge_set_vlan_filter,
	.set_vf_vlan_filter = hclge_set_vf_vlan_filter,
	.enable_hw_strip_rxvtag = hclge_en_hw_strip_rxvtag,
	.reset_event = hclge_reset_event,
	.get_reset_level = hclge_get_reset_level,
	.set_default_reset_request = hclge_set_def_reset_request,
	.get_tqps_and_rss_info = hclge_get_tqps_and_rss_info,
	.set_channels = hclge_set_channels,
	.get_channels = hclge_get_channels,
	.get_regs_len = hclge_get_regs_len,
	.get_regs = hclge_get_regs,
	.set_led_id = hclge_set_led_id,
	.get_link_mode = hclge_get_link_mode,
	.add_fd_entry = hclge_add_fd_entry,
	.del_fd_entry = hclge_del_fd_entry,
	.get_fd_rule_cnt = hclge_get_fd_rule_cnt,
	.get_fd_rule_info = hclge_get_fd_rule_info,
	.get_fd_all_rules = hclge_get_all_rules,
	.enable_fd = hclge_enable_fd,
	.add_arfs_entry = hclge_add_fd_entry_by_arfs,
	.dbg_read_cmd = hclge_dbg_read_cmd,
	.handle_hw_ras_error = hclge_handle_hw_ras_error,
	.get_hw_reset_stat = hclge_get_hw_reset_stat,
	.ae_dev_resetting = hclge_ae_dev_resetting,
	.ae_dev_reset_cnt = hclge_ae_dev_reset_cnt,
	.set_gro_en = hclge_gro_en,
	.get_global_queue_id = hclge_covert_handle_qid_global,
	.set_timer_task = hclge_set_timer_task,
	.mac_connect_phy = hclge_mac_connect_phy,
	.mac_disconnect_phy = hclge_mac_disconnect_phy,
	.get_vf_config = hclge_get_vf_config,
	.set_vf_link_state = hclge_set_vf_link_state,
	.set_vf_spoofchk = hclge_set_vf_spoofchk,
	.set_vf_trust = hclge_set_vf_trust,
	.set_vf_rate = hclge_set_vf_rate,
	.set_vf_mac = hclge_set_vf_mac,
	.get_module_eeprom = hclge_get_module_eeprom,
	.get_cmdq_stat = hclge_get_cmdq_stat,
	.add_cls_flower = hclge_add_cls_flower,
	.del_cls_flower = hclge_del_cls_flower,
	.cls_flower_active = hclge_is_cls_flower_active,
	.get_phy_link_ksettings = hclge_get_phy_link_ksettings,
	.set_phy_link_ksettings = hclge_set_phy_link_ksettings,
	.set_tx_hwts_info = hclge_ptp_set_tx_info,
	.get_rx_hwts = hclge_ptp_get_rx_hwts,
	.get_ts_info = hclge_ptp_get_ts_info,
	.get_link_diagnosis_info = hclge_get_link_diagnosis_info,
};

static struct hnae3_ae_algo ae_algo = {
	.ops = &hclge_ops,
	.pdev_id_table = ae_algo_pci_tbl,
};

static int hclge_init(void)
{
	pr_info("%s is initializing\n", HCLGE_NAME);

	hclge_wq = alloc_workqueue("%s", 0, 0, HCLGE_NAME);
	if (!hclge_wq) {
		pr_err("%s: failed to create workqueue\n", HCLGE_NAME);
		return -ENOMEM;
	}

	hnae3_register_ae_algo(&ae_algo);

	return 0;
}

static void hclge_exit(void)
{
	hnae3_unregister_ae_algo(&ae_algo);
	destroy_workqueue(hclge_wq);
}
module_init(hclge_init);
module_exit(hclge_exit);

MODULE_LICENSE("GPL");
MODULE_AUTHOR("Huawei Tech. Co., Ltd.");
MODULE_DESCRIPTION("HCLGE Driver");
MODULE_VERSION(HCLGE_MOD_VERSION);<|MERGE_RESOLUTION|>--- conflicted
+++ resolved
@@ -12750,21 +12750,12 @@
 	struct hclge_dev *hdev = vport->back;
 	bool gro_en_old = hdev->gro_en;
 	int ret;
-<<<<<<< HEAD
 
 	hdev->gro_en = enable;
 	ret = hclge_config_gro(hdev);
 	if (ret)
 		hdev->gro_en = gro_en_old;
 
-=======
-
-	hdev->gro_en = enable;
-	ret = hclge_config_gro(hdev);
-	if (ret)
-		hdev->gro_en = gro_en_old;
-
->>>>>>> 6195eb15
 	return ret;
 }
 
