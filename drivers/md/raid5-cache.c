/*
 * Copyright (C) 2015 Shaohua Li <shli@fb.com>
 * Copyright (C) 2016 Song Liu <songliubraving@fb.com>
 *
 * This program is free software; you can redistribute it and/or modify it
 * under the terms and conditions of the GNU General Public License,
 * version 2, as published by the Free Software Foundation.
 *
 * This program is distributed in the hope it will be useful, but WITHOUT
 * ANY WARRANTY; without even the implied warranty of MERCHANTABILITY or
 * FITNESS FOR A PARTICULAR PURPOSE.  See the GNU General Public License for
 * more details.
 *
 */
#include <linux/kernel.h>
#include <linux/wait.h>
#include <linux/blkdev.h>
#include <linux/slab.h>
#include <linux/raid/md_p.h>
#include <linux/crc32c.h>
#include <linux/random.h>
#include <linux/kthread.h>
#include <linux/types.h>
#include "md.h"
#include "raid5.h"
#include "bitmap.h"

/*
 * metadata/data stored in disk with 4k size unit (a block) regardless
 * underneath hardware sector size. only works with PAGE_SIZE == 4096
 */
#define BLOCK_SECTORS (8)

/*
 * log->max_free_space is min(1/4 disk size, 10G reclaimable space).
 *
 * In write through mode, the reclaim runs every log->max_free_space.
 * This can prevent the recovery scans for too long
 */
#define RECLAIM_MAX_FREE_SPACE (10 * 1024 * 1024 * 2) /* sector */
#define RECLAIM_MAX_FREE_SPACE_SHIFT (2)

/* wake up reclaim thread periodically */
#define R5C_RECLAIM_WAKEUP_INTERVAL (30 * HZ)
/* start flush with these full stripes */
#define R5C_FULL_STRIPE_FLUSH_BATCH 256
/* reclaim stripes in groups */
#define R5C_RECLAIM_STRIPE_GROUP (NR_STRIPE_HASH_LOCKS * 2)

/*
 * We only need 2 bios per I/O unit to make progress, but ensure we
 * have a few more available to not get too tight.
 */
#define R5L_POOL_SIZE	4

/*
 * r5c journal modes of the array: write-back or write-through.
 * write-through mode has identical behavior as existing log only
 * implementation.
 */
enum r5c_journal_mode {
	R5C_JOURNAL_MODE_WRITE_THROUGH = 0,
	R5C_JOURNAL_MODE_WRITE_BACK = 1,
};

static char *r5c_journal_mode_str[] = {"write-through",
				       "write-back"};
/*
 * raid5 cache state machine
 *
 * With the RAID cache, each stripe works in two phases:
 *	- caching phase
 *	- writing-out phase
 *
 * These two phases are controlled by bit STRIPE_R5C_CACHING:
 *   if STRIPE_R5C_CACHING == 0, the stripe is in writing-out phase
 *   if STRIPE_R5C_CACHING == 1, the stripe is in caching phase
 *
 * When there is no journal, or the journal is in write-through mode,
 * the stripe is always in writing-out phase.
 *
 * For write-back journal, the stripe is sent to caching phase on write
 * (r5c_try_caching_write). r5c_make_stripe_write_out() kicks off
 * the write-out phase by clearing STRIPE_R5C_CACHING.
 *
 * Stripes in caching phase do not write the raid disks. Instead, all
 * writes are committed from the log device. Therefore, a stripe in
 * caching phase handles writes as:
 *	- write to log device
 *	- return IO
 *
 * Stripes in writing-out phase handle writes as:
 *	- calculate parity
 *	- write pending data and parity to journal
 *	- write data and parity to raid disks
 *	- return IO for pending writes
 */

struct r5l_log {
	struct md_rdev *rdev;

	u32 uuid_checksum;

	sector_t device_size;		/* log device size, round to
					 * BLOCK_SECTORS */
	sector_t max_free_space;	/* reclaim run if free space is at
					 * this size */

	sector_t last_checkpoint;	/* log tail. where recovery scan
					 * starts from */
	u64 last_cp_seq;		/* log tail sequence */

	sector_t log_start;		/* log head. where new data appends */
	u64 seq;			/* log head sequence */

	sector_t next_checkpoint;

	struct mutex io_mutex;
	struct r5l_io_unit *current_io;	/* current io_unit accepting new data */

	spinlock_t io_list_lock;
	struct list_head running_ios;	/* io_units which are still running,
					 * and have not yet been completely
					 * written to the log */
	struct list_head io_end_ios;	/* io_units which have been completely
					 * written to the log but not yet written
					 * to the RAID */
	struct list_head flushing_ios;	/* io_units which are waiting for log
					 * cache flush */
	struct list_head finished_ios;	/* io_units which settle down in log disk */
	struct bio flush_bio;

	struct list_head no_mem_stripes;   /* pending stripes, -ENOMEM */

	struct kmem_cache *io_kc;
	mempool_t *io_pool;
	struct bio_set *bs;
	mempool_t *meta_pool;

	struct md_thread *reclaim_thread;
	unsigned long reclaim_target;	/* number of space that need to be
					 * reclaimed.  if it's 0, reclaim spaces
					 * used by io_units which are in
					 * IO_UNIT_STRIPE_END state (eg, reclaim
					 * dones't wait for specific io_unit
					 * switching to IO_UNIT_STRIPE_END
					 * state) */
	wait_queue_head_t iounit_wait;

	struct list_head no_space_stripes; /* pending stripes, log has no space */
	spinlock_t no_space_stripes_lock;

	bool need_cache_flush;

	/* for r5c_cache */
	enum r5c_journal_mode r5c_journal_mode;

	/* all stripes in r5cache, in the order of seq at sh->log_start */
	struct list_head stripe_in_journal_list;

	spinlock_t stripe_in_journal_lock;
	atomic_t stripe_in_journal_count;

	/* to submit async io_units, to fulfill ordering of flush */
	struct work_struct deferred_io_work;
	/* to disable write back during in degraded mode */
	struct work_struct disable_writeback_work;
<<<<<<< HEAD
=======

	/* to for chunk_aligned_read in writeback mode, details below */
	spinlock_t tree_lock;
	struct radix_tree_root big_stripe_tree;
>>>>>>> a71c9a1c
};

/*
 * Enable chunk_aligned_read() with write back cache.
 *
 * Each chunk may contain more than one stripe (for example, a 256kB
 * chunk contains 64 4kB-page, so this chunk contain 64 stripes). For
 * chunk_aligned_read, these stripes are grouped into one "big_stripe".
 * For each big_stripe, we count how many stripes of this big_stripe
 * are in the write back cache. These data are tracked in a radix tree
 * (big_stripe_tree). We use radix_tree item pointer as the counter.
 * r5c_tree_index() is used to calculate keys for the radix tree.
 *
 * chunk_aligned_read() calls r5c_big_stripe_cached() to look up
 * big_stripe of each chunk in the tree. If this big_stripe is in the
 * tree, chunk_aligned_read() aborts. This look up is protected by
 * rcu_read_lock().
 *
 * It is necessary to remember whether a stripe is counted in
 * big_stripe_tree. Instead of adding new flag, we reuses existing flags:
 * STRIPE_R5C_PARTIAL_STRIPE and STRIPE_R5C_FULL_STRIPE. If either of these
 * two flags are set, the stripe is counted in big_stripe_tree. This
 * requires moving set_bit(STRIPE_R5C_PARTIAL_STRIPE) to
 * r5c_try_caching_write(); and moving clear_bit of
 * STRIPE_R5C_PARTIAL_STRIPE and STRIPE_R5C_FULL_STRIPE to
 * r5c_finish_stripe_write_out().
 */

/*
 * radix tree requests lowest 2 bits of data pointer to be 2b'00.
 * So it is necessary to left shift the counter by 2 bits before using it
 * as data pointer of the tree.
 */
#define R5C_RADIX_COUNT_SHIFT 2

/*
 * calculate key for big_stripe_tree
 *
 * sect: align_bi->bi_iter.bi_sector or sh->sector
 */
static inline sector_t r5c_tree_index(struct r5conf *conf,
				      sector_t sect)
{
	sector_t offset;

	offset = sector_div(sect, conf->chunk_sectors);
	return sect;
}

/*
 * an IO range starts from a meta data block and end at the next meta data
 * block. The io unit's the meta data block tracks data/parity followed it. io
 * unit is written to log disk with normal write, as we always flush log disk
 * first and then start move data to raid disks, there is no requirement to
 * write io unit with FLUSH/FUA
 */
struct r5l_io_unit {
	struct r5l_log *log;

	struct page *meta_page;	/* store meta block */
	int meta_offset;	/* current offset in meta_page */

	struct bio *current_bio;/* current_bio accepting new data */

	atomic_t pending_stripe;/* how many stripes not flushed to raid */
	u64 seq;		/* seq number of the metablock */
	sector_t log_start;	/* where the io_unit starts */
	sector_t log_end;	/* where the io_unit ends */
	struct list_head log_sibling; /* log->running_ios */
	struct list_head stripe_list; /* stripes added to the io_unit */

	int state;
	bool need_split_bio;
	struct bio *split_bio;

	unsigned int has_flush:1;      /* include flush request */
	unsigned int has_fua:1;        /* include fua request */
	unsigned int has_null_flush:1; /* include empty flush request */
	/*
	 * io isn't sent yet, flush/fua request can only be submitted till it's
	 * the first IO in running_ios list
	 */
	unsigned int io_deferred:1;

	struct bio_list flush_barriers;   /* size == 0 flush bios */
};

/* r5l_io_unit state */
enum r5l_io_unit_state {
	IO_UNIT_RUNNING = 0,	/* accepting new IO */
	IO_UNIT_IO_START = 1,	/* io_unit bio start writing to log,
				 * don't accepting new bio */
	IO_UNIT_IO_END = 2,	/* io_unit bio finish writing to log */
	IO_UNIT_STRIPE_END = 3,	/* stripes data finished writing to raid */
};

bool r5c_is_writeback(struct r5l_log *log)
{
	return (log != NULL &&
		log->r5c_journal_mode == R5C_JOURNAL_MODE_WRITE_BACK);
}

static sector_t r5l_ring_add(struct r5l_log *log, sector_t start, sector_t inc)
{
	start += inc;
	if (start >= log->device_size)
		start = start - log->device_size;
	return start;
}

static sector_t r5l_ring_distance(struct r5l_log *log, sector_t start,
				  sector_t end)
{
	if (end >= start)
		return end - start;
	else
		return end + log->device_size - start;
}

static bool r5l_has_free_space(struct r5l_log *log, sector_t size)
{
	sector_t used_size;

	used_size = r5l_ring_distance(log, log->last_checkpoint,
					log->log_start);

	return log->device_size > used_size + size;
}

static void __r5l_set_io_unit_state(struct r5l_io_unit *io,
				    enum r5l_io_unit_state state)
{
	if (WARN_ON(io->state >= state))
		return;
	io->state = state;
}

static void
r5c_return_dev_pending_writes(struct r5conf *conf, struct r5dev *dev,
			      struct bio_list *return_bi)
{
	struct bio *wbi, *wbi2;

	wbi = dev->written;
	dev->written = NULL;
	while (wbi && wbi->bi_iter.bi_sector <
	       dev->sector + STRIPE_SECTORS) {
		wbi2 = r5_next_bio(wbi, dev->sector);
		if (!raid5_dec_bi_active_stripes(wbi)) {
			md_write_end(conf->mddev);
			bio_list_add(return_bi, wbi);
		}
		wbi = wbi2;
	}
}

void r5c_handle_cached_data_endio(struct r5conf *conf,
	  struct stripe_head *sh, int disks, struct bio_list *return_bi)
{
	int i;

	for (i = sh->disks; i--; ) {
		if (sh->dev[i].written) {
			set_bit(R5_UPTODATE, &sh->dev[i].flags);
			r5c_return_dev_pending_writes(conf, &sh->dev[i],
						      return_bi);
			bitmap_endwrite(conf->mddev->bitmap, sh->sector,
					STRIPE_SECTORS,
					!test_bit(STRIPE_DEGRADED, &sh->state),
					0);
		}
	}
}

/* Check whether we should flush some stripes to free up stripe cache */
void r5c_check_stripe_cache_usage(struct r5conf *conf)
{
	int total_cached;

	if (!r5c_is_writeback(conf->log))
		return;

	total_cached = atomic_read(&conf->r5c_cached_partial_stripes) +
		atomic_read(&conf->r5c_cached_full_stripes);

	/*
	 * The following condition is true for either of the following:
	 *   - stripe cache pressure high:
	 *          total_cached > 3/4 min_nr_stripes ||
	 *          empty_inactive_list_nr > 0
	 *   - stripe cache pressure moderate:
	 *          total_cached > 1/2 min_nr_stripes
	 */
	if (total_cached > conf->min_nr_stripes * 1 / 2 ||
	    atomic_read(&conf->empty_inactive_list_nr) > 0)
		r5l_wake_reclaim(conf->log, 0);
}

/*
 * flush cache when there are R5C_FULL_STRIPE_FLUSH_BATCH or more full
 * stripes in the cache
 */
void r5c_check_cached_full_stripe(struct r5conf *conf)
{
	if (!r5c_is_writeback(conf->log))
		return;

	/*
	 * wake up reclaim for R5C_FULL_STRIPE_FLUSH_BATCH cached stripes
	 * or a full stripe (chunk size / 4k stripes).
	 */
	if (atomic_read(&conf->r5c_cached_full_stripes) >=
	    min(R5C_FULL_STRIPE_FLUSH_BATCH,
		conf->chunk_sectors >> STRIPE_SHIFT))
		r5l_wake_reclaim(conf->log, 0);
}

/*
 * Total log space (in sectors) needed to flush all data in cache
 *
 * To avoid deadlock due to log space, it is necessary to reserve log
 * space to flush critical stripes (stripes that occupying log space near
 * last_checkpoint). This function helps check how much log space is
 * required to flush all cached stripes.
 *
 * To reduce log space requirements, two mechanisms are used to give cache
 * flush higher priorities:
 *    1. In handle_stripe_dirtying() and schedule_reconstruction(),
 *       stripes ALREADY in journal can be flushed w/o pending writes;
 *    2. In r5l_write_stripe() and r5c_cache_data(), stripes NOT in journal
 *       can be delayed (r5l_add_no_space_stripe).
 *
 * In cache flush, the stripe goes through 1 and then 2. For a stripe that
 * already passed 1, flushing it requires at most (conf->max_degraded + 1)
 * pages of journal space. For stripes that has not passed 1, flushing it
 * requires (conf->raid_disks + 1) pages of journal space. There are at
 * most (conf->group_cnt + 1) stripe that passed 1. So total journal space
 * required to flush all cached stripes (in pages) is:
 *
 *     (stripe_in_journal_count - group_cnt - 1) * (max_degraded + 1) +
 *     (group_cnt + 1) * (raid_disks + 1)
 * or
 *     (stripe_in_journal_count) * (max_degraded + 1) +
 *     (group_cnt + 1) * (raid_disks - max_degraded)
 */
static sector_t r5c_log_required_to_flush_cache(struct r5conf *conf)
{
	struct r5l_log *log = conf->log;

	if (!r5c_is_writeback(log))
		return 0;

	return BLOCK_SECTORS *
		((conf->max_degraded + 1) * atomic_read(&log->stripe_in_journal_count) +
		 (conf->raid_disks - conf->max_degraded) * (conf->group_cnt + 1));
}

/*
 * evaluate log space usage and update R5C_LOG_TIGHT and R5C_LOG_CRITICAL
 *
 * R5C_LOG_TIGHT is set when free space on the log device is less than 3x of
 * reclaim_required_space. R5C_LOG_CRITICAL is set when free space on the log
 * device is less than 2x of reclaim_required_space.
 */
static inline void r5c_update_log_state(struct r5l_log *log)
{
	struct r5conf *conf = log->rdev->mddev->private;
	sector_t free_space;
	sector_t reclaim_space;
	bool wake_reclaim = false;

	if (!r5c_is_writeback(log))
		return;

	free_space = r5l_ring_distance(log, log->log_start,
				       log->last_checkpoint);
	reclaim_space = r5c_log_required_to_flush_cache(conf);
	if (free_space < 2 * reclaim_space)
		set_bit(R5C_LOG_CRITICAL, &conf->cache_state);
	else {
		if (test_bit(R5C_LOG_CRITICAL, &conf->cache_state))
			wake_reclaim = true;
		clear_bit(R5C_LOG_CRITICAL, &conf->cache_state);
	}
	if (free_space < 3 * reclaim_space)
		set_bit(R5C_LOG_TIGHT, &conf->cache_state);
	else
		clear_bit(R5C_LOG_TIGHT, &conf->cache_state);

	if (wake_reclaim)
		r5l_wake_reclaim(log, 0);
}

/*
 * Put the stripe into writing-out phase by clearing STRIPE_R5C_CACHING.
 * This function should only be called in write-back mode.
 */
void r5c_make_stripe_write_out(struct stripe_head *sh)
{
	struct r5conf *conf = sh->raid_conf;
	struct r5l_log *log = conf->log;

	BUG_ON(!r5c_is_writeback(log));

	WARN_ON(!test_bit(STRIPE_R5C_CACHING, &sh->state));
	clear_bit(STRIPE_R5C_CACHING, &sh->state);

	if (!test_and_set_bit(STRIPE_PREREAD_ACTIVE, &sh->state))
		atomic_inc(&conf->preread_active_stripes);
}

static void r5c_handle_data_cached(struct stripe_head *sh)
{
	int i;

	for (i = sh->disks; i--; )
		if (test_and_clear_bit(R5_Wantwrite, &sh->dev[i].flags)) {
			set_bit(R5_InJournal, &sh->dev[i].flags);
			clear_bit(R5_LOCKED, &sh->dev[i].flags);
		}
	clear_bit(STRIPE_LOG_TRAPPED, &sh->state);
}

/*
 * this journal write must contain full parity,
 * it may also contain some data pages
 */
static void r5c_handle_parity_cached(struct stripe_head *sh)
{
	int i;

	for (i = sh->disks; i--; )
		if (test_bit(R5_InJournal, &sh->dev[i].flags))
			set_bit(R5_Wantwrite, &sh->dev[i].flags);
}

/*
 * Setting proper flags after writing (or flushing) data and/or parity to the
 * log device. This is called from r5l_log_endio() or r5l_log_flush_endio().
 */
static void r5c_finish_cache_stripe(struct stripe_head *sh)
{
	struct r5l_log *log = sh->raid_conf->log;

	if (log->r5c_journal_mode == R5C_JOURNAL_MODE_WRITE_THROUGH) {
		BUG_ON(test_bit(STRIPE_R5C_CACHING, &sh->state));
		/*
		 * Set R5_InJournal for parity dev[pd_idx]. This means
		 * all data AND parity in the journal. For RAID 6, it is
		 * NOT necessary to set the flag for dev[qd_idx], as the
		 * two parities are written out together.
		 */
		set_bit(R5_InJournal, &sh->dev[sh->pd_idx].flags);
	} else if (test_bit(STRIPE_R5C_CACHING, &sh->state)) {
		r5c_handle_data_cached(sh);
	} else {
		r5c_handle_parity_cached(sh);
		set_bit(R5_InJournal, &sh->dev[sh->pd_idx].flags);
	}
}

static void r5l_io_run_stripes(struct r5l_io_unit *io)
{
	struct stripe_head *sh, *next;

	list_for_each_entry_safe(sh, next, &io->stripe_list, log_list) {
		list_del_init(&sh->log_list);

		r5c_finish_cache_stripe(sh);

		set_bit(STRIPE_HANDLE, &sh->state);
		raid5_release_stripe(sh);
	}
}

static void r5l_log_run_stripes(struct r5l_log *log)
{
	struct r5l_io_unit *io, *next;

	assert_spin_locked(&log->io_list_lock);

	list_for_each_entry_safe(io, next, &log->running_ios, log_sibling) {
		/* don't change list order */
		if (io->state < IO_UNIT_IO_END)
			break;

		list_move_tail(&io->log_sibling, &log->finished_ios);
		r5l_io_run_stripes(io);
	}
}

static void r5l_move_to_end_ios(struct r5l_log *log)
{
	struct r5l_io_unit *io, *next;

	assert_spin_locked(&log->io_list_lock);

	list_for_each_entry_safe(io, next, &log->running_ios, log_sibling) {
		/* don't change list order */
		if (io->state < IO_UNIT_IO_END)
			break;
		list_move_tail(&io->log_sibling, &log->io_end_ios);
	}
}

static void __r5l_stripe_write_finished(struct r5l_io_unit *io);
static void r5l_log_endio(struct bio *bio)
{
	struct r5l_io_unit *io = bio->bi_private;
	struct r5l_io_unit *io_deferred;
	struct r5l_log *log = io->log;
	unsigned long flags;

	if (bio->bi_error)
		md_error(log->rdev->mddev, log->rdev);

	bio_put(bio);
	mempool_free(io->meta_page, log->meta_pool);

	spin_lock_irqsave(&log->io_list_lock, flags);
	__r5l_set_io_unit_state(io, IO_UNIT_IO_END);
	if (log->need_cache_flush)
		r5l_move_to_end_ios(log);
	else
		r5l_log_run_stripes(log);
	if (!list_empty(&log->running_ios)) {
		/*
		 * FLUSH/FUA io_unit is deferred because of ordering, now we
		 * can dispatch it
		 */
		io_deferred = list_first_entry(&log->running_ios,
					       struct r5l_io_unit, log_sibling);
		if (io_deferred->io_deferred)
			schedule_work(&log->deferred_io_work);
	}

	spin_unlock_irqrestore(&log->io_list_lock, flags);

	if (log->need_cache_flush)
		md_wakeup_thread(log->rdev->mddev->thread);

	if (io->has_null_flush) {
		struct bio *bi;

		WARN_ON(bio_list_empty(&io->flush_barriers));
		while ((bi = bio_list_pop(&io->flush_barriers)) != NULL) {
			bio_endio(bi);
			atomic_dec(&io->pending_stripe);
		}
		if (atomic_read(&io->pending_stripe) == 0)
			__r5l_stripe_write_finished(io);
	}
}

static void r5l_do_submit_io(struct r5l_log *log, struct r5l_io_unit *io)
{
	unsigned long flags;

	spin_lock_irqsave(&log->io_list_lock, flags);
	__r5l_set_io_unit_state(io, IO_UNIT_IO_START);
	spin_unlock_irqrestore(&log->io_list_lock, flags);

	if (io->has_flush)
		io->current_bio->bi_opf |= REQ_PREFLUSH;
	if (io->has_fua)
		io->current_bio->bi_opf |= REQ_FUA;
	submit_bio(io->current_bio);

	if (!io->split_bio)
		return;

	if (io->has_flush)
		io->split_bio->bi_opf |= REQ_PREFLUSH;
	if (io->has_fua)
		io->split_bio->bi_opf |= REQ_FUA;
	submit_bio(io->split_bio);
}

/* deferred io_unit will be dispatched here */
static void r5l_submit_io_async(struct work_struct *work)
{
	struct r5l_log *log = container_of(work, struct r5l_log,
					   deferred_io_work);
	struct r5l_io_unit *io = NULL;
	unsigned long flags;

	spin_lock_irqsave(&log->io_list_lock, flags);
	if (!list_empty(&log->running_ios)) {
		io = list_first_entry(&log->running_ios, struct r5l_io_unit,
				      log_sibling);
		if (!io->io_deferred)
			io = NULL;
		else
			io->io_deferred = 0;
	}
	spin_unlock_irqrestore(&log->io_list_lock, flags);
	if (io)
		r5l_do_submit_io(log, io);
}

static void r5c_disable_writeback_async(struct work_struct *work)
{
	struct r5l_log *log = container_of(work, struct r5l_log,
					   disable_writeback_work);
	struct mddev *mddev = log->rdev->mddev;

	if (log->r5c_journal_mode == R5C_JOURNAL_MODE_WRITE_THROUGH)
		return;
	pr_info("md/raid:%s: Disabling writeback cache for degraded array.\n",
		mdname(mddev));
	mddev_suspend(mddev);
	log->r5c_journal_mode = R5C_JOURNAL_MODE_WRITE_THROUGH;
	mddev_resume(mddev);
}

static void r5l_submit_current_io(struct r5l_log *log)
{
	struct r5l_io_unit *io = log->current_io;
	struct bio *bio;
	struct r5l_meta_block *block;
	unsigned long flags;
	u32 crc;
	bool do_submit = true;

	if (!io)
		return;

	block = page_address(io->meta_page);
	block->meta_size = cpu_to_le32(io->meta_offset);
	crc = crc32c_le(log->uuid_checksum, block, PAGE_SIZE);
	block->checksum = cpu_to_le32(crc);
	bio = io->current_bio;

	log->current_io = NULL;
	spin_lock_irqsave(&log->io_list_lock, flags);
	if (io->has_flush || io->has_fua) {
		if (io != list_first_entry(&log->running_ios,
					   struct r5l_io_unit, log_sibling)) {
			io->io_deferred = 1;
			do_submit = false;
		}
	}
	spin_unlock_irqrestore(&log->io_list_lock, flags);
	if (do_submit)
		r5l_do_submit_io(log, io);
}

static struct bio *r5l_bio_alloc(struct r5l_log *log)
{
	struct bio *bio = bio_alloc_bioset(GFP_NOIO, BIO_MAX_PAGES, log->bs);

	bio_set_op_attrs(bio, REQ_OP_WRITE, 0);
	bio->bi_bdev = log->rdev->bdev;
	bio->bi_iter.bi_sector = log->rdev->data_offset + log->log_start;

	return bio;
}

static void r5_reserve_log_entry(struct r5l_log *log, struct r5l_io_unit *io)
{
	log->log_start = r5l_ring_add(log, log->log_start, BLOCK_SECTORS);

	r5c_update_log_state(log);
	/*
	 * If we filled up the log device start from the beginning again,
	 * which will require a new bio.
	 *
	 * Note: for this to work properly the log size needs to me a multiple
	 * of BLOCK_SECTORS.
	 */
	if (log->log_start == 0)
		io->need_split_bio = true;

	io->log_end = log->log_start;
}

static struct r5l_io_unit *r5l_new_meta(struct r5l_log *log)
{
	struct r5l_io_unit *io;
	struct r5l_meta_block *block;

	io = mempool_alloc(log->io_pool, GFP_ATOMIC);
	if (!io)
		return NULL;
	memset(io, 0, sizeof(*io));

	io->log = log;
	INIT_LIST_HEAD(&io->log_sibling);
	INIT_LIST_HEAD(&io->stripe_list);
	bio_list_init(&io->flush_barriers);
	io->state = IO_UNIT_RUNNING;

	io->meta_page = mempool_alloc(log->meta_pool, GFP_NOIO);
	block = page_address(io->meta_page);
	clear_page(block);
	block->magic = cpu_to_le32(R5LOG_MAGIC);
	block->version = R5LOG_VERSION;
	block->seq = cpu_to_le64(log->seq);
	block->position = cpu_to_le64(log->log_start);

	io->log_start = log->log_start;
	io->meta_offset = sizeof(struct r5l_meta_block);
	io->seq = log->seq++;

	io->current_bio = r5l_bio_alloc(log);
	io->current_bio->bi_end_io = r5l_log_endio;
	io->current_bio->bi_private = io;
	bio_add_page(io->current_bio, io->meta_page, PAGE_SIZE, 0);

	r5_reserve_log_entry(log, io);

	spin_lock_irq(&log->io_list_lock);
	list_add_tail(&io->log_sibling, &log->running_ios);
	spin_unlock_irq(&log->io_list_lock);

	return io;
}

static int r5l_get_meta(struct r5l_log *log, unsigned int payload_size)
{
	if (log->current_io &&
	    log->current_io->meta_offset + payload_size > PAGE_SIZE)
		r5l_submit_current_io(log);

	if (!log->current_io) {
		log->current_io = r5l_new_meta(log);
		if (!log->current_io)
			return -ENOMEM;
	}

	return 0;
}

static void r5l_append_payload_meta(struct r5l_log *log, u16 type,
				    sector_t location,
				    u32 checksum1, u32 checksum2,
				    bool checksum2_valid)
{
	struct r5l_io_unit *io = log->current_io;
	struct r5l_payload_data_parity *payload;

	payload = page_address(io->meta_page) + io->meta_offset;
	payload->header.type = cpu_to_le16(type);
	payload->header.flags = cpu_to_le16(0);
	payload->size = cpu_to_le32((1 + !!checksum2_valid) <<
				    (PAGE_SHIFT - 9));
	payload->location = cpu_to_le64(location);
	payload->checksum[0] = cpu_to_le32(checksum1);
	if (checksum2_valid)
		payload->checksum[1] = cpu_to_le32(checksum2);

	io->meta_offset += sizeof(struct r5l_payload_data_parity) +
		sizeof(__le32) * (1 + !!checksum2_valid);
}

static void r5l_append_payload_page(struct r5l_log *log, struct page *page)
{
	struct r5l_io_unit *io = log->current_io;

	if (io->need_split_bio) {
		BUG_ON(io->split_bio);
		io->split_bio = io->current_bio;
		io->current_bio = r5l_bio_alloc(log);
		bio_chain(io->current_bio, io->split_bio);
		io->need_split_bio = false;
	}

	if (!bio_add_page(io->current_bio, page, PAGE_SIZE, 0))
		BUG();

	r5_reserve_log_entry(log, io);
}

static int r5l_log_stripe(struct r5l_log *log, struct stripe_head *sh,
			   int data_pages, int parity_pages)
{
	int i;
	int meta_size;
	int ret;
	struct r5l_io_unit *io;

	meta_size =
		((sizeof(struct r5l_payload_data_parity) + sizeof(__le32))
		 * data_pages) +
		sizeof(struct r5l_payload_data_parity) +
		sizeof(__le32) * parity_pages;

	ret = r5l_get_meta(log, meta_size);
	if (ret)
		return ret;

	io = log->current_io;

	if (test_and_clear_bit(STRIPE_R5C_PREFLUSH, &sh->state))
		io->has_flush = 1;

	for (i = 0; i < sh->disks; i++) {
		if (!test_bit(R5_Wantwrite, &sh->dev[i].flags) ||
		    test_bit(R5_InJournal, &sh->dev[i].flags))
			continue;
		if (i == sh->pd_idx || i == sh->qd_idx)
			continue;
		if (test_bit(R5_WantFUA, &sh->dev[i].flags) &&
		    log->r5c_journal_mode == R5C_JOURNAL_MODE_WRITE_BACK) {
			io->has_fua = 1;
			/*
			 * we need to flush journal to make sure recovery can
			 * reach the data with fua flag
			 */
			io->has_flush = 1;
		}
		r5l_append_payload_meta(log, R5LOG_PAYLOAD_DATA,
					raid5_compute_blocknr(sh, i, 0),
					sh->dev[i].log_checksum, 0, false);
		r5l_append_payload_page(log, sh->dev[i].page);
	}

	if (parity_pages == 2) {
		r5l_append_payload_meta(log, R5LOG_PAYLOAD_PARITY,
					sh->sector, sh->dev[sh->pd_idx].log_checksum,
					sh->dev[sh->qd_idx].log_checksum, true);
		r5l_append_payload_page(log, sh->dev[sh->pd_idx].page);
		r5l_append_payload_page(log, sh->dev[sh->qd_idx].page);
	} else if (parity_pages == 1) {
		r5l_append_payload_meta(log, R5LOG_PAYLOAD_PARITY,
					sh->sector, sh->dev[sh->pd_idx].log_checksum,
					0, false);
		r5l_append_payload_page(log, sh->dev[sh->pd_idx].page);
	} else  /* Just writing data, not parity, in caching phase */
		BUG_ON(parity_pages != 0);

	list_add_tail(&sh->log_list, &io->stripe_list);
	atomic_inc(&io->pending_stripe);
	sh->log_io = io;

	if (log->r5c_journal_mode == R5C_JOURNAL_MODE_WRITE_THROUGH)
		return 0;

	if (sh->log_start == MaxSector) {
		BUG_ON(!list_empty(&sh->r5c));
		sh->log_start = io->log_start;
		spin_lock_irq(&log->stripe_in_journal_lock);
		list_add_tail(&sh->r5c,
			      &log->stripe_in_journal_list);
		spin_unlock_irq(&log->stripe_in_journal_lock);
		atomic_inc(&log->stripe_in_journal_count);
	}
	return 0;
}

/* add stripe to no_space_stripes, and then wake up reclaim */
static inline void r5l_add_no_space_stripe(struct r5l_log *log,
					   struct stripe_head *sh)
{
	spin_lock(&log->no_space_stripes_lock);
	list_add_tail(&sh->log_list, &log->no_space_stripes);
	spin_unlock(&log->no_space_stripes_lock);
}

/*
 * running in raid5d, where reclaim could wait for raid5d too (when it flushes
 * data from log to raid disks), so we shouldn't wait for reclaim here
 */
int r5l_write_stripe(struct r5l_log *log, struct stripe_head *sh)
{
	struct r5conf *conf = sh->raid_conf;
	int write_disks = 0;
	int data_pages, parity_pages;
	int reserve;
	int i;
	int ret = 0;
	bool wake_reclaim = false;

	if (!log)
		return -EAGAIN;
	/* Don't support stripe batch */
	if (sh->log_io || !test_bit(R5_Wantwrite, &sh->dev[sh->pd_idx].flags) ||
	    test_bit(STRIPE_SYNCING, &sh->state)) {
		/* the stripe is written to log, we start writing it to raid */
		clear_bit(STRIPE_LOG_TRAPPED, &sh->state);
		return -EAGAIN;
	}

	WARN_ON(test_bit(STRIPE_R5C_CACHING, &sh->state));

	for (i = 0; i < sh->disks; i++) {
		void *addr;

		if (!test_bit(R5_Wantwrite, &sh->dev[i].flags) ||
		    test_bit(R5_InJournal, &sh->dev[i].flags))
			continue;

		write_disks++;
		/* checksum is already calculated in last run */
		if (test_bit(STRIPE_LOG_TRAPPED, &sh->state))
			continue;
		addr = kmap_atomic(sh->dev[i].page);
		sh->dev[i].log_checksum = crc32c_le(log->uuid_checksum,
						    addr, PAGE_SIZE);
		kunmap_atomic(addr);
	}
	parity_pages = 1 + !!(sh->qd_idx >= 0);
	data_pages = write_disks - parity_pages;

	set_bit(STRIPE_LOG_TRAPPED, &sh->state);
	/*
	 * The stripe must enter state machine again to finish the write, so
	 * don't delay.
	 */
	clear_bit(STRIPE_DELAYED, &sh->state);
	atomic_inc(&sh->count);

	mutex_lock(&log->io_mutex);
	/* meta + data */
	reserve = (1 + write_disks) << (PAGE_SHIFT - 9);

	if (log->r5c_journal_mode == R5C_JOURNAL_MODE_WRITE_THROUGH) {
		if (!r5l_has_free_space(log, reserve)) {
			r5l_add_no_space_stripe(log, sh);
			wake_reclaim = true;
		} else {
			ret = r5l_log_stripe(log, sh, data_pages, parity_pages);
			if (ret) {
				spin_lock_irq(&log->io_list_lock);
				list_add_tail(&sh->log_list,
					      &log->no_mem_stripes);
				spin_unlock_irq(&log->io_list_lock);
			}
		}
	} else {  /* R5C_JOURNAL_MODE_WRITE_BACK */
		/*
		 * log space critical, do not process stripes that are
		 * not in cache yet (sh->log_start == MaxSector).
		 */
		if (test_bit(R5C_LOG_CRITICAL, &conf->cache_state) &&
		    sh->log_start == MaxSector) {
			r5l_add_no_space_stripe(log, sh);
			wake_reclaim = true;
			reserve = 0;
		} else if (!r5l_has_free_space(log, reserve)) {
			if (sh->log_start == log->last_checkpoint)
				BUG();
			else
				r5l_add_no_space_stripe(log, sh);
		} else {
			ret = r5l_log_stripe(log, sh, data_pages, parity_pages);
			if (ret) {
				spin_lock_irq(&log->io_list_lock);
				list_add_tail(&sh->log_list,
					      &log->no_mem_stripes);
				spin_unlock_irq(&log->io_list_lock);
			}
		}
	}

	mutex_unlock(&log->io_mutex);
	if (wake_reclaim)
		r5l_wake_reclaim(log, reserve);
	return 0;
}

void r5l_write_stripe_run(struct r5l_log *log)
{
	if (!log)
		return;
	mutex_lock(&log->io_mutex);
	r5l_submit_current_io(log);
	mutex_unlock(&log->io_mutex);
}

int r5l_handle_flush_request(struct r5l_log *log, struct bio *bio)
{
	if (!log)
		return -ENODEV;

	if (log->r5c_journal_mode == R5C_JOURNAL_MODE_WRITE_THROUGH) {
		/*
		 * in write through (journal only)
		 * we flush log disk cache first, then write stripe data to
		 * raid disks. So if bio is finished, the log disk cache is
		 * flushed already. The recovery guarantees we can recovery
		 * the bio from log disk, so we don't need to flush again
		 */
		if (bio->bi_iter.bi_size == 0) {
			bio_endio(bio);
			return 0;
		}
		bio->bi_opf &= ~REQ_PREFLUSH;
	} else {
		/* write back (with cache) */
		if (bio->bi_iter.bi_size == 0) {
			mutex_lock(&log->io_mutex);
			r5l_get_meta(log, 0);
			bio_list_add(&log->current_io->flush_barriers, bio);
			log->current_io->has_flush = 1;
			log->current_io->has_null_flush = 1;
			atomic_inc(&log->current_io->pending_stripe);
			r5l_submit_current_io(log);
			mutex_unlock(&log->io_mutex);
			return 0;
		}
	}
	return -EAGAIN;
}

/* This will run after log space is reclaimed */
static void r5l_run_no_space_stripes(struct r5l_log *log)
{
	struct stripe_head *sh;

	spin_lock(&log->no_space_stripes_lock);
	while (!list_empty(&log->no_space_stripes)) {
		sh = list_first_entry(&log->no_space_stripes,
				      struct stripe_head, log_list);
		list_del_init(&sh->log_list);
		set_bit(STRIPE_HANDLE, &sh->state);
		raid5_release_stripe(sh);
	}
	spin_unlock(&log->no_space_stripes_lock);
}

/*
 * calculate new last_checkpoint
 * for write through mode, returns log->next_checkpoint
 * for write back, returns log_start of first sh in stripe_in_journal_list
 */
static sector_t r5c_calculate_new_cp(struct r5conf *conf)
{
	struct stripe_head *sh;
	struct r5l_log *log = conf->log;
	sector_t new_cp;
	unsigned long flags;

	if (log->r5c_journal_mode == R5C_JOURNAL_MODE_WRITE_THROUGH)
		return log->next_checkpoint;

	spin_lock_irqsave(&log->stripe_in_journal_lock, flags);
	if (list_empty(&conf->log->stripe_in_journal_list)) {
		/* all stripes flushed */
		spin_unlock_irqrestore(&log->stripe_in_journal_lock, flags);
		return log->next_checkpoint;
	}
	sh = list_first_entry(&conf->log->stripe_in_journal_list,
			      struct stripe_head, r5c);
	new_cp = sh->log_start;
	spin_unlock_irqrestore(&log->stripe_in_journal_lock, flags);
	return new_cp;
}

static sector_t r5l_reclaimable_space(struct r5l_log *log)
{
	struct r5conf *conf = log->rdev->mddev->private;

	return r5l_ring_distance(log, log->last_checkpoint,
				 r5c_calculate_new_cp(conf));
}

static void r5l_run_no_mem_stripe(struct r5l_log *log)
{
	struct stripe_head *sh;

	assert_spin_locked(&log->io_list_lock);

	if (!list_empty(&log->no_mem_stripes)) {
		sh = list_first_entry(&log->no_mem_stripes,
				      struct stripe_head, log_list);
		list_del_init(&sh->log_list);
		set_bit(STRIPE_HANDLE, &sh->state);
		raid5_release_stripe(sh);
	}
}

static bool r5l_complete_finished_ios(struct r5l_log *log)
{
	struct r5l_io_unit *io, *next;
	bool found = false;

	assert_spin_locked(&log->io_list_lock);

	list_for_each_entry_safe(io, next, &log->finished_ios, log_sibling) {
		/* don't change list order */
		if (io->state < IO_UNIT_STRIPE_END)
			break;

		log->next_checkpoint = io->log_start;

		list_del(&io->log_sibling);
		mempool_free(io, log->io_pool);
		r5l_run_no_mem_stripe(log);

		found = true;
	}

	return found;
}

static void __r5l_stripe_write_finished(struct r5l_io_unit *io)
{
	struct r5l_log *log = io->log;
	struct r5conf *conf = log->rdev->mddev->private;
	unsigned long flags;

	spin_lock_irqsave(&log->io_list_lock, flags);
	__r5l_set_io_unit_state(io, IO_UNIT_STRIPE_END);

	if (!r5l_complete_finished_ios(log)) {
		spin_unlock_irqrestore(&log->io_list_lock, flags);
		return;
	}

	if (r5l_reclaimable_space(log) > log->max_free_space ||
	    test_bit(R5C_LOG_TIGHT, &conf->cache_state))
		r5l_wake_reclaim(log, 0);

	spin_unlock_irqrestore(&log->io_list_lock, flags);
	wake_up(&log->iounit_wait);
}

void r5l_stripe_write_finished(struct stripe_head *sh)
{
	struct r5l_io_unit *io;

	io = sh->log_io;
	sh->log_io = NULL;

	if (io && atomic_dec_and_test(&io->pending_stripe))
		__r5l_stripe_write_finished(io);
}

static void r5l_log_flush_endio(struct bio *bio)
{
	struct r5l_log *log = container_of(bio, struct r5l_log,
		flush_bio);
	unsigned long flags;
	struct r5l_io_unit *io;

	if (bio->bi_error)
		md_error(log->rdev->mddev, log->rdev);

	spin_lock_irqsave(&log->io_list_lock, flags);
	list_for_each_entry(io, &log->flushing_ios, log_sibling)
		r5l_io_run_stripes(io);
	list_splice_tail_init(&log->flushing_ios, &log->finished_ios);
	spin_unlock_irqrestore(&log->io_list_lock, flags);
}

/*
 * Starting dispatch IO to raid.
 * io_unit(meta) consists of a log. There is one situation we want to avoid. A
 * broken meta in the middle of a log causes recovery can't find meta at the
 * head of log. If operations require meta at the head persistent in log, we
 * must make sure meta before it persistent in log too. A case is:
 *
 * stripe data/parity is in log, we start write stripe to raid disks. stripe
 * data/parity must be persistent in log before we do the write to raid disks.
 *
 * The solution is we restrictly maintain io_unit list order. In this case, we
 * only write stripes of an io_unit to raid disks till the io_unit is the first
 * one whose data/parity is in log.
 */
void r5l_flush_stripe_to_raid(struct r5l_log *log)
{
	bool do_flush;

	if (!log || !log->need_cache_flush)
		return;

	spin_lock_irq(&log->io_list_lock);
	/* flush bio is running */
	if (!list_empty(&log->flushing_ios)) {
		spin_unlock_irq(&log->io_list_lock);
		return;
	}
	list_splice_tail_init(&log->io_end_ios, &log->flushing_ios);
	do_flush = !list_empty(&log->flushing_ios);
	spin_unlock_irq(&log->io_list_lock);

	if (!do_flush)
		return;
	bio_reset(&log->flush_bio);
	log->flush_bio.bi_bdev = log->rdev->bdev;
	log->flush_bio.bi_end_io = r5l_log_flush_endio;
	log->flush_bio.bi_opf = REQ_OP_WRITE | REQ_PREFLUSH;
	submit_bio(&log->flush_bio);
}

static void r5l_write_super(struct r5l_log *log, sector_t cp);
static void r5l_write_super_and_discard_space(struct r5l_log *log,
	sector_t end)
{
	struct block_device *bdev = log->rdev->bdev;
	struct mddev *mddev;

	r5l_write_super(log, end);

	if (!blk_queue_discard(bdev_get_queue(bdev)))
		return;

	mddev = log->rdev->mddev;
	/*
	 * Discard could zero data, so before discard we must make sure
	 * superblock is updated to new log tail. Updating superblock (either
	 * directly call md_update_sb() or depend on md thread) must hold
	 * reconfig mutex. On the other hand, raid5_quiesce is called with
	 * reconfig_mutex hold. The first step of raid5_quiesce() is waitting
	 * for all IO finish, hence waitting for reclaim thread, while reclaim
	 * thread is calling this function and waitting for reconfig mutex. So
	 * there is a deadlock. We workaround this issue with a trylock.
	 * FIXME: we could miss discard if we can't take reconfig mutex
	 */
	set_mask_bits(&mddev->sb_flags, 0,
		BIT(MD_SB_CHANGE_DEVS) | BIT(MD_SB_CHANGE_PENDING));
	if (!mddev_trylock(mddev))
		return;
	md_update_sb(mddev, 1);
	mddev_unlock(mddev);

	/* discard IO error really doesn't matter, ignore it */
	if (log->last_checkpoint < end) {
		blkdev_issue_discard(bdev,
				log->last_checkpoint + log->rdev->data_offset,
				end - log->last_checkpoint, GFP_NOIO, 0);
	} else {
		blkdev_issue_discard(bdev,
				log->last_checkpoint + log->rdev->data_offset,
				log->device_size - log->last_checkpoint,
				GFP_NOIO, 0);
		blkdev_issue_discard(bdev, log->rdev->data_offset, end,
				GFP_NOIO, 0);
	}
}

/*
 * r5c_flush_stripe moves stripe from cached list to handle_list. When called,
 * the stripe must be on r5c_cached_full_stripes or r5c_cached_partial_stripes.
 *
 * must hold conf->device_lock
 */
static void r5c_flush_stripe(struct r5conf *conf, struct stripe_head *sh)
{
	BUG_ON(list_empty(&sh->lru));
	BUG_ON(!test_bit(STRIPE_R5C_CACHING, &sh->state));
	BUG_ON(test_bit(STRIPE_HANDLE, &sh->state));

	/*
	 * The stripe is not ON_RELEASE_LIST, so it is safe to call
	 * raid5_release_stripe() while holding conf->device_lock
	 */
	BUG_ON(test_bit(STRIPE_ON_RELEASE_LIST, &sh->state));
	assert_spin_locked(&conf->device_lock);

	list_del_init(&sh->lru);
	atomic_inc(&sh->count);

	set_bit(STRIPE_HANDLE, &sh->state);
	atomic_inc(&conf->active_stripes);
	r5c_make_stripe_write_out(sh);

	if (test_bit(STRIPE_R5C_PARTIAL_STRIPE, &sh->state))
		atomic_inc(&conf->r5c_flushing_partial_stripes);
	else
		atomic_inc(&conf->r5c_flushing_full_stripes);
	raid5_release_stripe(sh);
}

/*
 * if num == 0, flush all full stripes
 * if num > 0, flush all full stripes. If less than num full stripes are
 *             flushed, flush some partial stripes until totally num stripes are
 *             flushed or there is no more cached stripes.
 */
void r5c_flush_cache(struct r5conf *conf, int num)
{
	int count;
	struct stripe_head *sh, *next;

	assert_spin_locked(&conf->device_lock);
	if (!conf->log)
		return;

	count = 0;
	list_for_each_entry_safe(sh, next, &conf->r5c_full_stripe_list, lru) {
		r5c_flush_stripe(conf, sh);
		count++;
	}

	if (count >= num)
		return;
	list_for_each_entry_safe(sh, next,
				 &conf->r5c_partial_stripe_list, lru) {
		r5c_flush_stripe(conf, sh);
		if (++count >= num)
			break;
	}
}

static void r5c_do_reclaim(struct r5conf *conf)
{
	struct r5l_log *log = conf->log;
	struct stripe_head *sh;
	int count = 0;
	unsigned long flags;
	int total_cached;
	int stripes_to_flush;
	int flushing_partial, flushing_full;

	if (!r5c_is_writeback(log))
		return;

	flushing_partial = atomic_read(&conf->r5c_flushing_partial_stripes);
	flushing_full = atomic_read(&conf->r5c_flushing_full_stripes);
	total_cached = atomic_read(&conf->r5c_cached_partial_stripes) +
		atomic_read(&conf->r5c_cached_full_stripes) -
		flushing_full - flushing_partial;

	if (total_cached > conf->min_nr_stripes * 3 / 4 ||
	    atomic_read(&conf->empty_inactive_list_nr) > 0)
		/*
		 * if stripe cache pressure high, flush all full stripes and
		 * some partial stripes
		 */
		stripes_to_flush = R5C_RECLAIM_STRIPE_GROUP;
	else if (total_cached > conf->min_nr_stripes * 1 / 2 ||
		 atomic_read(&conf->r5c_cached_full_stripes) - flushing_full >
		 R5C_FULL_STRIPE_FLUSH_BATCH)
		/*
		 * if stripe cache pressure moderate, or if there is many full
		 * stripes,flush all full stripes
		 */
		stripes_to_flush = 0;
	else
		/* no need to flush */
		stripes_to_flush = -1;

	if (stripes_to_flush >= 0) {
		spin_lock_irqsave(&conf->device_lock, flags);
		r5c_flush_cache(conf, stripes_to_flush);
		spin_unlock_irqrestore(&conf->device_lock, flags);
	}

	/* if log space is tight, flush stripes on stripe_in_journal_list */
	if (test_bit(R5C_LOG_TIGHT, &conf->cache_state)) {
		spin_lock_irqsave(&log->stripe_in_journal_lock, flags);
		spin_lock(&conf->device_lock);
		list_for_each_entry(sh, &log->stripe_in_journal_list, r5c) {
			/*
			 * stripes on stripe_in_journal_list could be in any
			 * state of the stripe_cache state machine. In this
			 * case, we only want to flush stripe on
			 * r5c_cached_full/partial_stripes. The following
			 * condition makes sure the stripe is on one of the
			 * two lists.
			 */
			if (!list_empty(&sh->lru) &&
			    !test_bit(STRIPE_HANDLE, &sh->state) &&
			    atomic_read(&sh->count) == 0) {
				r5c_flush_stripe(conf, sh);
				if (count++ >= R5C_RECLAIM_STRIPE_GROUP)
					break;
			}
		}
		spin_unlock(&conf->device_lock);
		spin_unlock_irqrestore(&log->stripe_in_journal_lock, flags);
	}

	if (!test_bit(R5C_LOG_CRITICAL, &conf->cache_state))
		r5l_run_no_space_stripes(log);

	md_wakeup_thread(conf->mddev->thread);
}

static void r5l_do_reclaim(struct r5l_log *log)
{
	struct r5conf *conf = log->rdev->mddev->private;
	sector_t reclaim_target = xchg(&log->reclaim_target, 0);
	sector_t reclaimable;
	sector_t next_checkpoint;
	bool write_super;

	spin_lock_irq(&log->io_list_lock);
	write_super = r5l_reclaimable_space(log) > log->max_free_space ||
		reclaim_target != 0 || !list_empty(&log->no_space_stripes);
	/*
	 * move proper io_unit to reclaim list. We should not change the order.
	 * reclaimable/unreclaimable io_unit can be mixed in the list, we
	 * shouldn't reuse space of an unreclaimable io_unit
	 */
	while (1) {
		reclaimable = r5l_reclaimable_space(log);
		if (reclaimable >= reclaim_target ||
		    (list_empty(&log->running_ios) &&
		     list_empty(&log->io_end_ios) &&
		     list_empty(&log->flushing_ios) &&
		     list_empty(&log->finished_ios)))
			break;

		md_wakeup_thread(log->rdev->mddev->thread);
		wait_event_lock_irq(log->iounit_wait,
				    r5l_reclaimable_space(log) > reclaimable,
				    log->io_list_lock);
	}

	next_checkpoint = r5c_calculate_new_cp(conf);
	spin_unlock_irq(&log->io_list_lock);

	if (reclaimable == 0 || !write_super)
		return;

	/*
	 * write_super will flush cache of each raid disk. We must write super
	 * here, because the log area might be reused soon and we don't want to
	 * confuse recovery
	 */
	r5l_write_super_and_discard_space(log, next_checkpoint);

	mutex_lock(&log->io_mutex);
	log->last_checkpoint = next_checkpoint;
	r5c_update_log_state(log);
	mutex_unlock(&log->io_mutex);

	r5l_run_no_space_stripes(log);
}

static void r5l_reclaim_thread(struct md_thread *thread)
{
	struct mddev *mddev = thread->mddev;
	struct r5conf *conf = mddev->private;
	struct r5l_log *log = conf->log;

	if (!log)
		return;
	r5c_do_reclaim(conf);
	r5l_do_reclaim(log);
}

void r5l_wake_reclaim(struct r5l_log *log, sector_t space)
{
	unsigned long target;
	unsigned long new = (unsigned long)space; /* overflow in theory */

	if (!log)
		return;
	do {
		target = log->reclaim_target;
		if (new < target)
			return;
	} while (cmpxchg(&log->reclaim_target, target, new) != target);
	md_wakeup_thread(log->reclaim_thread);
}

void r5l_quiesce(struct r5l_log *log, int state)
{
	struct mddev *mddev;
	if (!log || state == 2)
		return;
	if (state == 0)
		kthread_unpark(log->reclaim_thread->tsk);
	else if (state == 1) {
		/* make sure r5l_write_super_and_discard_space exits */
		mddev = log->rdev->mddev;
		wake_up(&mddev->sb_wait);
		kthread_park(log->reclaim_thread->tsk);
		r5l_wake_reclaim(log, MaxSector);
		r5l_do_reclaim(log);
	}
}

bool r5l_log_disk_error(struct r5conf *conf)
{
	struct r5l_log *log;
	bool ret;
	/* don't allow write if journal disk is missing */
	rcu_read_lock();
	log = rcu_dereference(conf->log);

	if (!log)
		ret = test_bit(MD_HAS_JOURNAL, &conf->mddev->flags);
	else
		ret = test_bit(Faulty, &log->rdev->flags);
	rcu_read_unlock();
	return ret;
}

struct r5l_recovery_ctx {
	struct page *meta_page;		/* current meta */
	sector_t meta_total_blocks;	/* total size of current meta and data */
	sector_t pos;			/* recovery position */
	u64 seq;			/* recovery position seq */
	int data_parity_stripes;	/* number of data_parity stripes */
	int data_only_stripes;		/* number of data_only stripes */
	struct list_head cached_list;
};

static int r5l_recovery_read_meta_block(struct r5l_log *log,
					struct r5l_recovery_ctx *ctx)
{
	struct page *page = ctx->meta_page;
	struct r5l_meta_block *mb;
	u32 crc, stored_crc;

	if (!sync_page_io(log->rdev, ctx->pos, PAGE_SIZE, page, REQ_OP_READ, 0,
			  false))
		return -EIO;

	mb = page_address(page);
	stored_crc = le32_to_cpu(mb->checksum);
	mb->checksum = 0;

	if (le32_to_cpu(mb->magic) != R5LOG_MAGIC ||
	    le64_to_cpu(mb->seq) != ctx->seq ||
	    mb->version != R5LOG_VERSION ||
	    le64_to_cpu(mb->position) != ctx->pos)
		return -EINVAL;

	crc = crc32c_le(log->uuid_checksum, mb, PAGE_SIZE);
	if (stored_crc != crc)
		return -EINVAL;

	if (le32_to_cpu(mb->meta_size) > PAGE_SIZE)
		return -EINVAL;

	ctx->meta_total_blocks = BLOCK_SECTORS;

	return 0;
}

static void
r5l_recovery_create_empty_meta_block(struct r5l_log *log,
				     struct page *page,
				     sector_t pos, u64 seq)
{
	struct r5l_meta_block *mb;

	mb = page_address(page);
	clear_page(mb);
	mb->magic = cpu_to_le32(R5LOG_MAGIC);
	mb->version = R5LOG_VERSION;
	mb->meta_size = cpu_to_le32(sizeof(struct r5l_meta_block));
	mb->seq = cpu_to_le64(seq);
	mb->position = cpu_to_le64(pos);
}

static int r5l_log_write_empty_meta_block(struct r5l_log *log, sector_t pos,
					  u64 seq)
{
	struct page *page;
	struct r5l_meta_block *mb;

	page = alloc_page(GFP_KERNEL);
	if (!page)
		return -ENOMEM;
	r5l_recovery_create_empty_meta_block(log, page, pos, seq);
	mb = page_address(page);
	mb->checksum = cpu_to_le32(crc32c_le(log->uuid_checksum,
					     mb, PAGE_SIZE));
	if (!sync_page_io(log->rdev, pos, PAGE_SIZE, page, REQ_OP_WRITE,
			  REQ_FUA, false)) {
		__free_page(page);
		return -EIO;
	}
	__free_page(page);
	return 0;
}

/*
 * r5l_recovery_load_data and r5l_recovery_load_parity uses flag R5_Wantwrite
 * to mark valid (potentially not flushed) data in the journal.
 *
 * We already verified checksum in r5l_recovery_verify_data_checksum_for_mb,
 * so there should not be any mismatch here.
 */
static void r5l_recovery_load_data(struct r5l_log *log,
				   struct stripe_head *sh,
				   struct r5l_recovery_ctx *ctx,
				   struct r5l_payload_data_parity *payload,
				   sector_t log_offset)
{
	struct mddev *mddev = log->rdev->mddev;
	struct r5conf *conf = mddev->private;
	int dd_idx;

	raid5_compute_sector(conf,
			     le64_to_cpu(payload->location), 0,
			     &dd_idx, sh);
	sync_page_io(log->rdev, log_offset, PAGE_SIZE,
		     sh->dev[dd_idx].page, REQ_OP_READ, 0, false);
	sh->dev[dd_idx].log_checksum =
		le32_to_cpu(payload->checksum[0]);
	ctx->meta_total_blocks += BLOCK_SECTORS;

	set_bit(R5_Wantwrite, &sh->dev[dd_idx].flags);
	set_bit(STRIPE_R5C_CACHING, &sh->state);
}

static void r5l_recovery_load_parity(struct r5l_log *log,
				     struct stripe_head *sh,
				     struct r5l_recovery_ctx *ctx,
				     struct r5l_payload_data_parity *payload,
				     sector_t log_offset)
{
	struct mddev *mddev = log->rdev->mddev;
	struct r5conf *conf = mddev->private;

	ctx->meta_total_blocks += BLOCK_SECTORS * conf->max_degraded;
	sync_page_io(log->rdev, log_offset, PAGE_SIZE,
		     sh->dev[sh->pd_idx].page, REQ_OP_READ, 0, false);
	sh->dev[sh->pd_idx].log_checksum =
		le32_to_cpu(payload->checksum[0]);
	set_bit(R5_Wantwrite, &sh->dev[sh->pd_idx].flags);

	if (sh->qd_idx >= 0) {
		sync_page_io(log->rdev,
			     r5l_ring_add(log, log_offset, BLOCK_SECTORS),
			     PAGE_SIZE, sh->dev[sh->qd_idx].page,
			     REQ_OP_READ, 0, false);
		sh->dev[sh->qd_idx].log_checksum =
			le32_to_cpu(payload->checksum[1]);
		set_bit(R5_Wantwrite, &sh->dev[sh->qd_idx].flags);
	}
	clear_bit(STRIPE_R5C_CACHING, &sh->state);
}

static void r5l_recovery_reset_stripe(struct stripe_head *sh)
{
	int i;

	sh->state = 0;
	sh->log_start = MaxSector;
	for (i = sh->disks; i--; )
		sh->dev[i].flags = 0;
}

static void
r5l_recovery_replay_one_stripe(struct r5conf *conf,
			       struct stripe_head *sh,
			       struct r5l_recovery_ctx *ctx)
{
	struct md_rdev *rdev, *rrdev;
	int disk_index;
	int data_count = 0;

	for (disk_index = 0; disk_index < sh->disks; disk_index++) {
		if (!test_bit(R5_Wantwrite, &sh->dev[disk_index].flags))
			continue;
		if (disk_index == sh->qd_idx || disk_index == sh->pd_idx)
			continue;
		data_count++;
	}

	/*
	 * stripes that only have parity must have been flushed
	 * before the crash that we are now recovering from, so
	 * there is nothing more to recovery.
	 */
	if (data_count == 0)
		goto out;

	for (disk_index = 0; disk_index < sh->disks; disk_index++) {
		if (!test_bit(R5_Wantwrite, &sh->dev[disk_index].flags))
			continue;

		/* in case device is broken */
		rcu_read_lock();
		rdev = rcu_dereference(conf->disks[disk_index].rdev);
		if (rdev) {
			atomic_inc(&rdev->nr_pending);
			rcu_read_unlock();
			sync_page_io(rdev, sh->sector, PAGE_SIZE,
				     sh->dev[disk_index].page, REQ_OP_WRITE, 0,
				     false);
			rdev_dec_pending(rdev, rdev->mddev);
			rcu_read_lock();
		}
		rrdev = rcu_dereference(conf->disks[disk_index].replacement);
		if (rrdev) {
			atomic_inc(&rrdev->nr_pending);
			rcu_read_unlock();
			sync_page_io(rrdev, sh->sector, PAGE_SIZE,
				     sh->dev[disk_index].page, REQ_OP_WRITE, 0,
				     false);
			rdev_dec_pending(rrdev, rrdev->mddev);
			rcu_read_lock();
		}
		rcu_read_unlock();
	}
	ctx->data_parity_stripes++;
out:
	r5l_recovery_reset_stripe(sh);
}

static struct stripe_head *
r5c_recovery_alloc_stripe(struct r5conf *conf,
			  sector_t stripe_sect)
{
	struct stripe_head *sh;

	sh = raid5_get_active_stripe(conf, stripe_sect, 0, 1, 0);
	if (!sh)
		return NULL;  /* no more stripe available */

	r5l_recovery_reset_stripe(sh);

	return sh;
}

static struct stripe_head *
r5c_recovery_lookup_stripe(struct list_head *list, sector_t sect)
{
	struct stripe_head *sh;

	list_for_each_entry(sh, list, lru)
		if (sh->sector == sect)
			return sh;
	return NULL;
}

static void
r5c_recovery_drop_stripes(struct list_head *cached_stripe_list,
			  struct r5l_recovery_ctx *ctx)
{
	struct stripe_head *sh, *next;

	list_for_each_entry_safe(sh, next, cached_stripe_list, lru) {
		r5l_recovery_reset_stripe(sh);
		list_del_init(&sh->lru);
		raid5_release_stripe(sh);
	}
}

static void
r5c_recovery_replay_stripes(struct list_head *cached_stripe_list,
			    struct r5l_recovery_ctx *ctx)
{
	struct stripe_head *sh, *next;

	list_for_each_entry_safe(sh, next, cached_stripe_list, lru)
		if (!test_bit(STRIPE_R5C_CACHING, &sh->state)) {
			r5l_recovery_replay_one_stripe(sh->raid_conf, sh, ctx);
			list_del_init(&sh->lru);
			raid5_release_stripe(sh);
		}
}

/* if matches return 0; otherwise return -EINVAL */
static int
r5l_recovery_verify_data_checksum(struct r5l_log *log, struct page *page,
				  sector_t log_offset, __le32 log_checksum)
{
	void *addr;
	u32 checksum;

	sync_page_io(log->rdev, log_offset, PAGE_SIZE,
		     page, REQ_OP_READ, 0, false);
	addr = kmap_atomic(page);
	checksum = crc32c_le(log->uuid_checksum, addr, PAGE_SIZE);
	kunmap_atomic(addr);
	return (le32_to_cpu(log_checksum) == checksum) ? 0 : -EINVAL;
}

/*
 * before loading data to stripe cache, we need verify checksum for all data,
 * if there is mismatch for any data page, we drop all data in the mata block
 */
static int
r5l_recovery_verify_data_checksum_for_mb(struct r5l_log *log,
					 struct r5l_recovery_ctx *ctx)
{
	struct mddev *mddev = log->rdev->mddev;
	struct r5conf *conf = mddev->private;
	struct r5l_meta_block *mb = page_address(ctx->meta_page);
	sector_t mb_offset = sizeof(struct r5l_meta_block);
	sector_t log_offset = r5l_ring_add(log, ctx->pos, BLOCK_SECTORS);
	struct page *page;
	struct r5l_payload_data_parity *payload;

	page = alloc_page(GFP_KERNEL);
	if (!page)
		return -ENOMEM;

	while (mb_offset < le32_to_cpu(mb->meta_size)) {
		payload = (void *)mb + mb_offset;

		if (payload->header.type == R5LOG_PAYLOAD_DATA) {
			if (r5l_recovery_verify_data_checksum(
				    log, page, log_offset,
				    payload->checksum[0]) < 0)
				goto mismatch;
		} else if (payload->header.type == R5LOG_PAYLOAD_PARITY) {
			if (r5l_recovery_verify_data_checksum(
				    log, page, log_offset,
				    payload->checksum[0]) < 0)
				goto mismatch;
			if (conf->max_degraded == 2 && /* q for RAID 6 */
			    r5l_recovery_verify_data_checksum(
				    log, page,
				    r5l_ring_add(log, log_offset,
						 BLOCK_SECTORS),
				    payload->checksum[1]) < 0)
				goto mismatch;
		} else /* not R5LOG_PAYLOAD_DATA or R5LOG_PAYLOAD_PARITY */
			goto mismatch;

		log_offset = r5l_ring_add(log, log_offset,
					  le32_to_cpu(payload->size));

		mb_offset += sizeof(struct r5l_payload_data_parity) +
			sizeof(__le32) *
			(le32_to_cpu(payload->size) >> (PAGE_SHIFT - 9));
	}

	put_page(page);
	return 0;

mismatch:
	put_page(page);
	return -EINVAL;
}

/*
 * Analyze all data/parity pages in one meta block
 * Returns:
 * 0 for success
 * -EINVAL for unknown playload type
 * -EAGAIN for checksum mismatch of data page
 * -ENOMEM for run out of memory (alloc_page failed or run out of stripes)
 */
static int
r5c_recovery_analyze_meta_block(struct r5l_log *log,
				struct r5l_recovery_ctx *ctx,
				struct list_head *cached_stripe_list)
{
	struct mddev *mddev = log->rdev->mddev;
	struct r5conf *conf = mddev->private;
	struct r5l_meta_block *mb;
	struct r5l_payload_data_parity *payload;
	int mb_offset;
	sector_t log_offset;
	sector_t stripe_sect;
	struct stripe_head *sh;
	int ret;

	/*
	 * for mismatch in data blocks, we will drop all data in this mb, but
	 * we will still read next mb for other data with FLUSH flag, as
	 * io_unit could finish out of order.
	 */
	ret = r5l_recovery_verify_data_checksum_for_mb(log, ctx);
	if (ret == -EINVAL)
		return -EAGAIN;
	else if (ret)
		return ret;   /* -ENOMEM duo to alloc_page() failed */

	mb = page_address(ctx->meta_page);
	mb_offset = sizeof(struct r5l_meta_block);
	log_offset = r5l_ring_add(log, ctx->pos, BLOCK_SECTORS);

	while (mb_offset < le32_to_cpu(mb->meta_size)) {
		int dd;

		payload = (void *)mb + mb_offset;
		stripe_sect = (payload->header.type == R5LOG_PAYLOAD_DATA) ?
			raid5_compute_sector(
				conf, le64_to_cpu(payload->location), 0, &dd,
				NULL)
			: le64_to_cpu(payload->location);

		sh = r5c_recovery_lookup_stripe(cached_stripe_list,
						stripe_sect);

		if (!sh) {
			sh = r5c_recovery_alloc_stripe(conf, stripe_sect);
			/*
			 * cannot get stripe from raid5_get_active_stripe
			 * try replay some stripes
			 */
			if (!sh) {
				r5c_recovery_replay_stripes(
					cached_stripe_list, ctx);
				sh = r5c_recovery_alloc_stripe(
					conf, stripe_sect);
			}
			if (!sh) {
				pr_debug("md/raid:%s: Increasing stripe cache size to %d to recovery data on journal.\n",
					mdname(mddev),
					conf->min_nr_stripes * 2);
				raid5_set_cache_size(mddev,
						     conf->min_nr_stripes * 2);
				sh = r5c_recovery_alloc_stripe(conf,
							       stripe_sect);
			}
			if (!sh) {
				pr_err("md/raid:%s: Cannot get enough stripes due to memory pressure. Recovery failed.\n",
				       mdname(mddev));
				return -ENOMEM;
			}
			list_add_tail(&sh->lru, cached_stripe_list);
		}

		if (payload->header.type == R5LOG_PAYLOAD_DATA) {
			if (!test_bit(STRIPE_R5C_CACHING, &sh->state) &&
			    test_bit(R5_Wantwrite, &sh->dev[sh->pd_idx].flags)) {
				r5l_recovery_replay_one_stripe(conf, sh, ctx);
				list_move_tail(&sh->lru, cached_stripe_list);
			}
			r5l_recovery_load_data(log, sh, ctx, payload,
					       log_offset);
		} else if (payload->header.type == R5LOG_PAYLOAD_PARITY)
			r5l_recovery_load_parity(log, sh, ctx, payload,
						 log_offset);
		else
			return -EINVAL;

		log_offset = r5l_ring_add(log, log_offset,
					  le32_to_cpu(payload->size));

		mb_offset += sizeof(struct r5l_payload_data_parity) +
			sizeof(__le32) *
			(le32_to_cpu(payload->size) >> (PAGE_SHIFT - 9));
	}

	return 0;
}

/*
 * Load the stripe into cache. The stripe will be written out later by
 * the stripe cache state machine.
 */
static void r5c_recovery_load_one_stripe(struct r5l_log *log,
					 struct stripe_head *sh)
{
	struct r5dev *dev;
	int i;

	for (i = sh->disks; i--; ) {
		dev = sh->dev + i;
		if (test_and_clear_bit(R5_Wantwrite, &dev->flags)) {
			set_bit(R5_InJournal, &dev->flags);
			set_bit(R5_UPTODATE, &dev->flags);
		}
	}
}

/*
 * Scan through the log for all to-be-flushed data
 *
 * For stripes with data and parity, namely Data-Parity stripe
 * (STRIPE_R5C_CACHING == 0), we simply replay all the writes.
 *
 * For stripes with only data, namely Data-Only stripe
 * (STRIPE_R5C_CACHING == 1), we load them to stripe cache state machine.
 *
 * For a stripe, if we see data after parity, we should discard all previous
 * data and parity for this stripe, as these data are already flushed to
 * the array.
 *
 * At the end of the scan, we return the new journal_tail, which points to
 * first data-only stripe on the journal device, or next invalid meta block.
 */
static int r5c_recovery_flush_log(struct r5l_log *log,
				  struct r5l_recovery_ctx *ctx)
{
	struct stripe_head *sh;
	int ret = 0;

	/* scan through the log */
	while (1) {
		if (r5l_recovery_read_meta_block(log, ctx))
			break;

		ret = r5c_recovery_analyze_meta_block(log, ctx,
						      &ctx->cached_list);
		/*
		 * -EAGAIN means mismatch in data block, in this case, we still
		 * try scan the next metablock
		 */
		if (ret && ret != -EAGAIN)
			break;   /* ret == -EINVAL or -ENOMEM */
		ctx->seq++;
		ctx->pos = r5l_ring_add(log, ctx->pos, ctx->meta_total_blocks);
	}

	if (ret == -ENOMEM) {
		r5c_recovery_drop_stripes(&ctx->cached_list, ctx);
		return ret;
	}

	/* replay data-parity stripes */
	r5c_recovery_replay_stripes(&ctx->cached_list, ctx);

	/* load data-only stripes to stripe cache */
	list_for_each_entry(sh, &ctx->cached_list, lru) {
		WARN_ON(!test_bit(STRIPE_R5C_CACHING, &sh->state));
		r5c_recovery_load_one_stripe(log, sh);
		ctx->data_only_stripes++;
	}

	return 0;
}

/*
 * we did a recovery. Now ctx.pos points to an invalid meta block. New
 * log will start here. but we can't let superblock point to last valid
 * meta block. The log might looks like:
 * | meta 1| meta 2| meta 3|
 * meta 1 is valid, meta 2 is invalid. meta 3 could be valid. If
 * superblock points to meta 1, we write a new valid meta 2n.  if crash
 * happens again, new recovery will start from meta 1. Since meta 2n is
 * valid now, recovery will think meta 3 is valid, which is wrong.
 * The solution is we create a new meta in meta2 with its seq == meta
 * 1's seq + 10000 and let superblock points to meta2. The same recovery
 * will not think meta 3 is a valid meta, because its seq doesn't match
 */

/*
 * Before recovery, the log looks like the following
 *
 *   ---------------------------------------------
 *   |           valid log        | invalid log  |
 *   ---------------------------------------------
 *   ^
 *   |- log->last_checkpoint
 *   |- log->last_cp_seq
 *
 * Now we scan through the log until we see invalid entry
 *
 *   ---------------------------------------------
 *   |           valid log        | invalid log  |
 *   ---------------------------------------------
 *   ^                            ^
 *   |- log->last_checkpoint      |- ctx->pos
 *   |- log->last_cp_seq          |- ctx->seq
 *
 * From this point, we need to increase seq number by 10 to avoid
 * confusing next recovery.
 *
 *   ---------------------------------------------
 *   |           valid log        | invalid log  |
 *   ---------------------------------------------
 *   ^                              ^
 *   |- log->last_checkpoint        |- ctx->pos+1
 *   |- log->last_cp_seq            |- ctx->seq+10001
 *
 * However, it is not safe to start the state machine yet, because data only
 * parities are not yet secured in RAID. To save these data only parities, we
 * rewrite them from seq+11.
 *
 *   -----------------------------------------------------------------
 *   |           valid log        | data only stripes | invalid log  |
 *   -----------------------------------------------------------------
 *   ^                                                ^
 *   |- log->last_checkpoint                          |- ctx->pos+n
 *   |- log->last_cp_seq                              |- ctx->seq+10000+n
 *
 * If failure happens again during this process, the recovery can safe start
 * again from log->last_checkpoint.
 *
 * Once data only stripes are rewritten to journal, we move log_tail
 *
 *   -----------------------------------------------------------------
 *   |     old log        |    data only stripes    | invalid log  |
 *   -----------------------------------------------------------------
 *                        ^                         ^
 *                        |- log->last_checkpoint   |- ctx->pos+n
 *                        |- log->last_cp_seq       |- ctx->seq+10000+n
 *
 * Then we can safely start the state machine. If failure happens from this
 * point on, the recovery will start from new log->last_checkpoint.
 */
static int
r5c_recovery_rewrite_data_only_stripes(struct r5l_log *log,
				       struct r5l_recovery_ctx *ctx)
{
	struct stripe_head *sh;
	struct mddev *mddev = log->rdev->mddev;
	struct page *page;
	sector_t next_checkpoint = MaxSector;

	page = alloc_page(GFP_KERNEL);
	if (!page) {
		pr_err("md/raid:%s: cannot allocate memory to rewrite data only stripes\n",
		       mdname(mddev));
		return -ENOMEM;
	}

	WARN_ON(list_empty(&ctx->cached_list));

	list_for_each_entry(sh, &ctx->cached_list, lru) {
		struct r5l_meta_block *mb;
		int i;
		int offset;
		sector_t write_pos;

		WARN_ON(!test_bit(STRIPE_R5C_CACHING, &sh->state));
		r5l_recovery_create_empty_meta_block(log, page,
						     ctx->pos, ctx->seq);
		mb = page_address(page);
		offset = le32_to_cpu(mb->meta_size);
		write_pos = r5l_ring_add(log, ctx->pos, BLOCK_SECTORS);

		for (i = sh->disks; i--; ) {
			struct r5dev *dev = &sh->dev[i];
			struct r5l_payload_data_parity *payload;
			void *addr;

			if (test_bit(R5_InJournal, &dev->flags)) {
				payload = (void *)mb + offset;
				payload->header.type = cpu_to_le16(
					R5LOG_PAYLOAD_DATA);
				payload->size = BLOCK_SECTORS;
				payload->location = cpu_to_le64(
					raid5_compute_blocknr(sh, i, 0));
				addr = kmap_atomic(dev->page);
				payload->checksum[0] = cpu_to_le32(
					crc32c_le(log->uuid_checksum, addr,
						  PAGE_SIZE));
				kunmap_atomic(addr);
				sync_page_io(log->rdev, write_pos, PAGE_SIZE,
					     dev->page, REQ_OP_WRITE, 0, false);
				write_pos = r5l_ring_add(log, write_pos,
							 BLOCK_SECTORS);
				offset += sizeof(__le32) +
					sizeof(struct r5l_payload_data_parity);

			}
		}
		mb->meta_size = cpu_to_le32(offset);
		mb->checksum = cpu_to_le32(crc32c_le(log->uuid_checksum,
						     mb, PAGE_SIZE));
		sync_page_io(log->rdev, ctx->pos, PAGE_SIZE, page,
			     REQ_OP_WRITE, REQ_FUA, false);
		sh->log_start = ctx->pos;
		list_add_tail(&sh->r5c, &log->stripe_in_journal_list);
		atomic_inc(&log->stripe_in_journal_count);
		ctx->pos = write_pos;
		ctx->seq += 1;
		next_checkpoint = sh->log_start;
	}
	log->next_checkpoint = next_checkpoint;
	__free_page(page);
	return 0;
}

static void r5c_recovery_flush_data_only_stripes(struct r5l_log *log,
						 struct r5l_recovery_ctx *ctx)
{
	struct mddev *mddev = log->rdev->mddev;
	struct r5conf *conf = mddev->private;
	struct stripe_head *sh, *next;

	if (ctx->data_only_stripes == 0)
		return;

	log->r5c_journal_mode = R5C_JOURNAL_MODE_WRITE_BACK;

	list_for_each_entry_safe(sh, next, &ctx->cached_list, lru) {
		r5c_make_stripe_write_out(sh);
		set_bit(STRIPE_HANDLE, &sh->state);
		list_del_init(&sh->lru);
		raid5_release_stripe(sh);
	}

	md_wakeup_thread(conf->mddev->thread);
	/* reuse conf->wait_for_quiescent in recovery */
	wait_event(conf->wait_for_quiescent,
		   atomic_read(&conf->active_stripes) == 0);

	log->r5c_journal_mode = R5C_JOURNAL_MODE_WRITE_THROUGH;
}

static int r5l_recovery_log(struct r5l_log *log)
{
	struct mddev *mddev = log->rdev->mddev;
	struct r5l_recovery_ctx ctx;
	int ret;
	sector_t pos;

	ctx.pos = log->last_checkpoint;
	ctx.seq = log->last_cp_seq;
	ctx.meta_page = alloc_page(GFP_KERNEL);
	ctx.data_only_stripes = 0;
	ctx.data_parity_stripes = 0;
	INIT_LIST_HEAD(&ctx.cached_list);

	if (!ctx.meta_page)
		return -ENOMEM;

	ret = r5c_recovery_flush_log(log, &ctx);
	__free_page(ctx.meta_page);

	if (ret)
		return ret;

	pos = ctx.pos;
	ctx.seq += 10000;


	if ((ctx.data_only_stripes == 0) && (ctx.data_parity_stripes == 0))
		pr_debug("md/raid:%s: starting from clean shutdown\n",
			 mdname(mddev));
	else
		pr_debug("md/raid:%s: recovering %d data-only stripes and %d data-parity stripes\n",
			 mdname(mddev), ctx.data_only_stripes,
			 ctx.data_parity_stripes);

	if (ctx.data_only_stripes == 0) {
		log->next_checkpoint = ctx.pos;
		r5l_log_write_empty_meta_block(log, ctx.pos, ctx.seq++);
		ctx.pos = r5l_ring_add(log, ctx.pos, BLOCK_SECTORS);
	} else if (r5c_recovery_rewrite_data_only_stripes(log, &ctx)) {
		pr_err("md/raid:%s: failed to rewrite stripes to journal\n",
		       mdname(mddev));
		return -EIO;
	}

	log->log_start = ctx.pos;
	log->seq = ctx.seq;
	log->last_checkpoint = pos;
	r5l_write_super(log, pos);

	r5c_recovery_flush_data_only_stripes(log, &ctx);
	return 0;
}

static void r5l_write_super(struct r5l_log *log, sector_t cp)
{
	struct mddev *mddev = log->rdev->mddev;

	log->rdev->journal_tail = cp;
	set_bit(MD_SB_CHANGE_DEVS, &mddev->sb_flags);
}

static ssize_t r5c_journal_mode_show(struct mddev *mddev, char *page)
{
	struct r5conf *conf = mddev->private;
	int ret;

	if (!conf->log)
		return 0;

	switch (conf->log->r5c_journal_mode) {
	case R5C_JOURNAL_MODE_WRITE_THROUGH:
		ret = snprintf(
			page, PAGE_SIZE, "[%s] %s\n",
			r5c_journal_mode_str[R5C_JOURNAL_MODE_WRITE_THROUGH],
			r5c_journal_mode_str[R5C_JOURNAL_MODE_WRITE_BACK]);
		break;
	case R5C_JOURNAL_MODE_WRITE_BACK:
		ret = snprintf(
			page, PAGE_SIZE, "%s [%s]\n",
			r5c_journal_mode_str[R5C_JOURNAL_MODE_WRITE_THROUGH],
			r5c_journal_mode_str[R5C_JOURNAL_MODE_WRITE_BACK]);
		break;
	default:
		ret = 0;
	}
	return ret;
}

static ssize_t r5c_journal_mode_store(struct mddev *mddev,
				      const char *page, size_t length)
{
	struct r5conf *conf = mddev->private;
	struct r5l_log *log = conf->log;
	int val = -1, i;
	int len = length;

	if (!log)
		return -ENODEV;

	if (len && page[len - 1] == '\n')
		len -= 1;
	for (i = 0; i < ARRAY_SIZE(r5c_journal_mode_str); i++)
		if (strlen(r5c_journal_mode_str[i]) == len &&
		    strncmp(page, r5c_journal_mode_str[i], len) == 0) {
			val = i;
			break;
		}
	if (val < R5C_JOURNAL_MODE_WRITE_THROUGH ||
	    val > R5C_JOURNAL_MODE_WRITE_BACK)
		return -EINVAL;

	if (raid5_calc_degraded(conf) > 0 &&
	    val == R5C_JOURNAL_MODE_WRITE_BACK)
		return -EINVAL;

	mddev_suspend(mddev);
	conf->log->r5c_journal_mode = val;
	mddev_resume(mddev);

	pr_debug("md/raid:%s: setting r5c cache mode to %d: %s\n",
		 mdname(mddev), val, r5c_journal_mode_str[val]);
	return length;
}

struct md_sysfs_entry
r5c_journal_mode = __ATTR(journal_mode, 0644,
			  r5c_journal_mode_show, r5c_journal_mode_store);

/*
 * Try handle write operation in caching phase. This function should only
 * be called in write-back mode.
 *
 * If all outstanding writes can be handled in caching phase, returns 0
 * If writes requires write-out phase, call r5c_make_stripe_write_out()
 * and returns -EAGAIN
 */
int r5c_try_caching_write(struct r5conf *conf,
			  struct stripe_head *sh,
			  struct stripe_head_state *s,
			  int disks)
{
	struct r5l_log *log = conf->log;
	int i;
	struct r5dev *dev;
	int to_cache = 0;
	void **pslot;
	sector_t tree_index;
	int ret;
	uintptr_t refcount;

	BUG_ON(!r5c_is_writeback(log));

	if (!test_bit(STRIPE_R5C_CACHING, &sh->state)) {
		/*
		 * There are two different scenarios here:
		 *  1. The stripe has some data cached, and it is sent to
		 *     write-out phase for reclaim
		 *  2. The stripe is clean, and this is the first write
		 *
		 * For 1, return -EAGAIN, so we continue with
		 * handle_stripe_dirtying().
		 *
		 * For 2, set STRIPE_R5C_CACHING and continue with caching
		 * write.
		 */

		/* case 1: anything injournal or anything in written */
		if (s->injournal > 0 || s->written > 0)
			return -EAGAIN;
		/* case 2 */
		set_bit(STRIPE_R5C_CACHING, &sh->state);
	}

	/*
	 * When run in degraded mode, array is set to write-through mode.
	 * This check helps drain pending write safely in the transition to
	 * write-through mode.
	 */
	if (s->failed) {
		r5c_make_stripe_write_out(sh);
		return -EAGAIN;
	}

	for (i = disks; i--; ) {
		dev = &sh->dev[i];
		/* if non-overwrite, use writing-out phase */
		if (dev->towrite && !test_bit(R5_OVERWRITE, &dev->flags) &&
		    !test_bit(R5_InJournal, &dev->flags)) {
			r5c_make_stripe_write_out(sh);
			return -EAGAIN;
		}
	}

	/* if the stripe is not counted in big_stripe_tree, add it now */
	if (!test_bit(STRIPE_R5C_PARTIAL_STRIPE, &sh->state) &&
	    !test_bit(STRIPE_R5C_FULL_STRIPE, &sh->state)) {
		tree_index = r5c_tree_index(conf, sh->sector);
		spin_lock(&log->tree_lock);
		pslot = radix_tree_lookup_slot(&log->big_stripe_tree,
					       tree_index);
		if (pslot) {
			refcount = (uintptr_t)radix_tree_deref_slot_protected(
				pslot, &log->tree_lock) >>
				R5C_RADIX_COUNT_SHIFT;
			radix_tree_replace_slot(
				&log->big_stripe_tree, pslot,
				(void *)((refcount + 1) << R5C_RADIX_COUNT_SHIFT));
		} else {
			/*
			 * this radix_tree_insert can fail safely, so no
			 * need to call radix_tree_preload()
			 */
			ret = radix_tree_insert(
				&log->big_stripe_tree, tree_index,
				(void *)(1 << R5C_RADIX_COUNT_SHIFT));
			if (ret) {
				spin_unlock(&log->tree_lock);
				r5c_make_stripe_write_out(sh);
				return -EAGAIN;
			}
		}
		spin_unlock(&log->tree_lock);

		/*
		 * set STRIPE_R5C_PARTIAL_STRIPE, this shows the stripe is
		 * counted in the radix tree
		 */
		set_bit(STRIPE_R5C_PARTIAL_STRIPE, &sh->state);
		atomic_inc(&conf->r5c_cached_partial_stripes);
	}

	for (i = disks; i--; ) {
		dev = &sh->dev[i];
		if (dev->towrite) {
			set_bit(R5_Wantwrite, &dev->flags);
			set_bit(R5_Wantdrain, &dev->flags);
			set_bit(R5_LOCKED, &dev->flags);
			to_cache++;
		}
	}

	if (to_cache) {
		set_bit(STRIPE_OP_BIODRAIN, &s->ops_request);
		/*
		 * set STRIPE_LOG_TRAPPED, which triggers r5c_cache_data()
		 * in ops_run_io(). STRIPE_LOG_TRAPPED will be cleared in
		 * r5c_handle_data_cached()
		 */
		set_bit(STRIPE_LOG_TRAPPED, &sh->state);
	}

	return 0;
}

/*
 * free extra pages (orig_page) we allocated for prexor
 */
void r5c_release_extra_page(struct stripe_head *sh)
{
	struct r5conf *conf = sh->raid_conf;
	int i;
	bool using_disk_info_extra_page;

	using_disk_info_extra_page =
		sh->dev[0].orig_page == conf->disks[0].extra_page;

	for (i = sh->disks; i--; )
		if (sh->dev[i].page != sh->dev[i].orig_page) {
			struct page *p = sh->dev[i].orig_page;

			sh->dev[i].orig_page = sh->dev[i].page;
			clear_bit(R5_OrigPageUPTDODATE, &sh->dev[i].flags);

			if (!using_disk_info_extra_page)
				put_page(p);
		}

	if (using_disk_info_extra_page) {
		clear_bit(R5C_EXTRA_PAGE_IN_USE, &conf->cache_state);
		md_wakeup_thread(conf->mddev->thread);
	}
}

void r5c_use_extra_page(struct stripe_head *sh)
{
	struct r5conf *conf = sh->raid_conf;
	int i;
	struct r5dev *dev;

	for (i = sh->disks; i--; ) {
		dev = &sh->dev[i];
		if (dev->orig_page != dev->page)
			put_page(dev->orig_page);
		dev->orig_page = conf->disks[i].extra_page;
	}
}

/*
 * clean up the stripe (clear R5_InJournal for dev[pd_idx] etc.) after the
 * stripe is committed to RAID disks.
 */
void r5c_finish_stripe_write_out(struct r5conf *conf,
				 struct stripe_head *sh,
				 struct stripe_head_state *s)
{
	struct r5l_log *log = conf->log;
	int i;
	int do_wakeup = 0;
	sector_t tree_index;
	void **pslot;
	uintptr_t refcount;

	if (!log || !test_bit(R5_InJournal, &sh->dev[sh->pd_idx].flags))
		return;

	WARN_ON(test_bit(STRIPE_R5C_CACHING, &sh->state));
	clear_bit(R5_InJournal, &sh->dev[sh->pd_idx].flags);

	if (log->r5c_journal_mode == R5C_JOURNAL_MODE_WRITE_THROUGH)
		return;

	for (i = sh->disks; i--; ) {
		clear_bit(R5_InJournal, &sh->dev[i].flags);
		if (test_and_clear_bit(R5_Overlap, &sh->dev[i].flags))
			do_wakeup = 1;
	}

	/*
	 * analyse_stripe() runs before r5c_finish_stripe_write_out(),
	 * We updated R5_InJournal, so we also update s->injournal.
	 */
	s->injournal = 0;

	if (test_and_clear_bit(STRIPE_FULL_WRITE, &sh->state))
		if (atomic_dec_and_test(&conf->pending_full_writes))
			md_wakeup_thread(conf->mddev->thread);

	if (do_wakeup)
		wake_up(&conf->wait_for_overlap);

	spin_lock_irq(&log->stripe_in_journal_lock);
	list_del_init(&sh->r5c);
	spin_unlock_irq(&log->stripe_in_journal_lock);
	sh->log_start = MaxSector;

	atomic_dec(&log->stripe_in_journal_count);
	r5c_update_log_state(log);

	/* stop counting this stripe in big_stripe_tree */
	if (test_bit(STRIPE_R5C_PARTIAL_STRIPE, &sh->state) ||
	    test_bit(STRIPE_R5C_FULL_STRIPE, &sh->state)) {
		tree_index = r5c_tree_index(conf, sh->sector);
		spin_lock(&log->tree_lock);
		pslot = radix_tree_lookup_slot(&log->big_stripe_tree,
					       tree_index);
		BUG_ON(pslot == NULL);
		refcount = (uintptr_t)radix_tree_deref_slot_protected(
			pslot, &log->tree_lock) >>
			R5C_RADIX_COUNT_SHIFT;
		if (refcount == 1)
			radix_tree_delete(&log->big_stripe_tree, tree_index);
		else
			radix_tree_replace_slot(
				&log->big_stripe_tree, pslot,
				(void *)((refcount - 1) << R5C_RADIX_COUNT_SHIFT));
		spin_unlock(&log->tree_lock);
	}

	if (test_and_clear_bit(STRIPE_R5C_PARTIAL_STRIPE, &sh->state)) {
		BUG_ON(atomic_read(&conf->r5c_cached_partial_stripes) == 0);
		atomic_dec(&conf->r5c_flushing_partial_stripes);
		atomic_dec(&conf->r5c_cached_partial_stripes);
	}

	if (test_and_clear_bit(STRIPE_R5C_FULL_STRIPE, &sh->state)) {
		BUG_ON(atomic_read(&conf->r5c_cached_full_stripes) == 0);
		atomic_dec(&conf->r5c_flushing_full_stripes);
		atomic_dec(&conf->r5c_cached_full_stripes);
	}
}

int
r5c_cache_data(struct r5l_log *log, struct stripe_head *sh,
	       struct stripe_head_state *s)
{
	struct r5conf *conf = sh->raid_conf;
	int pages = 0;
	int reserve;
	int i;
	int ret = 0;

	BUG_ON(!log);

	for (i = 0; i < sh->disks; i++) {
		void *addr;

		if (!test_bit(R5_Wantwrite, &sh->dev[i].flags))
			continue;
		addr = kmap_atomic(sh->dev[i].page);
		sh->dev[i].log_checksum = crc32c_le(log->uuid_checksum,
						    addr, PAGE_SIZE);
		kunmap_atomic(addr);
		pages++;
	}
	WARN_ON(pages == 0);

	/*
	 * The stripe must enter state machine again to call endio, so
	 * don't delay.
	 */
	clear_bit(STRIPE_DELAYED, &sh->state);
	atomic_inc(&sh->count);

	mutex_lock(&log->io_mutex);
	/* meta + data */
	reserve = (1 + pages) << (PAGE_SHIFT - 9);

	if (test_bit(R5C_LOG_CRITICAL, &conf->cache_state) &&
	    sh->log_start == MaxSector)
		r5l_add_no_space_stripe(log, sh);
	else if (!r5l_has_free_space(log, reserve)) {
		if (sh->log_start == log->last_checkpoint)
			BUG();
		else
			r5l_add_no_space_stripe(log, sh);
	} else {
		ret = r5l_log_stripe(log, sh, pages, 0);
		if (ret) {
			spin_lock_irq(&log->io_list_lock);
			list_add_tail(&sh->log_list, &log->no_mem_stripes);
			spin_unlock_irq(&log->io_list_lock);
		}
	}

	mutex_unlock(&log->io_mutex);
	return 0;
}

/* check whether this big stripe is in write back cache. */
bool r5c_big_stripe_cached(struct r5conf *conf, sector_t sect)
{
	struct r5l_log *log = conf->log;
	sector_t tree_index;
	void *slot;

	if (!log)
		return false;

	WARN_ON_ONCE(!rcu_read_lock_held());
	tree_index = r5c_tree_index(conf, sect);
	slot = radix_tree_lookup(&log->big_stripe_tree, tree_index);
	return slot != NULL;
}

static int r5l_load_log(struct r5l_log *log)
{
	struct md_rdev *rdev = log->rdev;
	struct page *page;
	struct r5l_meta_block *mb;
	sector_t cp = log->rdev->journal_tail;
	u32 stored_crc, expected_crc;
	bool create_super = false;
	int ret = 0;

	/* Make sure it's valid */
	if (cp >= rdev->sectors || round_down(cp, BLOCK_SECTORS) != cp)
		cp = 0;
	page = alloc_page(GFP_KERNEL);
	if (!page)
		return -ENOMEM;

	if (!sync_page_io(rdev, cp, PAGE_SIZE, page, REQ_OP_READ, 0, false)) {
		ret = -EIO;
		goto ioerr;
	}
	mb = page_address(page);

	if (le32_to_cpu(mb->magic) != R5LOG_MAGIC ||
	    mb->version != R5LOG_VERSION) {
		create_super = true;
		goto create;
	}
	stored_crc = le32_to_cpu(mb->checksum);
	mb->checksum = 0;
	expected_crc = crc32c_le(log->uuid_checksum, mb, PAGE_SIZE);
	if (stored_crc != expected_crc) {
		create_super = true;
		goto create;
	}
	if (le64_to_cpu(mb->position) != cp) {
		create_super = true;
		goto create;
	}
create:
	if (create_super) {
		log->last_cp_seq = prandom_u32();
		cp = 0;
		r5l_log_write_empty_meta_block(log, cp, log->last_cp_seq);
		/*
		 * Make sure super points to correct address. Log might have
		 * data very soon. If super hasn't correct log tail address,
		 * recovery can't find the log
		 */
		r5l_write_super(log, cp);
	} else
		log->last_cp_seq = le64_to_cpu(mb->seq);

	log->device_size = round_down(rdev->sectors, BLOCK_SECTORS);
	log->max_free_space = log->device_size >> RECLAIM_MAX_FREE_SPACE_SHIFT;
	if (log->max_free_space > RECLAIM_MAX_FREE_SPACE)
		log->max_free_space = RECLAIM_MAX_FREE_SPACE;
	log->last_checkpoint = cp;

	__free_page(page);

	if (create_super) {
		log->log_start = r5l_ring_add(log, cp, BLOCK_SECTORS);
		log->seq = log->last_cp_seq + 1;
		log->next_checkpoint = cp;
	} else
		ret = r5l_recovery_log(log);

	r5c_update_log_state(log);
	return ret;
ioerr:
	__free_page(page);
	return ret;
}

void r5c_update_on_rdev_error(struct mddev *mddev)
{
	struct r5conf *conf = mddev->private;
	struct r5l_log *log = conf->log;

	if (!log)
		return;

	if (raid5_calc_degraded(conf) > 0 &&
	    conf->log->r5c_journal_mode == R5C_JOURNAL_MODE_WRITE_BACK)
		schedule_work(&log->disable_writeback_work);
}

int r5l_init_log(struct r5conf *conf, struct md_rdev *rdev)
{
	struct request_queue *q = bdev_get_queue(rdev->bdev);
	struct r5l_log *log;

	if (PAGE_SIZE != 4096)
		return -EINVAL;

	/*
	 * The PAGE_SIZE must be big enough to hold 1 r5l_meta_block and
	 * raid_disks r5l_payload_data_parity.
	 *
	 * Write journal and cache does not work for very big array
	 * (raid_disks > 203)
	 */
	if (sizeof(struct r5l_meta_block) +
	    ((sizeof(struct r5l_payload_data_parity) + sizeof(__le32)) *
	     conf->raid_disks) > PAGE_SIZE) {
		pr_err("md/raid:%s: write journal/cache doesn't work for array with %d disks\n",
		       mdname(conf->mddev), conf->raid_disks);
		return -EINVAL;
	}

	log = kzalloc(sizeof(*log), GFP_KERNEL);
	if (!log)
		return -ENOMEM;
	log->rdev = rdev;

	log->need_cache_flush = test_bit(QUEUE_FLAG_WC, &q->queue_flags) != 0;

	log->uuid_checksum = crc32c_le(~0, rdev->mddev->uuid,
				       sizeof(rdev->mddev->uuid));

	mutex_init(&log->io_mutex);

	spin_lock_init(&log->io_list_lock);
	INIT_LIST_HEAD(&log->running_ios);
	INIT_LIST_HEAD(&log->io_end_ios);
	INIT_LIST_HEAD(&log->flushing_ios);
	INIT_LIST_HEAD(&log->finished_ios);
	bio_init(&log->flush_bio, NULL, 0);

	log->io_kc = KMEM_CACHE(r5l_io_unit, 0);
	if (!log->io_kc)
		goto io_kc;

	log->io_pool = mempool_create_slab_pool(R5L_POOL_SIZE, log->io_kc);
	if (!log->io_pool)
		goto io_pool;

	log->bs = bioset_create(R5L_POOL_SIZE, 0);
	if (!log->bs)
		goto io_bs;

	log->meta_pool = mempool_create_page_pool(R5L_POOL_SIZE, 0);
	if (!log->meta_pool)
		goto out_mempool;

	spin_lock_init(&log->tree_lock);
	INIT_RADIX_TREE(&log->big_stripe_tree, GFP_NOWAIT | __GFP_NOWARN);

	log->reclaim_thread = md_register_thread(r5l_reclaim_thread,
						 log->rdev->mddev, "reclaim");
	if (!log->reclaim_thread)
		goto reclaim_thread;
	log->reclaim_thread->timeout = R5C_RECLAIM_WAKEUP_INTERVAL;

	init_waitqueue_head(&log->iounit_wait);

	INIT_LIST_HEAD(&log->no_mem_stripes);

	INIT_LIST_HEAD(&log->no_space_stripes);
	spin_lock_init(&log->no_space_stripes_lock);

	INIT_WORK(&log->deferred_io_work, r5l_submit_io_async);
	INIT_WORK(&log->disable_writeback_work, r5c_disable_writeback_async);

	log->r5c_journal_mode = R5C_JOURNAL_MODE_WRITE_THROUGH;
	INIT_LIST_HEAD(&log->stripe_in_journal_list);
	spin_lock_init(&log->stripe_in_journal_lock);
	atomic_set(&log->stripe_in_journal_count, 0);

	rcu_assign_pointer(conf->log, log);

	if (r5l_load_log(log))
		goto error;

	set_bit(MD_HAS_JOURNAL, &conf->mddev->flags);
	return 0;

error:
	rcu_assign_pointer(conf->log, NULL);
	md_unregister_thread(&log->reclaim_thread);
reclaim_thread:
	mempool_destroy(log->meta_pool);
out_mempool:
	bioset_free(log->bs);
io_bs:
	mempool_destroy(log->io_pool);
io_pool:
	kmem_cache_destroy(log->io_kc);
io_kc:
	kfree(log);
	return -EINVAL;
}

void r5l_exit_log(struct r5l_log *log)
{
	flush_work(&log->disable_writeback_work);
	md_unregister_thread(&log->reclaim_thread);
	mempool_destroy(log->meta_pool);
	bioset_free(log->bs);
	mempool_destroy(log->io_pool);
	kmem_cache_destroy(log->io_kc);
	kfree(log);
}<|MERGE_RESOLUTION|>--- conflicted
+++ resolved
@@ -165,13 +165,10 @@
 	struct work_struct deferred_io_work;
 	/* to disable write back during in degraded mode */
 	struct work_struct disable_writeback_work;
-<<<<<<< HEAD
-=======
 
 	/* to for chunk_aligned_read in writeback mode, details below */
 	spinlock_t tree_lock;
 	struct radix_tree_root big_stripe_tree;
->>>>>>> a71c9a1c
 };
 
 /*
