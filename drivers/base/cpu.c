// SPDX-License-Identifier: GPL-2.0
/*
 * CPU subsystem support
 */

#include <linux/kernel.h>
#include <linux/module.h>
#include <linux/init.h>
#include <linux/sched.h>
#include <linux/cpu.h>
#include <linux/topology.h>
#include <linux/device.h>
#include <linux/node.h>
#include <linux/gfp.h>
#include <linux/slab.h>
#include <linux/percpu.h>
#include <linux/acpi.h>
#include <linux/of.h>
#include <linux/cpufeature.h>
#include <linux/tick.h>
#include <linux/pm_qos.h>
#include <linux/delay.h>
#include <linux/sched/isolation.h>

#include "base.h"

static DEFINE_PER_CPU(struct device *, cpu_sys_devices);

static int cpu_subsys_match(struct device *dev, struct device_driver *drv)
{
	/* ACPI style match is the only one that may succeed. */
	if (acpi_driver_match_device(dev, drv))
		return 1;

	return 0;
}

#ifdef CONFIG_HOTPLUG_CPU
static void change_cpu_under_node(struct cpu *cpu,
			unsigned int from_nid, unsigned int to_nid)
{
	int cpuid = cpu->dev.id;
	unregister_cpu_under_node(cpuid, from_nid);
	register_cpu_under_node(cpuid, to_nid);
	cpu->node_id = to_nid;
}

static int cpu_subsys_online(struct device *dev)
{
	struct cpu *cpu = container_of(dev, struct cpu, dev);
	int cpuid = dev->id;
	int from_nid, to_nid;
	int ret;
	int retries = 0;

	from_nid = cpu_to_node(cpuid);
	if (from_nid == NUMA_NO_NODE)
		return -ENODEV;

retry:
	ret = cpu_device_up(dev);

	/*
	 * If -EBUSY is returned, it is likely that hotplug is temporarily
	 * disabled when cpu_hotplug_disable() was called. This condition is
	 * transient. So we retry after waiting for an exponentially
	 * increasing delay up to a total of at least 620ms as some PCI
	 * device initialization can take quite a while.
	 */
	if (ret == -EBUSY) {
		retries++;
		if (retries > 5)
			return ret;
		msleep(10 * (1 << retries));
		goto retry;
	}

	/*
	 * When hot adding memory to memoryless node and enabling a cpu
	 * on the node, node number of the cpu may internally change.
	 */
	to_nid = cpu_to_node(cpuid);
	if (from_nid != to_nid)
		change_cpu_under_node(cpu, from_nid, to_nid);

	return ret;
}

static int cpu_subsys_offline(struct device *dev)
{
	return cpu_device_down(dev);
}

void unregister_cpu(struct cpu *cpu)
{
	int logical_cpu = cpu->dev.id;

	unregister_cpu_under_node(logical_cpu, cpu_to_node(logical_cpu));

	device_unregister(&cpu->dev);
	per_cpu(cpu_sys_devices, logical_cpu) = NULL;
	return;
}

#ifdef CONFIG_ARCH_CPU_PROBE_RELEASE
static ssize_t cpu_probe_store(struct device *dev,
			       struct device_attribute *attr,
			       const char *buf,
			       size_t count)
{
	ssize_t cnt;
	int ret;

	ret = lock_device_hotplug_sysfs();
	if (ret)
		return ret;

	cnt = arch_cpu_probe(buf, count);

	unlock_device_hotplug();
	return cnt;
}

static ssize_t cpu_release_store(struct device *dev,
				 struct device_attribute *attr,
				 const char *buf,
				 size_t count)
{
	ssize_t cnt;
	int ret;

	ret = lock_device_hotplug_sysfs();
	if (ret)
		return ret;

	cnt = arch_cpu_release(buf, count);

	unlock_device_hotplug();
	return cnt;
}

static DEVICE_ATTR(probe, S_IWUSR, NULL, cpu_probe_store);
static DEVICE_ATTR(release, S_IWUSR, NULL, cpu_release_store);
#endif /* CONFIG_ARCH_CPU_PROBE_RELEASE */
#endif /* CONFIG_HOTPLUG_CPU */

#ifdef CONFIG_CRASH_DUMP
#include <linux/kexec.h>

static ssize_t crash_notes_show(struct device *dev,
				struct device_attribute *attr,
				char *buf)
{
	struct cpu *cpu = container_of(dev, struct cpu, dev);
	unsigned long long addr;
	int cpunum;

	cpunum = cpu->dev.id;

	/*
	 * Might be reading other cpu's data based on which cpu read thread
	 * has been scheduled. But cpu data (memory) is allocated once during
	 * boot up and this data does not change there after. Hence this
	 * operation should be safe. No locking required.
	 */
	addr = per_cpu_ptr_to_phys(per_cpu_ptr(crash_notes, cpunum));

	return sysfs_emit(buf, "%llx\n", addr);
}
static DEVICE_ATTR_ADMIN_RO(crash_notes);

static ssize_t crash_notes_size_show(struct device *dev,
				     struct device_attribute *attr,
				     char *buf)
{
	return sysfs_emit(buf, "%zu\n", sizeof(note_buf_t));
}
static DEVICE_ATTR_ADMIN_RO(crash_notes_size);

static struct attribute *crash_note_cpu_attrs[] = {
	&dev_attr_crash_notes.attr,
	&dev_attr_crash_notes_size.attr,
	NULL
};

static const struct attribute_group crash_note_cpu_attr_group = {
	.attrs = crash_note_cpu_attrs,
};
#endif

static const struct attribute_group *common_cpu_attr_groups[] = {
#ifdef CONFIG_CRASH_DUMP
	&crash_note_cpu_attr_group,
#endif
	NULL
};

static const struct attribute_group *hotplugable_cpu_attr_groups[] = {
#ifdef CONFIG_CRASH_DUMP
	&crash_note_cpu_attr_group,
#endif
	NULL
};

/*
 * Print cpu online, possible, present, and system maps
 */

struct cpu_attr {
	struct device_attribute attr;
	const struct cpumask *const map;
};

static ssize_t show_cpus_attr(struct device *dev,
			      struct device_attribute *attr,
			      char *buf)
{
	struct cpu_attr *ca = container_of(attr, struct cpu_attr, attr);

	return cpumap_print_to_pagebuf(true, buf, ca->map);
}

#define _CPU_ATTR(name, map) \
	{ __ATTR(name, 0444, show_cpus_attr, NULL), map }

/* Keep in sync with cpu_subsys_attrs */
static struct cpu_attr cpu_attrs[] = {
	_CPU_ATTR(online, &__cpu_online_mask),
	_CPU_ATTR(possible, &__cpu_possible_mask),
	_CPU_ATTR(present, &__cpu_present_mask),
};

/*
 * Print values for NR_CPUS and offlined cpus
 */
static ssize_t print_cpus_kernel_max(struct device *dev,
				     struct device_attribute *attr, char *buf)
{
	return sysfs_emit(buf, "%d\n", NR_CPUS - 1);
}
static DEVICE_ATTR(kernel_max, 0444, print_cpus_kernel_max, NULL);

/* arch-optional setting to enable display of offline cpus >= nr_cpu_ids */
unsigned int total_cpus;

static ssize_t print_cpus_offline(struct device *dev,
				  struct device_attribute *attr, char *buf)
{
	int len = 0;
	cpumask_var_t offline;

	/* display offline cpus < nr_cpu_ids */
	if (!alloc_cpumask_var(&offline, GFP_KERNEL))
		return -ENOMEM;
	cpumask_andnot(offline, cpu_possible_mask, cpu_online_mask);
	len += sysfs_emit_at(buf, len, "%*pbl", cpumask_pr_args(offline));
	free_cpumask_var(offline);

	/* display offline cpus >= nr_cpu_ids */
	if (total_cpus && nr_cpu_ids < total_cpus) {
		len += sysfs_emit_at(buf, len, ",");

		if (nr_cpu_ids == total_cpus-1)
			len += sysfs_emit_at(buf, len, "%u", nr_cpu_ids);
		else
			len += sysfs_emit_at(buf, len, "%u-%d",
					     nr_cpu_ids, total_cpus - 1);
	}

	len += sysfs_emit_at(buf, len, "\n");

	return len;
}
static DEVICE_ATTR(offline, 0444, print_cpus_offline, NULL);

static ssize_t print_cpus_isolated(struct device *dev,
				  struct device_attribute *attr, char *buf)
{
	int len;
	cpumask_var_t isolated;

	if (!alloc_cpumask_var(&isolated, GFP_KERNEL))
		return -ENOMEM;

	cpumask_andnot(isolated, cpu_possible_mask,
		       housekeeping_cpumask(HK_TYPE_DOMAIN));
	len = sysfs_emit(buf, "%*pbl\n", cpumask_pr_args(isolated));

	free_cpumask_var(isolated);

	return len;
}
static DEVICE_ATTR(isolated, 0444, print_cpus_isolated, NULL);

#ifdef CONFIG_NO_HZ_FULL
static ssize_t print_cpus_nohz_full(struct device *dev,
				    struct device_attribute *attr, char *buf)
{
	return sysfs_emit(buf, "%*pbl\n", cpumask_pr_args(tick_nohz_full_mask));
}
static DEVICE_ATTR(nohz_full, 0444, print_cpus_nohz_full, NULL);
#endif

#ifdef CONFIG_CRASH_HOTPLUG
static ssize_t crash_hotplug_show(struct device *dev,
				     struct device_attribute *attr,
				     char *buf)
{
<<<<<<< HEAD
	return sysfs_emit(buf, "%d\n", crash_hotplug_cpu_support());
=======
	return sysfs_emit(buf, "%d\n", crash_check_hotplug_support());
>>>>>>> 0c383648
}
static DEVICE_ATTR_ADMIN_RO(crash_hotplug);
#endif

static void cpu_device_release(struct device *dev)
{
	/*
	 * This is an empty function to prevent the driver core from spitting a
	 * warning at us.  Yes, I know this is directly opposite of what the
	 * documentation for the driver core and kobjects say, and the author
	 * of this code has already been publically ridiculed for doing
	 * something as foolish as this.  However, at this point in time, it is
	 * the only way to handle the issue of statically allocated cpu
	 * devices.  The different architectures will have their cpu device
	 * code reworked to properly handle this in the near future, so this
	 * function will then be changed to correctly free up the memory held
	 * by the cpu device.
	 *
	 * Never copy this way of doing things, or you too will be made fun of
	 * on the linux-kernel list, you have been warned.
	 */
}

#ifdef CONFIG_GENERIC_CPU_AUTOPROBE
static ssize_t print_cpu_modalias(struct device *dev,
				  struct device_attribute *attr,
				  char *buf)
{
	int len = 0;
	u32 i;

	len += sysfs_emit_at(buf, len,
			     "cpu:type:" CPU_FEATURE_TYPEFMT ":feature:",
			     CPU_FEATURE_TYPEVAL);

	for (i = 0; i < MAX_CPU_FEATURES; i++)
		if (cpu_have_feature(i)) {
			if (len + sizeof(",XXXX\n") >= PAGE_SIZE) {
				WARN(1, "CPU features overflow page\n");
				break;
			}
			len += sysfs_emit_at(buf, len, ",%04X", i);
		}
	len += sysfs_emit_at(buf, len, "\n");
	return len;
}

static int cpu_uevent(const struct device *dev, struct kobj_uevent_env *env)
{
	char *buf = kzalloc(PAGE_SIZE, GFP_KERNEL);
	if (buf) {
		print_cpu_modalias(NULL, NULL, buf);
		add_uevent_var(env, "MODALIAS=%s", buf);
		kfree(buf);
	}
	return 0;
}
#endif

const struct bus_type cpu_subsys = {
	.name = "cpu",
	.dev_name = "cpu",
	.match = cpu_subsys_match,
#ifdef CONFIG_HOTPLUG_CPU
	.online = cpu_subsys_online,
	.offline = cpu_subsys_offline,
#endif
#ifdef CONFIG_GENERIC_CPU_AUTOPROBE
	.uevent = cpu_uevent,
#endif
};
EXPORT_SYMBOL_GPL(cpu_subsys);

/*
 * register_cpu - Setup a sysfs device for a CPU.
 * @cpu - cpu->hotpluggable field set to 1 will generate a control file in
 *	  sysfs for this CPU.
 * @num - CPU number to use when creating the device.
 *
 * Initialize and register the CPU device.
 */
int register_cpu(struct cpu *cpu, int num)
{
	int error;

	cpu->node_id = cpu_to_node(num);
	memset(&cpu->dev, 0x00, sizeof(struct device));
	cpu->dev.id = num;
	cpu->dev.bus = &cpu_subsys;
	cpu->dev.release = cpu_device_release;
	cpu->dev.offline_disabled = !cpu->hotpluggable;
	cpu->dev.offline = !cpu_online(num);
	cpu->dev.of_node = of_get_cpu_node(num, NULL);
	cpu->dev.groups = common_cpu_attr_groups;
	if (cpu->hotpluggable)
		cpu->dev.groups = hotplugable_cpu_attr_groups;
	error = device_register(&cpu->dev);
	if (error) {
		put_device(&cpu->dev);
		return error;
	}

	per_cpu(cpu_sys_devices, num) = &cpu->dev;
	register_cpu_under_node(num, cpu_to_node(num));
	dev_pm_qos_expose_latency_limit(&cpu->dev,
					PM_QOS_RESUME_LATENCY_NO_CONSTRAINT);

	return 0;
}

struct device *get_cpu_device(unsigned int cpu)
{
	if (cpu < nr_cpu_ids && cpu_possible(cpu))
		return per_cpu(cpu_sys_devices, cpu);
	else
		return NULL;
}
EXPORT_SYMBOL_GPL(get_cpu_device);

static void device_create_release(struct device *dev)
{
	kfree(dev);
}

__printf(4, 0)
static struct device *
__cpu_device_create(struct device *parent, void *drvdata,
		    const struct attribute_group **groups,
		    const char *fmt, va_list args)
{
	struct device *dev = NULL;
	int retval = -ENOMEM;

	dev = kzalloc(sizeof(*dev), GFP_KERNEL);
	if (!dev)
		goto error;

	device_initialize(dev);
	dev->parent = parent;
	dev->groups = groups;
	dev->release = device_create_release;
	device_set_pm_not_required(dev);
	dev_set_drvdata(dev, drvdata);

	retval = kobject_set_name_vargs(&dev->kobj, fmt, args);
	if (retval)
		goto error;

	retval = device_add(dev);
	if (retval)
		goto error;

	return dev;

error:
	put_device(dev);
	return ERR_PTR(retval);
}

struct device *cpu_device_create(struct device *parent, void *drvdata,
				 const struct attribute_group **groups,
				 const char *fmt, ...)
{
	va_list vargs;
	struct device *dev;

	va_start(vargs, fmt);
	dev = __cpu_device_create(parent, drvdata, groups, fmt, vargs);
	va_end(vargs);
	return dev;
}
EXPORT_SYMBOL_GPL(cpu_device_create);

#ifdef CONFIG_GENERIC_CPU_AUTOPROBE
static DEVICE_ATTR(modalias, 0444, print_cpu_modalias, NULL);
#endif

static struct attribute *cpu_root_attrs[] = {
#ifdef CONFIG_ARCH_CPU_PROBE_RELEASE
	&dev_attr_probe.attr,
	&dev_attr_release.attr,
#endif
	&cpu_attrs[0].attr.attr,
	&cpu_attrs[1].attr.attr,
	&cpu_attrs[2].attr.attr,
	&dev_attr_kernel_max.attr,
	&dev_attr_offline.attr,
	&dev_attr_isolated.attr,
#ifdef CONFIG_NO_HZ_FULL
	&dev_attr_nohz_full.attr,
#endif
#ifdef CONFIG_CRASH_HOTPLUG
	&dev_attr_crash_hotplug.attr,
#endif
#ifdef CONFIG_GENERIC_CPU_AUTOPROBE
	&dev_attr_modalias.attr,
#endif
	NULL
};

static const struct attribute_group cpu_root_attr_group = {
	.attrs = cpu_root_attrs,
};

static const struct attribute_group *cpu_root_attr_groups[] = {
	&cpu_root_attr_group,
	NULL,
};

bool cpu_is_hotpluggable(unsigned int cpu)
{
	struct device *dev = get_cpu_device(cpu);
	return dev && container_of(dev, struct cpu, dev)->hotpluggable
		&& tick_nohz_cpu_hotpluggable(cpu);
}
EXPORT_SYMBOL_GPL(cpu_is_hotpluggable);

#ifdef CONFIG_GENERIC_CPU_DEVICES
DEFINE_PER_CPU(struct cpu, cpu_devices);

bool __weak arch_cpu_is_hotpluggable(int cpu)
{
	return false;
}

int __weak arch_register_cpu(int cpu)
{
	struct cpu *c = &per_cpu(cpu_devices, cpu);

	c->hotpluggable = arch_cpu_is_hotpluggable(cpu);

	return register_cpu(c, cpu);
}

#ifdef CONFIG_HOTPLUG_CPU
void __weak arch_unregister_cpu(int num)
{
	unregister_cpu(&per_cpu(cpu_devices, num));
}
#endif /* CONFIG_HOTPLUG_CPU */
#endif /* CONFIG_GENERIC_CPU_DEVICES */

static void __init cpu_dev_register_generic(void)
{
	int i, ret;

	if (!IS_ENABLED(CONFIG_GENERIC_CPU_DEVICES))
		return;

	for_each_present_cpu(i) {
		ret = arch_register_cpu(i);
		if (ret)
			pr_warn("register_cpu %d failed (%d)\n", i, ret);
	}
}

#ifdef CONFIG_GENERIC_CPU_VULNERABILITIES
static ssize_t cpu_show_not_affected(struct device *dev,
			      struct device_attribute *attr, char *buf)
{
	return sysfs_emit(buf, "Not affected\n");
}

#define CPU_SHOW_VULN_FALLBACK(func)					\
	ssize_t cpu_show_##func(struct device *,			\
				  struct device_attribute *, char *)	\
		 __attribute__((weak, alias("cpu_show_not_affected")))

CPU_SHOW_VULN_FALLBACK(meltdown);
CPU_SHOW_VULN_FALLBACK(spectre_v1);
CPU_SHOW_VULN_FALLBACK(spectre_v2);
CPU_SHOW_VULN_FALLBACK(spec_store_bypass);
CPU_SHOW_VULN_FALLBACK(l1tf);
CPU_SHOW_VULN_FALLBACK(mds);
CPU_SHOW_VULN_FALLBACK(tsx_async_abort);
CPU_SHOW_VULN_FALLBACK(itlb_multihit);
CPU_SHOW_VULN_FALLBACK(srbds);
CPU_SHOW_VULN_FALLBACK(mmio_stale_data);
CPU_SHOW_VULN_FALLBACK(retbleed);
CPU_SHOW_VULN_FALLBACK(spec_rstack_overflow);
CPU_SHOW_VULN_FALLBACK(gds);
CPU_SHOW_VULN_FALLBACK(reg_file_data_sampling);

static DEVICE_ATTR(meltdown, 0444, cpu_show_meltdown, NULL);
static DEVICE_ATTR(spectre_v1, 0444, cpu_show_spectre_v1, NULL);
static DEVICE_ATTR(spectre_v2, 0444, cpu_show_spectre_v2, NULL);
static DEVICE_ATTR(spec_store_bypass, 0444, cpu_show_spec_store_bypass, NULL);
static DEVICE_ATTR(l1tf, 0444, cpu_show_l1tf, NULL);
static DEVICE_ATTR(mds, 0444, cpu_show_mds, NULL);
static DEVICE_ATTR(tsx_async_abort, 0444, cpu_show_tsx_async_abort, NULL);
static DEVICE_ATTR(itlb_multihit, 0444, cpu_show_itlb_multihit, NULL);
static DEVICE_ATTR(srbds, 0444, cpu_show_srbds, NULL);
static DEVICE_ATTR(mmio_stale_data, 0444, cpu_show_mmio_stale_data, NULL);
static DEVICE_ATTR(retbleed, 0444, cpu_show_retbleed, NULL);
static DEVICE_ATTR(spec_rstack_overflow, 0444, cpu_show_spec_rstack_overflow, NULL);
static DEVICE_ATTR(gather_data_sampling, 0444, cpu_show_gds, NULL);
static DEVICE_ATTR(reg_file_data_sampling, 0444, cpu_show_reg_file_data_sampling, NULL);

static struct attribute *cpu_root_vulnerabilities_attrs[] = {
	&dev_attr_meltdown.attr,
	&dev_attr_spectre_v1.attr,
	&dev_attr_spectre_v2.attr,
	&dev_attr_spec_store_bypass.attr,
	&dev_attr_l1tf.attr,
	&dev_attr_mds.attr,
	&dev_attr_tsx_async_abort.attr,
	&dev_attr_itlb_multihit.attr,
	&dev_attr_srbds.attr,
	&dev_attr_mmio_stale_data.attr,
	&dev_attr_retbleed.attr,
	&dev_attr_spec_rstack_overflow.attr,
	&dev_attr_gather_data_sampling.attr,
	&dev_attr_reg_file_data_sampling.attr,
	NULL
};

static const struct attribute_group cpu_root_vulnerabilities_group = {
	.name  = "vulnerabilities",
	.attrs = cpu_root_vulnerabilities_attrs,
};

static void __init cpu_register_vulnerabilities(void)
{
	struct device *dev = bus_get_dev_root(&cpu_subsys);

	if (dev) {
		if (sysfs_create_group(&dev->kobj, &cpu_root_vulnerabilities_group))
			pr_err("Unable to register CPU vulnerabilities\n");
		put_device(dev);
	}
}

#else
static inline void cpu_register_vulnerabilities(void) { }
#endif

void __init cpu_dev_init(void)
{
	if (subsys_system_register(&cpu_subsys, cpu_root_attr_groups))
		panic("Failed to register CPU subsystem");

	cpu_dev_register_generic();
	cpu_register_vulnerabilities();
}<|MERGE_RESOLUTION|>--- conflicted
+++ resolved
@@ -306,11 +306,7 @@
 				     struct device_attribute *attr,
 				     char *buf)
 {
-<<<<<<< HEAD
-	return sysfs_emit(buf, "%d\n", crash_hotplug_cpu_support());
-=======
 	return sysfs_emit(buf, "%d\n", crash_check_hotplug_support());
->>>>>>> 0c383648
 }
 static DEVICE_ATTR_ADMIN_RO(crash_hotplug);
 #endif
