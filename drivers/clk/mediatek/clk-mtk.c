// SPDX-License-Identifier: GPL-2.0-only
/*
 * Copyright (c) 2014 MediaTek Inc.
 * Author: James Liao <jamesjj.liao@mediatek.com>
 */

#include <linux/of.h>
#include <linux/of_address.h>
#include <linux/err.h>
#include <linux/io.h>
#include <linux/slab.h>
#include <linux/delay.h>
#include <linux/clkdev.h>
#include <linux/module.h>
#include <linux/mfd/syscon.h>
#include <linux/device.h>
#include <linux/of_device.h>

#include "clk-mtk.h"
#include "clk-gate.h"

struct clk_onecell_data *mtk_alloc_clk_data(unsigned int clk_num)
{
	int i;
	struct clk_onecell_data *clk_data;

	clk_data = kzalloc(sizeof(*clk_data), GFP_KERNEL);
	if (!clk_data)
		return NULL;

	clk_data->clks = kcalloc(clk_num, sizeof(*clk_data->clks), GFP_KERNEL);
	if (!clk_data->clks)
		goto err_out;

	clk_data->clk_num = clk_num;

	for (i = 0; i < clk_num; i++)
		clk_data->clks[i] = ERR_PTR(-ENOENT);

	return clk_data;
err_out:
	kfree(clk_data);

	return NULL;
}
EXPORT_SYMBOL_GPL(mtk_alloc_clk_data);

void mtk_free_clk_data(struct clk_onecell_data *clk_data)
{
	if (!clk_data)
		return;

	kfree(clk_data->clks);
	kfree(clk_data);
}

void mtk_clk_register_fixed_clks(const struct mtk_fixed_clk *clks,
		int num, struct clk_onecell_data *clk_data)
{
	int i;
	struct clk *clk;

	for (i = 0; i < num; i++) {
		const struct mtk_fixed_clk *rc = &clks[i];

		if (clk_data && !IS_ERR_OR_NULL(clk_data->clks[rc->id]))
			continue;

		clk = clk_register_fixed_rate(NULL, rc->name, rc->parent, 0,
					      rc->rate);

		if (IS_ERR(clk)) {
			pr_err("Failed to register clk %s: %ld\n",
					rc->name, PTR_ERR(clk));
			continue;
		}

		if (clk_data)
			clk_data->clks[rc->id] = clk;
	}
}
EXPORT_SYMBOL_GPL(mtk_clk_register_fixed_clks);

void mtk_clk_register_factors(const struct mtk_fixed_factor *clks,
		int num, struct clk_onecell_data *clk_data)
{
	int i;
	struct clk *clk;

	for (i = 0; i < num; i++) {
		const struct mtk_fixed_factor *ff = &clks[i];

		if (clk_data && !IS_ERR_OR_NULL(clk_data->clks[ff->id]))
			continue;

		clk = clk_register_fixed_factor(NULL, ff->name, ff->parent_name,
				CLK_SET_RATE_PARENT, ff->mult, ff->div);

		if (IS_ERR(clk)) {
			pr_err("Failed to register clk %s: %ld\n",
					ff->name, PTR_ERR(clk));
			continue;
		}

		if (clk_data)
			clk_data->clks[ff->id] = clk;
	}
}
EXPORT_SYMBOL_GPL(mtk_clk_register_factors);

int mtk_clk_register_gates_with_dev(struct device_node *node,
		const struct mtk_gate *clks,
		int num, struct clk_onecell_data *clk_data,
		struct device *dev)
{
	int i;
	struct clk *clk;
	struct regmap *regmap;

	if (!clk_data)
		return -ENOMEM;

	regmap = device_node_to_regmap(node);
	if (IS_ERR(regmap)) {
		pr_err("Cannot find regmap for %pOF: %ld\n", node,
				PTR_ERR(regmap));
		return PTR_ERR(regmap);
	}

	for (i = 0; i < num; i++) {
		const struct mtk_gate *gate = &clks[i];

		if (!IS_ERR_OR_NULL(clk_data->clks[gate->id]))
			continue;

		clk = mtk_clk_register_gate(gate->name, gate->parent_name,
				regmap,
				gate->regs->set_ofs,
				gate->regs->clr_ofs,
				gate->regs->sta_ofs,
				gate->shift, gate->ops, gate->flags, dev);

		if (IS_ERR(clk)) {
			pr_err("Failed to register clk %s: %ld\n",
					gate->name, PTR_ERR(clk));
			continue;
		}

		clk_data->clks[gate->id] = clk;
	}

	return 0;
}

int mtk_clk_register_gates(struct device_node *node,
		const struct mtk_gate *clks,
		int num, struct clk_onecell_data *clk_data)
{
	return mtk_clk_register_gates_with_dev(node,
		clks, num, clk_data, NULL);
}
EXPORT_SYMBOL_GPL(mtk_clk_register_gates);

struct clk *mtk_clk_register_composite(const struct mtk_composite *mc,
		void __iomem *base, spinlock_t *lock)
{
	struct clk *clk;
	struct clk_mux *mux = NULL;
	struct clk_gate *gate = NULL;
	struct clk_divider *div = NULL;
	struct clk_hw *mux_hw = NULL, *gate_hw = NULL, *div_hw = NULL;
	const struct clk_ops *mux_ops = NULL, *gate_ops = NULL, *div_ops = NULL;
	const char * const *parent_names;
	const char *parent;
	int num_parents;
	int ret;

	if (mc->mux_shift >= 0) {
		mux = kzalloc(sizeof(*mux), GFP_KERNEL);
		if (!mux)
			return ERR_PTR(-ENOMEM);

		mux->reg = base + mc->mux_reg;
		mux->mask = BIT(mc->mux_width) - 1;
		mux->shift = mc->mux_shift;
		mux->lock = lock;
		mux->flags = mc->mux_flags;
		mux_hw = &mux->hw;
		mux_ops = &clk_mux_ops;

		parent_names = mc->parent_names;
		num_parents = mc->num_parents;
	} else {
		parent = mc->parent;
		parent_names = &parent;
		num_parents = 1;
	}

	if (mc->gate_shift >= 0) {
		gate = kzalloc(sizeof(*gate), GFP_KERNEL);
		if (!gate) {
			ret = -ENOMEM;
			goto err_out;
		}

		gate->reg = base + mc->gate_reg;
		gate->bit_idx = mc->gate_shift;
		gate->flags = CLK_GATE_SET_TO_DISABLE;
		gate->lock = lock;

		gate_hw = &gate->hw;
		gate_ops = &clk_gate_ops;
	}

	if (mc->divider_shift >= 0) {
		div = kzalloc(sizeof(*div), GFP_KERNEL);
		if (!div) {
			ret = -ENOMEM;
			goto err_out;
		}

		div->reg = base + mc->divider_reg;
		div->shift = mc->divider_shift;
		div->width = mc->divider_width;
		div->lock = lock;

		div_hw = &div->hw;
		div_ops = &clk_divider_ops;
	}

	clk = clk_register_composite(NULL, mc->name, parent_names, num_parents,
		mux_hw, mux_ops,
		div_hw, div_ops,
		gate_hw, gate_ops,
		mc->flags);

	if (IS_ERR(clk)) {
		ret = PTR_ERR(clk);
		goto err_out;
	}

	return clk;
err_out:
	kfree(div);
	kfree(gate);
	kfree(mux);

	return ERR_PTR(ret);
}

void mtk_clk_register_composites(const struct mtk_composite *mcs,
		int num, void __iomem *base, spinlock_t *lock,
		struct clk_onecell_data *clk_data)
{
	struct clk *clk;
	int i;

	for (i = 0; i < num; i++) {
		const struct mtk_composite *mc = &mcs[i];

		if (clk_data && !IS_ERR_OR_NULL(clk_data->clks[mc->id]))
			continue;

		clk = mtk_clk_register_composite(mc, base, lock);

		if (IS_ERR(clk)) {
			pr_err("Failed to register clk %s: %ld\n",
					mc->name, PTR_ERR(clk));
			continue;
		}

		if (clk_data)
			clk_data->clks[mc->id] = clk;
	}
}
EXPORT_SYMBOL_GPL(mtk_clk_register_composites);

void mtk_clk_register_dividers(const struct mtk_clk_divider *mcds,
			int num, void __iomem *base, spinlock_t *lock,
				struct clk_onecell_data *clk_data)
{
	struct clk *clk;
	int i;

	for (i = 0; i <  num; i++) {
		const struct mtk_clk_divider *mcd = &mcds[i];

		if (clk_data && !IS_ERR_OR_NULL(clk_data->clks[mcd->id]))
			continue;

		clk = clk_register_divider(NULL, mcd->name, mcd->parent_name,
			mcd->flags, base +  mcd->div_reg, mcd->div_shift,
			mcd->div_width, mcd->clk_divider_flags, lock);

		if (IS_ERR(clk)) {
			pr_err("Failed to register clk %s: %ld\n",
				mcd->name, PTR_ERR(clk));
			continue;
		}

		if (clk_data)
			clk_data->clks[mcd->id] = clk;
	}
}

int mtk_clk_simple_probe(struct platform_device *pdev)
{
	const struct mtk_clk_desc *mcd;
	struct clk_onecell_data *clk_data;
	struct device_node *node = pdev->dev.of_node;
	int r;

	mcd = of_device_get_match_data(&pdev->dev);
	if (!mcd)
		return -EINVAL;

	clk_data = mtk_alloc_clk_data(mcd->num_clks);
	if (!clk_data)
		return -ENOMEM;

	r = mtk_clk_register_gates(node, mcd->clks, mcd->num_clks, clk_data);
	if (r)
<<<<<<< HEAD
		return r;

	return of_clk_add_provider(node, of_clk_src_onecell_get, clk_data);
}
=======
		goto free_data;

	r = of_clk_add_provider(node, of_clk_src_onecell_get, clk_data);
	if (r)
		goto free_data;

	return r;

free_data:
	mtk_free_clk_data(clk_data);
	return r;
}

MODULE_LICENSE("GPL");
>>>>>>> df0cc57e
<|MERGE_RESOLUTION|>--- conflicted
+++ resolved
@@ -320,12 +320,6 @@
 
 	r = mtk_clk_register_gates(node, mcd->clks, mcd->num_clks, clk_data);
 	if (r)
-<<<<<<< HEAD
-		return r;
-
-	return of_clk_add_provider(node, of_clk_src_onecell_get, clk_data);
-}
-=======
 		goto free_data;
 
 	r = of_clk_add_provider(node, of_clk_src_onecell_get, clk_data);
@@ -339,5 +333,4 @@
 	return r;
 }
 
-MODULE_LICENSE("GPL");
->>>>>>> df0cc57e
+MODULE_LICENSE("GPL");