// SPDX-License-Identifier: MIT
/*
 * Copyright © 2021 Intel Corporation
 */

#include "xe_sync.h"

#include <linux/dma-fence-array.h>
#include <linux/kthread.h>
#include <linux/sched/mm.h>
#include <linux/uaccess.h>

#include <drm/drm_print.h>
#include <drm/drm_syncobj.h>
#include <drm/xe_drm.h>

#include "xe_device_types.h"
#include "xe_exec_queue.h"
#include "xe_macros.h"
#include "xe_sched_job_types.h"

struct xe_user_fence {
	struct xe_device *xe;
	struct kref refcount;
	struct dma_fence_cb cb;
	struct work_struct worker;
	struct mm_struct *mm;
	u64 __user *addr;
	u64 value;
	int signalled;
};

static void user_fence_destroy(struct kref *kref)
{
	struct xe_user_fence *ufence = container_of(kref, struct xe_user_fence,
						 refcount);

	mmdrop(ufence->mm);
	kfree(ufence);
}

static void user_fence_get(struct xe_user_fence *ufence)
{
	kref_get(&ufence->refcount);
}

static void user_fence_put(struct xe_user_fence *ufence)
{
	kref_put(&ufence->refcount, user_fence_destroy);
}

static struct xe_user_fence *user_fence_create(struct xe_device *xe, u64 addr,
					       u64 value)
{
	struct xe_user_fence *ufence;
	u64 __user *ptr = u64_to_user_ptr(addr);

	if (!access_ok(ptr, sizeof(*ptr)))
		return ERR_PTR(-EFAULT);

	ufence = kmalloc(sizeof(*ufence), GFP_KERNEL);
	if (!ufence)
		return ERR_PTR(-ENOMEM);

	ufence->xe = xe;
	kref_init(&ufence->refcount);
	ufence->addr = ptr;
	ufence->value = value;
	ufence->mm = current->mm;
	mmgrab(ufence->mm);

	return ufence;
}

static void user_fence_worker(struct work_struct *w)
{
	struct xe_user_fence *ufence = container_of(w, struct xe_user_fence, worker);

	if (mmget_not_zero(ufence->mm)) {
		kthread_use_mm(ufence->mm);
		if (copy_to_user(ufence->addr, &ufence->value, sizeof(ufence->value)))
			XE_WARN_ON("Copy to user failed");
		kthread_unuse_mm(ufence->mm);
		mmput(ufence->mm);
	}

	wake_up_all(&ufence->xe->ufence_wq);
	WRITE_ONCE(ufence->signalled, 1);
	user_fence_put(ufence);
}

static void kick_ufence(struct xe_user_fence *ufence, struct dma_fence *fence)
{
	INIT_WORK(&ufence->worker, user_fence_worker);
	queue_work(ufence->xe->ordered_wq, &ufence->worker);
	dma_fence_put(fence);
}

static void user_fence_cb(struct dma_fence *fence, struct dma_fence_cb *cb)
{
	struct xe_user_fence *ufence = container_of(cb, struct xe_user_fence, cb);

	kick_ufence(ufence, fence);
}

int xe_sync_entry_parse(struct xe_device *xe, struct xe_file *xef,
			struct xe_sync_entry *sync,
			struct drm_xe_sync __user *sync_user,
			unsigned int flags)
{
	struct drm_xe_sync sync_in;
	int err;
	bool exec = flags & SYNC_PARSE_FLAG_EXEC;
	bool in_lr_mode = flags & SYNC_PARSE_FLAG_LR_MODE;
	bool disallow_user_fence = flags & SYNC_PARSE_FLAG_DISALLOW_USER_FENCE;
	bool signal;

	if (copy_from_user(&sync_in, sync_user, sizeof(*sync_user)))
		return -EFAULT;

	if (XE_IOCTL_DBG(xe, sync_in.flags & ~DRM_XE_SYNC_FLAG_SIGNAL) ||
	    XE_IOCTL_DBG(xe, sync_in.reserved[0] || sync_in.reserved[1]))
		return -EINVAL;

	signal = sync_in.flags & DRM_XE_SYNC_FLAG_SIGNAL;
	switch (sync_in.type) {
	case DRM_XE_SYNC_TYPE_SYNCOBJ:
		if (XE_IOCTL_DBG(xe, in_lr_mode && signal))
			return -EOPNOTSUPP;

		if (XE_IOCTL_DBG(xe, upper_32_bits(sync_in.addr)))
			return -EINVAL;

		sync->syncobj = drm_syncobj_find(xef->drm, sync_in.handle);
		if (XE_IOCTL_DBG(xe, !sync->syncobj))
			return -ENOENT;

		if (!signal) {
			sync->fence = drm_syncobj_fence_get(sync->syncobj);
			if (XE_IOCTL_DBG(xe, !sync->fence))
				return -EINVAL;
		}
		break;

	case DRM_XE_SYNC_TYPE_TIMELINE_SYNCOBJ:
		if (XE_IOCTL_DBG(xe, in_lr_mode && signal))
			return -EOPNOTSUPP;

		if (XE_IOCTL_DBG(xe, upper_32_bits(sync_in.addr)))
			return -EINVAL;

		if (XE_IOCTL_DBG(xe, sync_in.timeline_value == 0))
			return -EINVAL;

		sync->syncobj = drm_syncobj_find(xef->drm, sync_in.handle);
		if (XE_IOCTL_DBG(xe, !sync->syncobj))
			return -ENOENT;

		if (signal) {
			sync->chain_fence = dma_fence_chain_alloc();
			if (!sync->chain_fence)
				return -ENOMEM;
		} else {
			sync->fence = drm_syncobj_fence_get(sync->syncobj);
			if (XE_IOCTL_DBG(xe, !sync->fence))
				return -EINVAL;

			err = dma_fence_chain_find_seqno(&sync->fence,
							 sync_in.timeline_value);
			if (err)
				return err;
		}
		break;

	case DRM_XE_SYNC_TYPE_USER_FENCE:
		if (XE_IOCTL_DBG(xe, disallow_user_fence))
			return -EOPNOTSUPP;

		if (XE_IOCTL_DBG(xe, !signal))
			return -EOPNOTSUPP;

		if (XE_IOCTL_DBG(xe, sync_in.addr & 0x7))
			return -EINVAL;

		if (exec) {
			sync->addr = sync_in.addr;
		} else {
			sync->ufence = user_fence_create(xe, sync_in.addr,
							 sync_in.timeline_value);
			if (XE_IOCTL_DBG(xe, IS_ERR(sync->ufence)))
				return PTR_ERR(sync->ufence);
		}

		break;

	default:
		return -EINVAL;
	}

	sync->type = sync_in.type;
	sync->flags = sync_in.flags;
	sync->timeline_value = sync_in.timeline_value;

	return 0;
}

int xe_sync_entry_add_deps(struct xe_sync_entry *sync, struct xe_sched_job *job)
{
	if (sync->fence)
		return  drm_sched_job_add_dependency(&job->drm,
						     dma_fence_get(sync->fence));

	return 0;
}

void xe_sync_entry_signal(struct xe_sync_entry *sync, struct dma_fence *fence)
{
	if (!(sync->flags & DRM_XE_SYNC_FLAG_SIGNAL))
		return;

	if (sync->chain_fence) {
		drm_syncobj_add_point(sync->syncobj, sync->chain_fence,
				      fence, sync->timeline_value);
		/*
		 * The chain's ownership is transferred to the
		 * timeline.
		 */
		sync->chain_fence = NULL;
	} else if (sync->syncobj) {
		drm_syncobj_replace_fence(sync->syncobj, fence);
	} else if (sync->ufence) {
		int err;

		dma_fence_get(fence);
		user_fence_get(sync->ufence);
		err = dma_fence_add_callback(fence, &sync->ufence->cb,
					     user_fence_cb);
		if (err == -ENOENT) {
			kick_ufence(sync->ufence, fence);
		} else if (err) {
			XE_WARN_ON("failed to add user fence");
			user_fence_put(sync->ufence);
			dma_fence_put(fence);
		}
	}
}

void xe_sync_entry_cleanup(struct xe_sync_entry *sync)
{
	if (sync->syncobj)
		drm_syncobj_put(sync->syncobj);
<<<<<<< HEAD
	if (sync->fence)
		dma_fence_put(sync->fence);
	if (sync->chain_fence)
		dma_fence_chain_free(sync->chain_fence);
=======
	dma_fence_put(sync->fence);
	dma_fence_chain_free(sync->chain_fence);
>>>>>>> 3adcf970
	if (sync->ufence)
		user_fence_put(sync->ufence);
}

/**
 * xe_sync_in_fence_get() - Get a fence from syncs, exec queue, and VM
 * @sync: input syncs
 * @num_sync: number of syncs
 * @q: exec queue
 * @vm: VM
 *
 * Get a fence from syncs, exec queue, and VM. If syncs contain in-fences create
 * and return a composite fence of all in-fences + last fence. If no in-fences
 * return last fence on  input exec queue. Caller must drop reference to
 * returned fence.
 *
 * Return: fence on success, ERR_PTR(-ENOMEM) on failure
 */
struct dma_fence *
xe_sync_in_fence_get(struct xe_sync_entry *sync, int num_sync,
		     struct xe_exec_queue *q, struct xe_vm *vm)
{
	struct dma_fence **fences = NULL;
	struct dma_fence_array *cf = NULL;
	struct dma_fence *fence;
	int i, num_in_fence = 0, current_fence = 0;

	lockdep_assert_held(&vm->lock);

	/* Count in-fences */
	for (i = 0; i < num_sync; ++i) {
		if (sync[i].fence) {
			++num_in_fence;
			fence = sync[i].fence;
		}
	}

	/* Easy case... */
	if (!num_in_fence) {
		fence = xe_exec_queue_last_fence_get(q, vm);
		return fence;
	}

	/* Create composite fence */
	fences = kmalloc_array(num_in_fence + 1, sizeof(*fences), GFP_KERNEL);
	if (!fences)
		return ERR_PTR(-ENOMEM);
	for (i = 0; i < num_sync; ++i) {
		if (sync[i].fence) {
			dma_fence_get(sync[i].fence);
			fences[current_fence++] = sync[i].fence;
		}
	}
	fences[current_fence++] = xe_exec_queue_last_fence_get(q, vm);
	cf = dma_fence_array_create(num_in_fence, fences,
				    vm->composite_fence_ctx,
				    vm->composite_fence_seqno++,
				    false);
	if (!cf) {
		--vm->composite_fence_seqno;
		goto err_out;
	}

	return &cf->base;

err_out:
	while (current_fence)
		dma_fence_put(fences[--current_fence]);
	kfree(fences);
	kfree(cf);

	return ERR_PTR(-ENOMEM);
}

/**
 * __xe_sync_ufence_get() - Get user fence from user fence
 * @ufence: input user fence
 *
 * Get a user fence reference from user fence
 *
 * Return: xe_user_fence pointer with reference
 */
struct xe_user_fence *__xe_sync_ufence_get(struct xe_user_fence *ufence)
{
	user_fence_get(ufence);

	return ufence;
}

/**
 * xe_sync_ufence_get() - Get user fence from sync
 * @sync: input sync
 *
 * Get a user fence reference from sync.
 *
 * Return: xe_user_fence pointer with reference
 */
struct xe_user_fence *xe_sync_ufence_get(struct xe_sync_entry *sync)
{
	user_fence_get(sync->ufence);

	return sync->ufence;
}

/**
 * xe_sync_ufence_put() - Put user fence reference
 * @ufence: user fence reference
 *
 */
void xe_sync_ufence_put(struct xe_user_fence *ufence)
{
	user_fence_put(ufence);
}

/**
 * xe_sync_ufence_get_status() - Get user fence status
 * @ufence: user fence
 *
 * Return: 1 if signalled, 0 not signalled, <0 on error
 */
int xe_sync_ufence_get_status(struct xe_user_fence *ufence)
{
	return READ_ONCE(ufence->signalled);
}<|MERGE_RESOLUTION|>--- conflicted
+++ resolved
@@ -249,15 +249,8 @@
 {
 	if (sync->syncobj)
 		drm_syncobj_put(sync->syncobj);
-<<<<<<< HEAD
-	if (sync->fence)
-		dma_fence_put(sync->fence);
-	if (sync->chain_fence)
-		dma_fence_chain_free(sync->chain_fence);
-=======
 	dma_fence_put(sync->fence);
 	dma_fence_chain_free(sync->chain_fence);
->>>>>>> 3adcf970
 	if (sync->ufence)
 		user_fence_put(sync->ufence);
 }
