--- conflicted
+++ resolved
@@ -454,8 +454,6 @@
 	uint8_t pad[26];
 };
 
-<<<<<<< HEAD
-=======
 struct amdgpu_vcn5_fw_shared {
 	uint32_t present_flag_0;
 	uint8_t pad[12];
@@ -466,7 +464,6 @@
 	uint8_t pad2[4];
 };
 
->>>>>>> 0c383648
 #define VCN_BLOCK_ENCODE_DISABLE_MASK 0x80
 #define VCN_BLOCK_DECODE_DISABLE_MASK 0x40
 #define VCN_BLOCK_QUEUE_DISABLE_MASK 0xC0
