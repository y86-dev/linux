/* DVB USB compliant linux driver for
 *
 * DM04/QQBOX DVB-S USB BOX	LME2510C + SHARP:BS2F7HZ7395
 *				LME2510C + LG TDQY-P001F
 *				LME2510C + BS2F7HZ0194
 *				LME2510 + LG TDQY-P001F
 *				LME2510 + BS2F7HZ0194
 *
 * MVB7395 (LME2510C+SHARP:BS2F7HZ7395)
 * SHARP:BS2F7HZ7395 = (STV0288+Sharp IX2505V)
 *
 * MV001F (LME2510+LGTDQY-P001F)
 * LG TDQY - P001F =(TDA8263 + TDA10086H)
 *
 * MVB0001F (LME2510C+LGTDQT-P001F)
 *
 * MV0194 (LME2510+SHARP:BS2F7HZ0194)
 * SHARP:BS2F7HZ0194 = (STV0299+IX2410)
 *
 * MVB0194 (LME2510C+SHARP0194)
 *
 * For firmware see Documentation/dvb/lmedm04.txt
 *
 * I2C addresses:
 * 0xd0 - STV0288	- Demodulator
 * 0xc0 - Sharp IX2505V	- Tuner
 * --
 * 0x1c - TDA10086   - Demodulator
 * 0xc0 - TDA8263    - Tuner
 * --
 * 0xd0 - STV0299	- Demodulator
 * 0xc0 - IX2410	- Tuner
 *
 *
 * VID = 3344  PID LME2510=1122 LME2510C=1120
 *
 * Copyright (C) 2010 Malcolm Priestley (tvboxspy@gmail.com)
 * LME2510(C)(C) Leaguerme (Shenzhen) MicroElectronics Co., Ltd.
 *
 * This program is free software; you can redistribute it and/or modify
 * it under the terms of the GNU General Public License Version 2, as
 * published by the Free Software Foundation.
 *
 * This program is distributed in the hope that it will be useful,
 * but WITHOUT ANY WARRANTY; without even the implied warranty of
 * MERCHANTABILITY or FITNESS FOR A PARTICULAR PURPOSE.  See the
 * GNU General Public License for more details.
 *
 * You should have received a copy of the GNU General Public License
 * along with this program; if not, write to the Free Software
 * Foundation, Inc., 675 Mass Ave, Cambridge, MA 02139, USA.
 *
 *
 * see Documentation/dvb/README.dvb-usb for more information
 *
 * Known Issues :
 *	LME2510: Non Intel USB chipsets fail to maintain High Speed on
 * Boot or Hot Plug.
 *
 * QQbox suffers from noise on LNB voltage.
 *
 *	LME2510: SHARP:BS2F7HZ0194(MV0194) cannot cold reset and share system
 * with other tuners. After a cold reset streaming will not start.
 *
<<<<<<< HEAD
 *	PID functions have been removed from this driver version due to
 * problems with different firmware and application versions.
=======
>>>>>>> d762f438
 */
#define DVB_USB_LOG_PREFIX "LME2510(C)"
#include <linux/usb.h>
#include <linux/usb/input.h>
#include <media/rc-core.h>

#include "dvb-usb.h"
#include "lmedm04.h"
#include "tda826x.h"
#include "tda10086.h"
#include "stv0288.h"
#include "ix2505v.h"
#include "stv0299.h"
#include "dvb-pll.h"
#include "z0194a.h"



/* debug */
static int dvb_usb_lme2510_debug;
#define l_dprintk(var, level, args...) do { \
	if ((var >= level)) \
		printk(KERN_DEBUG DVB_USB_LOG_PREFIX ": " args); \
} while (0)

#define deb_info(level, args...) l_dprintk(dvb_usb_lme2510_debug, level, args)
#define debug_data_snipet(level, name, p) \
	 deb_info(level, name" (%02x%02x%02x%02x%02x%02x%02x%02x)", \
		*p, *(p+1), *(p+2), *(p+3), *(p+4), \
			*(p+5), *(p+6), *(p+7));


module_param_named(debug, dvb_usb_lme2510_debug, int, 0644);
MODULE_PARM_DESC(debug, "set debugging level (1=info (or-able))."
			DVB_USB_DEBUG_STATUS);

static int dvb_usb_lme2510_firmware;
module_param_named(firmware, dvb_usb_lme2510_firmware, int, 0644);
MODULE_PARM_DESC(firmware, "set default firmware 0=Sharp7395 1=LG");

static int pid_filter;
module_param_named(pid, pid_filter, int, 0644);
MODULE_PARM_DESC(pid, "set default 0=on 1=off");


DVB_DEFINE_MOD_OPT_ADAPTER_NR(adapter_nr);

#define TUNER_DEFAULT	0x0
#define TUNER_LG	0x1
#define TUNER_S7395	0x2
#define TUNER_S0194	0x3

struct lme2510_state {
	u8 id;
	u8 tuner_config;
	u8 signal_lock;
	u8 signal_level;
	u8 signal_sn;
	u8 time_key;
	u8 i2c_talk_onoff;
	u8 i2c_gate;
	u8 i2c_tuner_gate_w;
	u8 i2c_tuner_gate_r;
	u8 i2c_tuner_addr;
	u8 stream_on;
	u8 pid_size;
	void *buffer;
	struct urb *lme_urb;
	void *usb_buffer;

};

static int lme2510_bulk_write(struct usb_device *dev,
				u8 *snd, int len, u8 pipe)
{
	int ret, actual_l;

	ret = usb_bulk_msg(dev, usb_sndbulkpipe(dev, pipe),
				snd, len , &actual_l, 100);
	return ret;
}

static int lme2510_bulk_read(struct usb_device *dev,
				u8 *rev, int len, u8 pipe)
{
	int ret, actual_l;

	ret = usb_bulk_msg(dev, usb_rcvbulkpipe(dev, pipe),
				 rev, len , &actual_l, 200);
	return ret;
}

static int lme2510_usb_talk(struct dvb_usb_device *d,
		u8 *wbuf, int wlen, u8 *rbuf, int rlen)
{
	struct lme2510_state *st = d->priv;
	u8 *buff;
	int ret = 0;

	if (st->usb_buffer == NULL) {
		st->usb_buffer = kmalloc(512, GFP_KERNEL);
		if (st->usb_buffer == NULL) {
			info("MEM Error no memory");
			return -ENOMEM;
		}
	}
	buff = st->usb_buffer;

	ret = mutex_lock_interruptible(&d->usb_mutex);

	if (ret < 0)
		return -EAGAIN;

	/* the read/write capped at 512 */
	memcpy(buff, wbuf, (wlen > 512) ? 512 : wlen);

	ret |= usb_clear_halt(d->udev, usb_sndbulkpipe(d->udev, 0x01));

	ret |= lme2510_bulk_write(d->udev, buff, wlen , 0x01);

	msleep(10);

	ret |= usb_clear_halt(d->udev, usb_rcvbulkpipe(d->udev, 0x01));

	ret |= lme2510_bulk_read(d->udev, buff, (rlen > 512) ?
			512 : rlen , 0x01);

	if (rlen > 0)
		memcpy(rbuf, buff, rlen);

	mutex_unlock(&d->usb_mutex);

	return (ret < 0) ? -ENODEV : 0;
}

static int lme2510_stream_restart(struct dvb_usb_device *d)
{
	static u8 stream_on[] = LME_ST_ON_W;
	int ret;
	u8 rbuff[10];
	/*Restart Stream Command*/
	ret = lme2510_usb_talk(d, stream_on, sizeof(stream_on),
			rbuff, sizeof(rbuff));
	return ret;
}
static int lme2510_remote_keypress(struct dvb_usb_adapter *adap, u32 keypress)
{
	struct dvb_usb_device *d = adap->dev;

	deb_info(1, "INT Key Keypress =%04x", keypress);

	if (keypress > 0)
		rc_keydown(d->rc_dev, keypress, 0);

	return 0;
}

static int lme2510_enable_pid(struct dvb_usb_device *d, u8 index, u16 pid_out)
{
	struct lme2510_state *st = d->priv;
	static u8 pid_buff[] = LME_ZERO_PID;
	static u8 rbuf[1];
	u8 pid_no = index * 2;
	u8 pid_len = pid_no + 2;
	int ret = 0;
	deb_info(1, "PID Setting Pid %04x", pid_out);

	if (st->pid_size == 0)
		ret |= lme2510_stream_restart(d);

	pid_buff[2] = pid_no;
	pid_buff[3] = (u8)pid_out & 0xff;
	pid_buff[4] = pid_no + 1;
	pid_buff[5] = (u8)(pid_out >> 8);

	if (pid_len > st->pid_size)
		st->pid_size = pid_len;
	pid_buff[7] = 0x80 + st->pid_size;

	ret |= lme2510_usb_talk(d, pid_buff ,
		sizeof(pid_buff) , rbuf, sizeof(rbuf));

	if (st->stream_on)
		ret |= lme2510_stream_restart(d);

	return ret;
}

static void lme2510_int_response(struct urb *lme_urb)
{
	struct dvb_usb_adapter *adap = lme_urb->context;
	struct lme2510_state *st = adap->dev->priv;
	static u8 *ibuf, *rbuf;
	int i = 0, offset;

	switch (lme_urb->status) {
	case 0:
	case -ETIMEDOUT:
		break;
	case -ECONNRESET:
	case -ENOENT:
	case -ESHUTDOWN:
		return;
	default:
		info("Error %x", lme_urb->status);
		break;
	}

	rbuf = (u8 *) lme_urb->transfer_buffer;

	offset = ((lme_urb->actual_length/8) > 4)
			? 4 : (lme_urb->actual_length/8) ;

	for (i = 0; i < offset; ++i) {
		ibuf = (u8 *)&rbuf[i*8];
		deb_info(5, "INT O/S C =%02x C/O=%02x Type =%02x%02x",
		offset, i, ibuf[0], ibuf[1]);

		switch (ibuf[0]) {
		case 0xaa:
			debug_data_snipet(1, "INT Remote data snipet in", ibuf);
			lme2510_remote_keypress(adap,
				(u32)(ibuf[2] << 24) + (ibuf[3] << 16) +
				(ibuf[4] << 8) + ibuf[5]);
			break;
		case 0xbb:
			switch (st->tuner_config) {
			case TUNER_LG:
				if (ibuf[2] > 0)
					st->signal_lock = ibuf[2];
				st->signal_level = ibuf[4];
				st->signal_sn = ibuf[3];
				st->time_key = ibuf[7];
				break;
			case TUNER_S7395:
			case TUNER_S0194:
				/* Tweak for earlier firmware*/
				if (ibuf[1] == 0x03) {
					if (ibuf[2] > 1)
						st->signal_lock = ibuf[2];
					st->signal_level = ibuf[3];
					st->signal_sn = ibuf[4];
				} else {
					st->signal_level = ibuf[4];
					st->signal_sn = ibuf[5];
					st->signal_lock =
						(st->signal_lock & 0xf7) +
						((ibuf[2] & 0x01) << 0x03);
				}
				break;
			default:
				break;
			}
			debug_data_snipet(5, "INT Remote data snipet in", ibuf);
		break;
		case 0xcc:
			debug_data_snipet(1, "INT Control data snipet", ibuf);
			break;
		default:
			debug_data_snipet(1, "INT Unknown data snipet", ibuf);
		break;
		}
	}
	usb_submit_urb(lme_urb, GFP_ATOMIC);
}

static int lme2510_int_read(struct dvb_usb_adapter *adap)
{
	struct lme2510_state *lme_int = adap->dev->priv;

	lme_int->lme_urb = usb_alloc_urb(0, GFP_ATOMIC);

	if (lme_int->lme_urb == NULL)
			return -ENOMEM;

	lme_int->buffer = usb_alloc_coherent(adap->dev->udev, 5000, GFP_ATOMIC,
					&lme_int->lme_urb->transfer_dma);

	if (lme_int->buffer == NULL)
			return -ENOMEM;

	usb_fill_int_urb(lme_int->lme_urb,
				adap->dev->udev,
				usb_rcvintpipe(adap->dev->udev, 0xa),
				lme_int->buffer,
				4096,
				lme2510_int_response,
				adap,
				11);

	lme_int->lme_urb->transfer_flags |= URB_NO_TRANSFER_DMA_MAP;

	usb_submit_urb(lme_int->lme_urb, GFP_ATOMIC);
	info("INT Interrupt Service Started");
<<<<<<< HEAD
=======

	return 0;
}

static int lme2510_pid_filter_ctrl(struct dvb_usb_adapter *adap, int onoff)
{
	struct lme2510_state *st = adap->dev->priv;
	static u8 clear_pid_reg[] = LME_CLEAR_PID;
	static u8 rbuf[1];
	int ret;

	deb_info(1, "PID Clearing Filter");

	ret = mutex_lock_interruptible(&adap->dev->i2c_mutex);
	if (ret < 0)
		return -EAGAIN;

	if (!onoff)
		ret |= lme2510_usb_talk(adap->dev, clear_pid_reg,
			sizeof(clear_pid_reg), rbuf, sizeof(rbuf));

	st->pid_size = 0;

	mutex_unlock(&adap->dev->i2c_mutex);
>>>>>>> d762f438

	return 0;
}

static int lme2510_pid_filter(struct dvb_usb_adapter *adap, int index, u16 pid,
	int onoff)
{
	int ret = 0;

	deb_info(3, "%s PID=%04x Index=%04x onoff=%02x", __func__,
		pid, index, onoff);

	if (onoff)
		if (!pid_filter) {
			ret = mutex_lock_interruptible(&adap->dev->i2c_mutex);
			if (ret < 0)
				return -EAGAIN;
			ret |= lme2510_enable_pid(adap->dev, index, pid);
			mutex_unlock(&adap->dev->i2c_mutex);
	}


	return ret;
}


static int lme2510_return_status(struct usb_device *dev)
{
	int ret = 0;
	u8 *data;

	data = kzalloc(10, GFP_KERNEL);
	if (!data)
		return -ENOMEM;

	ret |= usb_control_msg(dev, usb_rcvctrlpipe(dev, 0),
			0x06, 0x80, 0x0302, 0x00, data, 0x0006, 200);
	info("Firmware Status: %x (%x)", ret , data[2]);

	ret = (ret < 0) ? -ENODEV : data[2];
	kfree(data);
	return ret;
}

static int lme2510_msg(struct dvb_usb_device *d,
		u8 *wbuf, int wlen, u8 *rbuf, int rlen)
{
	int ret = 0;
	struct lme2510_state *st = d->priv;

	if (mutex_lock_interruptible(&d->i2c_mutex) < 0)
			return -EAGAIN;

	if (st->i2c_talk_onoff == 1) {

		ret = lme2510_usb_talk(d, wbuf, wlen, rbuf, rlen);

		switch (st->tuner_config) {
		case TUNER_LG:
			if (wbuf[2] == 0x1c) {
				if (wbuf[3] == 0x0e) {
					st->signal_lock = rbuf[1];
					if ((st->stream_on & 1) &&
						(st->signal_lock & 0x10)) {
						lme2510_stream_restart(d);
						st->i2c_talk_onoff = 0;
					}
					msleep(80);
				}
			}
			break;
		case TUNER_S7395:
			if (wbuf[2] == 0xd0) {
				if (wbuf[3] == 0x24) {
					st->signal_lock = rbuf[1];
					if ((st->stream_on & 1) &&
						(st->signal_lock & 0x8)) {
						lme2510_stream_restart(d);
						st->i2c_talk_onoff = 0;
					}
				}
				if ((wbuf[3] != 0x6) & (wbuf[3] != 0x5))
					msleep(5);
			}
			break;
		case TUNER_S0194:
			if (wbuf[2] == 0xd0) {
				if (wbuf[3] == 0x1b) {
					st->signal_lock = rbuf[1];
					if ((st->stream_on & 1) &&
						(st->signal_lock & 0x8)) {
						lme2510_stream_restart(d);
						st->i2c_talk_onoff = 0;
					}
				}
			}
			break;
		default:
			break;
		}
	} else {
		switch (st->tuner_config) {
		case TUNER_LG:
			switch (wbuf[3]) {
			case 0x0e:
				rbuf[0] = 0x55;
				rbuf[1] = st->signal_lock;
				break;
			case 0x43:
				rbuf[0] = 0x55;
				rbuf[1] = st->signal_level;
				break;
			case 0x1c:
				rbuf[0] = 0x55;
				rbuf[1] = st->signal_sn;
				break;
			case 0x15:
			case 0x16:
			case 0x17:
			case 0x18:
				rbuf[0] = 0x55;
				rbuf[1] = 0x00;
				break;
			default:
				lme2510_usb_talk(d, wbuf, wlen, rbuf, rlen);
				st->i2c_talk_onoff = 1;
				break;
			}
			break;
		case TUNER_S7395:
			switch (wbuf[3]) {
			case 0x10:
				rbuf[0] = 0x55;
				rbuf[1] = (st->signal_level & 0x80)
						? 0 : (st->signal_level * 2);
				break;
			case 0x2d:
				rbuf[0] = 0x55;
				rbuf[1] = st->signal_sn;
				break;
			case 0x24:
				rbuf[0] = 0x55;
				rbuf[1] = st->signal_lock;
				break;
			case 0x2e:
			case 0x26:
			case 0x27:
				rbuf[0] = 0x55;
				rbuf[1] = 0x00;
				break;
			default:
				lme2510_usb_talk(d, wbuf, wlen, rbuf, rlen);
				st->i2c_talk_onoff = 1;
				break;
			}
			break;
		case TUNER_S0194:
			switch (wbuf[3]) {
			case 0x18:
				rbuf[0] = 0x55;
				rbuf[1] = (st->signal_level & 0x80)
						? 0 : (st->signal_level * 2);
				break;
			case 0x24:
				rbuf[0] = 0x55;
				rbuf[1] = st->signal_sn;
				break;
			case 0x1b:
				rbuf[0] = 0x55;
				rbuf[1] = st->signal_lock;
				break;
			case 0x19:
			case 0x25:
			case 0x1e:
			case 0x1d:
				rbuf[0] = 0x55;
				rbuf[1] = 0x00;
				break;
			default:
				lme2510_usb_talk(d, wbuf, wlen, rbuf, rlen);
				st->i2c_talk_onoff = 1;
				break;
			}
			break;
		default:
			break;
		}

		deb_info(4, "I2C From Interrupt Message out(%02x) in(%02x)",
				wbuf[3], rbuf[1]);

	}

	mutex_unlock(&d->i2c_mutex);

	return ret;
}


static int lme2510_i2c_xfer(struct i2c_adapter *adap, struct i2c_msg msg[],
				 int num)
{
	struct dvb_usb_device *d = i2c_get_adapdata(adap);
	struct lme2510_state *st = d->priv;
	static u8 obuf[64], ibuf[512];
	int i, read, read_o;
	u16 len;
	u8 gate = st->i2c_gate;

	if (gate == 0)
		gate = 5;

	if (num > 2)
		warn("more than 2 i2c messages"
			"at a time is not handled yet.	TODO.");

	for (i = 0; i < num; i++) {
		read_o = 1 & (msg[i].flags & I2C_M_RD);
		read = i+1 < num && (msg[i+1].flags & I2C_M_RD);
		read |= read_o;
		gate = (msg[i].addr == st->i2c_tuner_addr)
			? (read)	? st->i2c_tuner_gate_r
					: st->i2c_tuner_gate_w
			: st->i2c_gate;
		obuf[0] = gate | (read << 7);

		if (gate == 5)
			obuf[1] = (read) ? 2 : msg[i].len + 1;
		else
			obuf[1] = msg[i].len + read + 1;

		obuf[2] = msg[i].addr;
		if (read) {
			if (read_o)
				len = 3;
			else {
				memcpy(&obuf[3], msg[i].buf, msg[i].len);
				obuf[msg[i].len+3] = msg[i+1].len;
				len = msg[i].len+4;
			}
		} else {
			memcpy(&obuf[3], msg[i].buf, msg[i].len);
			len = msg[i].len+3;
		}

		if (lme2510_msg(d, obuf, len, ibuf, 512) < 0) {
			deb_info(1, "i2c transfer failed.");
			return -EAGAIN;
		}

		if (read) {
			if (read_o)
				memcpy(msg[i].buf, &ibuf[1], msg[i].len);
			else {
				memcpy(msg[i+1].buf, &ibuf[1], msg[i+1].len);
				i++;
			}
		}
	}
	return i;
}

static u32 lme2510_i2c_func(struct i2c_adapter *adapter)
{
	return I2C_FUNC_I2C;
}

static struct i2c_algorithm lme2510_i2c_algo = {
	.master_xfer   = lme2510_i2c_xfer,
	.functionality = lme2510_i2c_func,
};

/* Callbacks for DVB USB */
static int lme2510_identify_state(struct usb_device *udev,
		struct dvb_usb_device_properties *props,
		struct dvb_usb_device_description **desc,
		int *cold)
{
	*cold = 0;
	return 0;
}

static int lme2510_streaming_ctrl(struct dvb_usb_adapter *adap, int onoff)
{
	struct lme2510_state *st = adap->dev->priv;
	static u8 clear_reg_3[] = LME_CLEAR_PID;
	static u8 rbuf[1];
	int ret = 0, rlen = sizeof(rbuf);

	deb_info(1, "STM  (%02x)", onoff);

	/* Streaming is started by FE_HAS_LOCK */
	if (onoff == 1)
		st->stream_on = 1;
	else {
		deb_info(1, "STM Steam Off");
		/* mutex is here only to avoid collision with I2C */
		if (mutex_lock_interruptible(&adap->dev->i2c_mutex) < 0)
			return -EAGAIN;

		ret = lme2510_usb_talk(adap->dev, clear_reg_3,
				sizeof(clear_reg_3), rbuf, rlen);
		st->stream_on = 0;
		st->i2c_talk_onoff = 1;

		mutex_unlock(&adap->dev->i2c_mutex);
	}

	return (ret < 0) ? -ENODEV : 0;
}

static int lme2510_int_service(struct dvb_usb_adapter *adap)
{
	struct dvb_usb_device *d = adap->dev;
	struct rc_dev *rc;
	int ret;

	info("STA Configuring Remote");

	rc = rc_allocate_device();
	if (!rc)
		return -ENOMEM;

	usb_make_path(d->udev, d->rc_phys, sizeof(d->rc_phys));
	strlcat(d->rc_phys, "/ir0", sizeof(d->rc_phys));

	rc->input_name = "LME2510 Remote Control";
	rc->input_phys = d->rc_phys;
	rc->map_name = RC_MAP_LME2510;
	rc->driver_name = "LME 2510";
	usb_to_input_id(d->udev, &rc->input_id);

	ret = rc_register_device(rc);
	if (ret) {
		rc_free_device(rc);
		return ret;
	}
	d->rc_dev = rc;

	/* Start the Interrupt */
	ret = lme2510_int_read(adap);
	if (ret < 0) {
		rc_unregister_device(rc);
		info("INT Unable to start Interrupt Service");
		return -ENODEV;
	}

	return 0;
}

static u8 check_sum(u8 *p, u8 len)
{
	u8 sum = 0;
	while (len--)
		sum += *p++;
	return sum;
}

static int lme2510_download_firmware(struct usb_device *dev,
					const struct firmware *fw)
{
	int ret = 0;
	u8 *data;
	u16 j, wlen, len_in, start, end;
	u8 packet_size, dlen, i;
	u8 *fw_data;

	packet_size = 0x31;
	len_in = 1;

	data = kzalloc(512, GFP_KERNEL);
	if (!data) {
		info("FRM Could not start Firmware Download (Buffer allocation failed)");
		return -ENOMEM;
	}

	info("FRM Starting Firmware Download");

	for (i = 1; i < 3; i++) {
		start = (i == 1) ? 0 : 512;
		end = (i == 1) ? 512 : fw->size;
		for (j = start; j < end; j += (packet_size+1)) {
			fw_data = (u8 *)(fw->data + j);
			if ((end - j) > packet_size) {
				data[0] = i;
				dlen = packet_size;
			} else {
				data[0] = i | 0x80;
				dlen = (u8)(end - j)-1;
			}
			data[1] = dlen;
			memcpy(&data[2], fw_data, dlen+1);
			wlen = (u8) dlen + 4;
			data[wlen-1] = check_sum(fw_data, dlen+1);
			deb_info(1, "Data S=%02x:E=%02x CS= %02x", data[3],
				data[dlen+2], data[dlen+3]);
			ret |= lme2510_bulk_write(dev, data,  wlen, 1);
			ret |= lme2510_bulk_read(dev, data, len_in , 1);
			ret |= (data[0] == 0x88) ? 0 : -1;
		}
	}

	usb_control_msg(dev, usb_rcvctrlpipe(dev, 0),
			0x06, 0x80, 0x0200, 0x00, data, 0x0109, 1000);


	data[0] = 0x8a;
	len_in = 1;
	msleep(2000);
	ret |= lme2510_bulk_write(dev, data , len_in, 1); /*Resetting*/
	ret |= lme2510_bulk_read(dev, data, len_in, 1);
	msleep(400);

	if (ret < 0)
		info("FRM Firmware Download Failed (%04x)" , ret);
	else
		info("FRM Firmware Download Completed - Resetting Device");

	kfree(data);
	return (ret < 0) ? -ENODEV : 0;
}

static void lme_coldreset(struct usb_device *dev)
{
	int ret = 0, len_in;
	u8 data[512] = {0};

	data[0] = 0x0a;
	len_in = 1;
	info("FRM Firmware Cold Reset");
	ret |= lme2510_bulk_write(dev, data , len_in, 1); /*Cold Resetting*/
	ret |= lme2510_bulk_read(dev, data, len_in, 1);

	return;
}

static int lme_firmware_switch(struct usb_device *udev, int cold)
{
	const struct firmware *fw = NULL;
	const char fw_c_s7395[] = "dvb-usb-lme2510c-s7395.fw";
	const char fw_c_lg[] = "dvb-usb-lme2510c-lg.fw";
	const char fw_c_s0194[] = "dvb-usb-lme2510c-s0194.fw";
	const char fw_lg[] = "dvb-usb-lme2510-lg.fw";
	const char fw_s0194[] = "dvb-usb-lme2510-s0194.fw";
	const char *fw_lme;
	int ret, cold_fw;

	cold = (cold > 0) ? (cold & 1) : 0;

	cold_fw = !cold;

	if (udev->descriptor.idProduct == 0x1122) {
		switch (dvb_usb_lme2510_firmware) {
		default:
			dvb_usb_lme2510_firmware = TUNER_S0194;
		case TUNER_S0194:
			fw_lme = fw_s0194;
			ret = request_firmware(&fw, fw_lme, &udev->dev);
			if (ret == 0) {
<<<<<<< HEAD
				cold = 0;/*lme2510-s0194 cannot cold reset*/
=======
				cold = 0;
>>>>>>> d762f438
				break;
			}
			dvb_usb_lme2510_firmware = TUNER_LG;
		case TUNER_LG:
			fw_lme = fw_lg;
			ret = request_firmware(&fw, fw_lme, &udev->dev);
			if (ret == 0)
				break;
			info("FRM No Firmware Found - please install");
			dvb_usb_lme2510_firmware = TUNER_DEFAULT;
			cold = 0;
			cold_fw = 0;
			break;
		}
	} else {
		switch (dvb_usb_lme2510_firmware) {
		default:
			dvb_usb_lme2510_firmware = TUNER_S7395;
		case TUNER_S7395:
			fw_lme = fw_c_s7395;
			ret = request_firmware(&fw, fw_lme, &udev->dev);
<<<<<<< HEAD
			if (ret == 0)
				break;
=======
			if (ret == 0) {
				cold = 0;
				break;
			}
>>>>>>> d762f438
			dvb_usb_lme2510_firmware = TUNER_LG;
		case TUNER_LG:
			fw_lme = fw_c_lg;
			ret = request_firmware(&fw, fw_lme, &udev->dev);
			if (ret == 0)
				break;
			dvb_usb_lme2510_firmware = TUNER_S0194;
		case TUNER_S0194:
			fw_lme = fw_c_s0194;
			ret = request_firmware(&fw, fw_lme, &udev->dev);
			if (ret == 0)
				break;
			info("FRM No Firmware Found - please install");
			dvb_usb_lme2510_firmware = TUNER_DEFAULT;
			cold = 0;
			cold_fw = 0;
			break;
		}
<<<<<<< HEAD
=======
	}

	if (cold_fw) {
		info("FRM Loading %s file", fw_lme);
		ret = lme2510_download_firmware(udev, fw);
>>>>>>> d762f438
	}

	if (cold_fw) {
		info("FRM Loading %s file", fw_lme);
		ret = lme2510_download_firmware(udev, fw);
	}

	if (cold) {
		info("FRM Changing to %s firmware", fw_lme);
		lme_coldreset(udev);
		return -ENODEV;
	}

	release_firmware(fw);

	return ret;
}

static int lme2510_kill_urb(struct usb_data_stream *stream)
{
	int i;

	for (i = 0; i < stream->urbs_submitted; i++) {
		deb_info(3, "killing URB no. %d.", i);
		/* stop the URB */
		usb_kill_urb(stream->urb_list[i]);
	}
	stream->urbs_submitted = 0;

	return 0;
}

static struct tda10086_config tda10086_config = {
	.demod_address = 0x1c,
	.invert = 0,
	.diseqc_tone = 1,
	.xtal_freq = TDA10086_XTAL_16M,
};

static struct stv0288_config lme_config = {
	.demod_address = 0xd0,
	.min_delay_ms = 15,
	.inittab = s7395_inittab,
};

static struct ix2505v_config lme_tuner = {
	.tuner_address = 0xc0,
	.min_delay_ms = 100,
	.tuner_gain = 0x0,
	.tuner_chargepump = 0x3,
};

static struct stv0299_config sharp_z0194_config = {
	.demod_address = 0xd0,
	.inittab = sharp_z0194a_inittab,
	.mclk = 88000000UL,
	.invert = 0,
	.skip_reinit = 0,
	.lock_output = STV0299_LOCKOUTPUT_1,
	.volt13_op0_op1 = STV0299_VOLT13_OP1,
	.min_delay_ms = 100,
	.set_symbol_rate = sharp_z0194a_set_symbol_rate,
};

static int dm04_lme2510_set_voltage(struct dvb_frontend *fe,
					fe_sec_voltage_t voltage)
{
	struct dvb_usb_adapter *adap = fe->dvb->priv;
	static u8 voltage_low[]	= LME_VOLTAGE_L;
	static u8 voltage_high[] = LME_VOLTAGE_H;
	static u8 rbuf[1];
	int ret = 0, len = 3, rlen = 1;

	if (mutex_lock_interruptible(&adap->dev->i2c_mutex) < 0)
			return -EAGAIN;

	switch (voltage) {
	case SEC_VOLTAGE_18:
		ret |= lme2510_usb_talk(adap->dev,
			voltage_high, len, rbuf, rlen);
		break;

	case SEC_VOLTAGE_OFF:
	case SEC_VOLTAGE_13:
	default:
		ret |= lme2510_usb_talk(adap->dev,
				voltage_low, len, rbuf, rlen);
		break;
	}

	mutex_unlock(&adap->dev->i2c_mutex);

	return (ret < 0) ? -ENODEV : 0;
}

static int lme_name(struct dvb_usb_adapter *adap)
{
	struct lme2510_state *st = adap->dev->priv;
	const char *desc = adap->dev->desc->name;
	char *fe_name[] = {"", " LG TDQY-P001F", " SHARP:BS2F7HZ7395",
				" SHARP:BS2F7HZ0194"};
	char *name = adap->fe->ops.info.name;

	strlcpy(name, desc, 128);
	strlcat(name, fe_name[st->tuner_config], 128);

	return 0;
}

static int dm04_lme2510_frontend_attach(struct dvb_usb_adapter *adap)
{
	struct lme2510_state *st = adap->dev->priv;

	int ret = 0;

	st->i2c_talk_onoff = 1;

	st->i2c_gate = 4;
	adap->fe = dvb_attach(tda10086_attach, &tda10086_config,
		&adap->dev->i2c_adap);

	if (adap->fe) {
		info("TUN Found Frontend TDA10086");
		st->i2c_tuner_gate_w = 4;
		st->i2c_tuner_gate_r = 4;
		st->i2c_tuner_addr = 0xc0;
		st->tuner_config = TUNER_LG;
		if (dvb_usb_lme2510_firmware != TUNER_LG) {
			dvb_usb_lme2510_firmware = TUNER_LG;
<<<<<<< HEAD
			ret = lme_firmware_switch(adap->dev->udev, 1);
		}
		goto end;
	}

	st->i2c_gate = 4;
	adap->fe = dvb_attach(stv0299_attach, &sharp_z0194_config,
			&adap->dev->i2c_adap);
	if (adap->fe) {
		info("FE Found Stv0299");
		st->i2c_tuner_gate_w = 4;
		st->i2c_tuner_gate_r = 5;
		st->i2c_tuner_addr = 0xc0;
		st->tuner_config = TUNER_S0194;
		if (dvb_usb_lme2510_firmware != TUNER_S0194) {
			dvb_usb_lme2510_firmware = TUNER_S0194;
			ret = lme_firmware_switch(adap->dev->udev, 1);
		}
=======
			ret = lme_firmware_switch(adap->dev->udev, 1);
		}
		goto end;
	}

	st->i2c_gate = 4;
	adap->fe = dvb_attach(stv0299_attach, &sharp_z0194_config,
			&adap->dev->i2c_adap);
	if (adap->fe) {
		info("FE Found Stv0299");
		st->i2c_tuner_gate_w = 4;
		st->i2c_tuner_gate_r = 5;
		st->i2c_tuner_addr = 0xc0;
		st->tuner_config = TUNER_S0194;
		if (dvb_usb_lme2510_firmware != TUNER_S0194) {
			dvb_usb_lme2510_firmware = TUNER_S0194;
			ret = lme_firmware_switch(adap->dev->udev, 1);
		}
>>>>>>> d762f438
		goto end;
	}

	st->i2c_gate = 5;
	adap->fe = dvb_attach(stv0288_attach, &lme_config,
			&adap->dev->i2c_adap);
	if (adap->fe) {
		info("FE Found Stv0288");
		st->i2c_tuner_gate_w = 4;
		st->i2c_tuner_gate_r = 5;
		st->i2c_tuner_addr = 0xc0;
		st->tuner_config = TUNER_S7395;
		if (dvb_usb_lme2510_firmware != TUNER_S7395) {
			dvb_usb_lme2510_firmware = TUNER_S7395;
			ret = lme_firmware_switch(adap->dev->udev, 1);
		}
	} else {
		info("DM04 Not Supported");
		return -ENODEV;
	}


end:	if (ret) {
		kfree(adap->fe);
		adap->fe = NULL;
		return -ENODEV;
	}

	adap->fe->ops.set_voltage = dm04_lme2510_set_voltage;
	ret = lme_name(adap);
	return ret;
}

static int dm04_lme2510_tuner(struct dvb_usb_adapter *adap)
{
	struct lme2510_state *st = adap->dev->priv;
	char *tun_msg[] = {"", "TDA8263", "IX2505V", "DVB_PLL_OPERA"};
	int ret = 0;

	switch (st->tuner_config) {
	case TUNER_LG:
		if (dvb_attach(tda826x_attach, adap->fe, 0xc0,
			&adap->dev->i2c_adap, 1))
			ret = st->tuner_config;
		break;
	case TUNER_S7395:
		if (dvb_attach(ix2505v_attach , adap->fe, &lme_tuner,
			&adap->dev->i2c_adap))
			ret = st->tuner_config;
		break;
	case TUNER_S0194:
		if (dvb_attach(dvb_pll_attach , adap->fe, 0xc0,
			&adap->dev->i2c_adap, DVB_PLL_OPERA1))
			ret = st->tuner_config;
		break;
	default:
		break;
	}

	if (ret)
		info("TUN Found %s tuner", tun_msg[ret]);
	else {
		info("TUN No tuner found --- reseting device");
		lme_coldreset(adap->dev->udev);
		return -ENODEV;
	}

	/* Start the Interrupt & Remote*/
	ret = lme2510_int_service(adap);

	return ret;
}

static int lme2510_powerup(struct dvb_usb_device *d, int onoff)
{
	struct lme2510_state *st = d->priv;
	static u8 lnb_on[] = LNB_ON;
	static u8 lnb_off[] = LNB_OFF;
	static u8 rbuf[1];
	int ret, len = 3, rlen = 1;

	if (mutex_lock_interruptible(&d->i2c_mutex) < 0)
		return -EAGAIN;

	if (onoff)
		ret = lme2510_usb_talk(d, lnb_on, len, rbuf, rlen);
	else
		ret = lme2510_usb_talk(d, lnb_off, len, rbuf, rlen);

	st->i2c_talk_onoff = 1;

	mutex_unlock(&d->i2c_mutex);

	return ret;
}

/* DVB USB Driver stuff */
static struct dvb_usb_device_properties lme2510_properties;
static struct dvb_usb_device_properties lme2510c_properties;

static int lme2510_probe(struct usb_interface *intf,
		const struct usb_device_id *id)
{
	struct usb_device *udev = interface_to_usbdev(intf);
	int ret = 0;

	usb_reset_configuration(udev);

	usb_set_interface(udev, intf->cur_altsetting->desc.bInterfaceNumber, 1);

	if (udev->speed != USB_SPEED_HIGH) {
		ret = usb_reset_device(udev);
		info("DEV Failed to connect in HIGH SPEED mode");
		return -ENODEV;
	}

	if (lme2510_return_status(udev) == 0x44) {
		lme_firmware_switch(udev, 0);
		return -ENODEV;
	}

	if (0 == dvb_usb_device_init(intf, &lme2510_properties,
				     THIS_MODULE, NULL, adapter_nr)) {
		info("DEV registering device driver");
		return 0;
	}
	if (0 == dvb_usb_device_init(intf, &lme2510c_properties,
				     THIS_MODULE, NULL, adapter_nr)) {
		info("DEV registering device driver");
		return 0;
	}

	info("DEV lme2510 Error");
	return -ENODEV;

}

static struct usb_device_id lme2510_table[] = {
	{ USB_DEVICE(0x3344, 0x1122) },  /* LME2510 */
	{ USB_DEVICE(0x3344, 0x1120) },  /* LME2510C */
	{}		/* Terminating entry */
};

MODULE_DEVICE_TABLE(usb, lme2510_table);

static struct dvb_usb_device_properties lme2510_properties = {
	.caps = DVB_USB_IS_AN_I2C_ADAPTER,
	.size_of_priv = sizeof(struct lme2510_state),
	.num_adapters = 1,
	.adapter = {
		{
			.caps = DVB_USB_ADAP_HAS_PID_FILTER|
				DVB_USB_ADAP_NEED_PID_FILTERING|
				DVB_USB_ADAP_PID_FILTER_CAN_BE_TURNED_OFF,
			.streaming_ctrl   = lme2510_streaming_ctrl,
			.pid_filter_count = 15,
			.pid_filter = lme2510_pid_filter,
			.pid_filter_ctrl  = lme2510_pid_filter_ctrl,
			.frontend_attach  = dm04_lme2510_frontend_attach,
			.tuner_attach = dm04_lme2510_tuner,
			/* parameter for the MPEG2-data transfer */
			.stream = {
				.type = USB_BULK,
				.count = 10,
				.endpoint = 0x06,
				.u = {
					.bulk = {
						.buffersize = 4096,

					}
				}
			}
		}
	},
	.power_ctrl       = lme2510_powerup,
	.identify_state   = lme2510_identify_state,
	.i2c_algo         = &lme2510_i2c_algo,
	.generic_bulk_ctrl_endpoint = 0,
	.num_device_descs = 1,
	.devices = {
		{   "DM04_LME2510_DVB-S",
			{ &lme2510_table[0], NULL },
			},

	}
};

static struct dvb_usb_device_properties lme2510c_properties = {
	.caps = DVB_USB_IS_AN_I2C_ADAPTER,
	.size_of_priv = sizeof(struct lme2510_state),
	.num_adapters = 1,
	.adapter = {
		{
			.caps = DVB_USB_ADAP_HAS_PID_FILTER|
				DVB_USB_ADAP_NEED_PID_FILTERING|
				DVB_USB_ADAP_PID_FILTER_CAN_BE_TURNED_OFF,
			.streaming_ctrl   = lme2510_streaming_ctrl,
			.pid_filter_count = 15,
			.pid_filter = lme2510_pid_filter,
			.pid_filter_ctrl  = lme2510_pid_filter_ctrl,
			.frontend_attach  = dm04_lme2510_frontend_attach,
			.tuner_attach = dm04_lme2510_tuner,
			/* parameter for the MPEG2-data transfer */
			.stream = {
				.type = USB_BULK,
				.count = 10,
				.endpoint = 0x8,
				.u = {
					.bulk = {
						.buffersize = 4096,

					}
				}
			}
		}
	},
	.power_ctrl       = lme2510_powerup,
	.identify_state   = lme2510_identify_state,
	.i2c_algo         = &lme2510_i2c_algo,
	.generic_bulk_ctrl_endpoint = 0,
	.num_device_descs = 1,
	.devices = {
		{   "DM04_LME2510C_DVB-S",
			{ &lme2510_table[1], NULL },
			},
	}
};

static void *lme2510_exit_int(struct dvb_usb_device *d)
{
	struct lme2510_state *st = d->priv;
	struct dvb_usb_adapter *adap = &d->adapter[0];
	void *buffer = NULL;

	if (adap != NULL) {
		lme2510_kill_urb(&adap->stream);
		adap->feedcount = 0;
	}

	if (st->lme_urb != NULL) {
		st->i2c_talk_onoff = 1;
		st->signal_lock = 0;
		st->signal_level = 0;
		st->signal_sn = 0;
		buffer = st->usb_buffer;
		usb_kill_urb(st->lme_urb);
		usb_free_coherent(d->udev, 5000, st->buffer,
				  st->lme_urb->transfer_dma);
		info("Interrupt Service Stopped");
		rc_unregister_device(d->rc_dev);
		info("Remote Stopped");
	}
	return buffer;
}

static void lme2510_exit(struct usb_interface *intf)
{
	struct dvb_usb_device *d = usb_get_intfdata(intf);
	void *usb_buffer;

	if (d != NULL) {
		usb_buffer = lme2510_exit_int(d);
		dvb_usb_device_exit(intf);
		kfree(usb_buffer);
	}
}

static struct usb_driver lme2510_driver = {
	.name		= "LME2510C_DVB-S",
	.probe		= lme2510_probe,
	.disconnect	= lme2510_exit,
	.id_table	= lme2510_table,
};

/* module stuff */
static int __init lme2510_module_init(void)
{
	int result = usb_register(&lme2510_driver);
	if (result) {
		err("usb_register failed. Error number %d", result);
		return result;
	}

	return 0;
}

static void __exit lme2510_module_exit(void)
{
	/* deregister this driver from the USB subsystem */
	usb_deregister(&lme2510_driver);
}

module_init(lme2510_module_init);
module_exit(lme2510_module_exit);

MODULE_AUTHOR("Malcolm Priestley <tvboxspy@gmail.com>");
MODULE_DESCRIPTION("LME2510(C) DVB-S USB2.0");
<<<<<<< HEAD
MODULE_VERSION("1.80");
=======
MODULE_VERSION("1.86");
>>>>>>> d762f438
MODULE_LICENSE("GPL");<|MERGE_RESOLUTION|>--- conflicted
+++ resolved
@@ -62,11 +62,6 @@
  *	LME2510: SHARP:BS2F7HZ0194(MV0194) cannot cold reset and share system
  * with other tuners. After a cold reset streaming will not start.
  *
-<<<<<<< HEAD
- *	PID functions have been removed from this driver version due to
- * problems with different firmware and application versions.
-=======
->>>>>>> d762f438
  */
 #define DVB_USB_LOG_PREFIX "LME2510(C)"
 #include <linux/usb.h>
@@ -361,8 +356,6 @@
 
 	usb_submit_urb(lme_int->lme_urb, GFP_ATOMIC);
 	info("INT Interrupt Service Started");
-<<<<<<< HEAD
-=======
 
 	return 0;
 }
@@ -387,7 +380,6 @@
 	st->pid_size = 0;
 
 	mutex_unlock(&adap->dev->i2c_mutex);
->>>>>>> d762f438
 
 	return 0;
 }
@@ -847,11 +839,7 @@
 			fw_lme = fw_s0194;
 			ret = request_firmware(&fw, fw_lme, &udev->dev);
 			if (ret == 0) {
-<<<<<<< HEAD
-				cold = 0;/*lme2510-s0194 cannot cold reset*/
-=======
 				cold = 0;
->>>>>>> d762f438
 				break;
 			}
 			dvb_usb_lme2510_firmware = TUNER_LG;
@@ -873,15 +861,10 @@
 		case TUNER_S7395:
 			fw_lme = fw_c_s7395;
 			ret = request_firmware(&fw, fw_lme, &udev->dev);
-<<<<<<< HEAD
-			if (ret == 0)
-				break;
-=======
 			if (ret == 0) {
 				cold = 0;
 				break;
 			}
->>>>>>> d762f438
 			dvb_usb_lme2510_firmware = TUNER_LG;
 		case TUNER_LG:
 			fw_lme = fw_c_lg;
@@ -900,28 +883,20 @@
 			cold_fw = 0;
 			break;
 		}
-<<<<<<< HEAD
-=======
 	}
 
 	if (cold_fw) {
 		info("FRM Loading %s file", fw_lme);
 		ret = lme2510_download_firmware(udev, fw);
->>>>>>> d762f438
-	}
-
-	if (cold_fw) {
-		info("FRM Loading %s file", fw_lme);
-		ret = lme2510_download_firmware(udev, fw);
-	}
+	}
+
+	release_firmware(fw);
 
 	if (cold) {
 		info("FRM Changing to %s firmware", fw_lme);
 		lme_coldreset(udev);
 		return -ENODEV;
 	}
-
-	release_firmware(fw);
 
 	return ret;
 }
@@ -1037,7 +1012,6 @@
 		st->tuner_config = TUNER_LG;
 		if (dvb_usb_lme2510_firmware != TUNER_LG) {
 			dvb_usb_lme2510_firmware = TUNER_LG;
-<<<<<<< HEAD
 			ret = lme_firmware_switch(adap->dev->udev, 1);
 		}
 		goto end;
@@ -1056,26 +1030,6 @@
 			dvb_usb_lme2510_firmware = TUNER_S0194;
 			ret = lme_firmware_switch(adap->dev->udev, 1);
 		}
-=======
-			ret = lme_firmware_switch(adap->dev->udev, 1);
-		}
-		goto end;
-	}
-
-	st->i2c_gate = 4;
-	adap->fe = dvb_attach(stv0299_attach, &sharp_z0194_config,
-			&adap->dev->i2c_adap);
-	if (adap->fe) {
-		info("FE Found Stv0299");
-		st->i2c_tuner_gate_w = 4;
-		st->i2c_tuner_gate_r = 5;
-		st->i2c_tuner_addr = 0xc0;
-		st->tuner_config = TUNER_S0194;
-		if (dvb_usb_lme2510_firmware != TUNER_S0194) {
-			dvb_usb_lme2510_firmware = TUNER_S0194;
-			ret = lme_firmware_switch(adap->dev->udev, 1);
-		}
->>>>>>> d762f438
 		goto end;
 	}
 
@@ -1373,9 +1327,5 @@
 
 MODULE_AUTHOR("Malcolm Priestley <tvboxspy@gmail.com>");
 MODULE_DESCRIPTION("LME2510(C) DVB-S USB2.0");
-<<<<<<< HEAD
-MODULE_VERSION("1.80");
-=======
 MODULE_VERSION("1.86");
->>>>>>> d762f438
 MODULE_LICENSE("GPL");