--- conflicted
+++ resolved
@@ -248,10 +248,7 @@
 		spin_unlock(&mp->m_perag_lock);
 		radix_tree_preload_end();
 
-<<<<<<< HEAD
-=======
 #ifdef __KERNEL__
->>>>>>> df0cc57e
 		/* Place kernel structure only init below this point. */
 		spin_lock_init(&pag->pag_ici_lock);
 		spin_lock_init(&pag->pagb_lock);
@@ -261,10 +258,7 @@
 		init_waitqueue_head(&pag->pagb_wait);
 		pag->pagb_count = 0;
 		pag->pagb_tree = RB_ROOT;
-<<<<<<< HEAD
-=======
 #endif /* __KERNEL__ */
->>>>>>> df0cc57e
 
 		error = xfs_buf_hash_init(pag);
 		if (error)
