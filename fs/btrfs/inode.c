--- conflicted
+++ resolved
@@ -491,9 +491,6 @@
  */
 static inline bool inode_can_compress(struct btrfs_inode *inode)
 {
-	/* Subpage doesn't support compression yet */
-	if (inode->root->fs_info->sectorsize < PAGE_SIZE)
-		return false;
 	if (inode->flags & BTRFS_INODE_NODATACOW ||
 	    inode->flags & BTRFS_INODE_NODATASUM)
 		return false;
@@ -985,40 +982,6 @@
 	}
 	free_extent_map(em);
 
-<<<<<<< HEAD
-		/*
-		 * clear dirty, set writeback and unlock the pages.
-		 */
-		extent_clear_unlock_delalloc(inode, async_extent->start,
-				async_extent->start +
-				async_extent->ram_size - 1,
-				NULL, EXTENT_LOCKED | EXTENT_DELALLOC,
-				PAGE_UNLOCK | PAGE_START_WRITEBACK);
-		if (btrfs_submit_compressed_write(inode, async_extent->start,
-				    async_extent->ram_size,
-				    ins.objectid,
-				    ins.offset, async_extent->pages,
-				    async_extent->nr_pages,
-				    async_chunk->write_flags,
-				    async_chunk->blkcg_css)) {
-			struct page *p = async_extent->pages[0];
-			const u64 start = async_extent->start;
-			const u64 end = start + async_extent->ram_size - 1;
-
-			p->mapping = inode->vfs_inode.i_mapping;
-			btrfs_writepage_endio_finish_ordered(inode, p, start,
-							     end, false);
-
-			p->mapping = NULL;
-			extent_clear_unlock_delalloc(inode, start, end, NULL, 0,
-						     PAGE_END_WRITEBACK |
-						     PAGE_SET_ERROR);
-			free_async_extent_pages(async_extent);
-		}
-		alloc_hint = ins.objectid + ins.offset;
-		kfree(async_extent);
-		cond_resched();
-=======
 	ret = btrfs_add_ordered_extent_compress(inode, start,	/* file_offset */
 					ins.objectid,		/* disk_bytenr */
 					async_extent->ram_size, /* num_bytes */
@@ -1027,7 +990,6 @@
 	if (ret) {
 		btrfs_drop_extent_cache(inode, start, end, 0);
 		goto out_free_reserve;
->>>>>>> df0cc57e
 	}
 	btrfs_dec_block_group_reservations(fs_info, ins.objectid);
 
@@ -2338,51 +2300,6 @@
 }
 
 /*
-<<<<<<< HEAD
- * btrfs_bio_fits_in_stripe - Checks whether the size of the given bio will fit
- * in a chunk's stripe. This function ensures that bios do not span a
- * stripe/chunk
- *
- * @page - The page we are about to add to the bio
- * @size - size we want to add to the bio
- * @bio - bio we want to ensure is smaller than a stripe
- * @bio_flags - flags of the bio
- *
- * return 1 if page cannot be added to the bio
- * return 0 if page can be added to the bio
- * return error otherwise
- */
-int btrfs_bio_fits_in_stripe(struct page *page, size_t size, struct bio *bio,
-			     unsigned long bio_flags)
-{
-	struct inode *inode = page->mapping->host;
-	struct btrfs_fs_info *fs_info = btrfs_sb(inode->i_sb);
-	u64 logical = bio->bi_iter.bi_sector << 9;
-	u32 bio_len = bio->bi_iter.bi_size;
-	struct extent_map *em;
-	int ret = 0;
-	struct btrfs_io_geometry geom;
-
-	if (bio_flags & EXTENT_BIO_COMPRESSED)
-		return 0;
-
-	em = btrfs_get_chunk_map(fs_info, logical, fs_info->sectorsize);
-	if (IS_ERR(em))
-		return PTR_ERR(em);
-	ret = btrfs_get_io_geometry(fs_info, em, btrfs_op(bio), logical, &geom);
-	if (ret < 0)
-		goto out;
-
-	if (geom.len < bio_len + size)
-		ret = 1;
-out:
-	free_extent_map(em);
-	return ret;
-}
-
-/*
-=======
->>>>>>> df0cc57e
  * in order to insert checksums into the metadata in large chunks,
  * we wait until bio submission time.   All the pages in the bio are
  * checksummed and sums are attached onto the ordered extent record.
@@ -3117,12 +3034,8 @@
 		goto out;
 	}
 
-<<<<<<< HEAD
-	if (ordered_extent->bdev)
-=======
 	/* A valid bdev implies a write on a sequential zone */
 	if (ordered_extent->bdev) {
->>>>>>> df0cc57e
 		btrfs_rewrite_logical_zoned(ordered_extent);
 		btrfs_zone_finish_endio(fs_info, ordered_extent->disk_bytenr,
 					ordered_extent->disk_num_bytes);
@@ -3375,14 +3288,9 @@
  * Return a bitmap where bit set means a csum mismatch, and bit not set means
  * csum match.
  */
-<<<<<<< HEAD
-unsigned int btrfs_verify_data_csum(struct btrfs_io_bio *io_bio, u32 bio_offset,
-				    struct page *page, u64 start, u64 end)
-=======
 unsigned int btrfs_verify_data_csum(struct btrfs_bio *bbio,
 				    u32 bio_offset, struct page *page,
 				    u64 start, u64 end)
->>>>>>> df0cc57e
 {
 	struct inode *inode = page->mapping->host;
 	struct btrfs_fs_info *fs_info = btrfs_sb(inode->i_sb);
@@ -3398,25 +3306,11 @@
 	}
 
 	/*
-<<<<<<< HEAD
-	 * For subpage case, above PageChecked is not safe as it's not subpage
-	 * compatible.
-	 * But for now only cow fixup and compressed read utilize PageChecked
-	 * flag, while in this context we can easily use io_bio->csum to
-	 * determine if we really need to do csum verification.
-	 *
-	 * So for now, just exit if io_bio->csum is NULL, as it means it's
-	 * compressed read, and its compressed data csum has already been
-	 * verified.
-	 */
-	if (io_bio->csum == NULL)
-=======
 	 * This only happens for NODATASUM or compressed read.
 	 * Normally this should be covered by above check for compressed read
 	 * or the next check for NODATASUM.  Just do a quicker exit here.
 	 */
 	if (bbio->csum == NULL)
->>>>>>> df0cc57e
 		return 0;
 
 	if (BTRFS_I(inode)->flags & BTRFS_INODE_NODATASUM)
@@ -3433,11 +3327,7 @@
 		u64 file_offset = pg_off + page_offset(page);
 		int ret;
 
-<<<<<<< HEAD
-		if (root->root_key.objectid == BTRFS_DATA_RELOC_TREE_OBJECTID &&
-=======
 		if (btrfs_is_data_reloc_root(root) &&
->>>>>>> df0cc57e
 		    test_range_bit(io_tree, file_offset,
 				   file_offset + sectorsize - 1,
 				   EXTENT_NODATASUM, 1, NULL)) {
@@ -3447,11 +3337,7 @@
 					  EXTENT_NODATASUM);
 			continue;
 		}
-<<<<<<< HEAD
-		ret = check_data_csum(inode, io_bio, bio_offset, page, pg_off,
-=======
 		ret = check_data_csum(inode, bbio, bio_offset, page, pg_off,
->>>>>>> df0cc57e
 				      page_offset(page) + pg_off);
 		if (ret < 0) {
 			const int nr_bit = (pg_off - offset_in_page(start)) >>
@@ -5230,12 +5116,8 @@
 				     len);
 		flush_dcache_page(page);
 	}
-<<<<<<< HEAD
-	ClearPageChecked(page);
-=======
 	btrfs_page_clear_checked(fs_info, page, block_start,
 				 block_end + 1 - block_start);
->>>>>>> df0cc57e
 	btrfs_page_set_dirty(fs_info, page, block_start, block_end + 1 - block_start);
 	unlock_extent_cached(io_tree, block_start, block_end, &cached_state);
 
@@ -8241,21 +8123,12 @@
 			} else {
 				int ret;
 
-<<<<<<< HEAD
-				ASSERT((start - io_bio->logical) < UINT_MAX);
-				ret = btrfs_repair_one_sector(inode,
-						&io_bio->bio,
-						start - io_bio->logical,
-						bvec.bv_page, pgoff,
-						start, io_bio->mirror_num,
-=======
 				ASSERT((start - orig_file_offset) < UINT_MAX);
 				ret = btrfs_repair_one_sector(inode,
 						&bbio->bio,
 						start - orig_file_offset,
 						bvec.bv_page, pgoff,
 						start, bbio->mirror_num,
->>>>>>> df0cc57e
 						submit_dio_repair_bio);
 				if (ret)
 					err = errno_to_blk_status(ret);
@@ -8390,11 +8263,7 @@
 	return dip;
 }
 
-<<<<<<< HEAD
-static blk_qc_t btrfs_submit_direct(const struct iomap_iter *iter,
-=======
 static void btrfs_submit_direct(const struct iomap_iter *iter,
->>>>>>> df0cc57e
 		struct bio *dio_bio, loff_t file_offset)
 {
 	struct inode *inode = iter->inode;
@@ -8692,7 +8561,6 @@
 	/*
 	 * We have page locked so no new ordered extent can be created on this
 	 * page, nor bio can be submitted for this page.
-<<<<<<< HEAD
 	 *
 	 * But already submitted bio can still be finished on this page.
 	 * Furthermore, endio function won't skip page which has Ordered
@@ -8700,15 +8568,6 @@
 	 * invalidatepage to do the same ordered extent accounting twice
 	 * on one page.
 	 *
-=======
-	 *
-	 * But already submitted bio can still be finished on this page.
-	 * Furthermore, endio function won't skip page which has Ordered
-	 * (Private2) already cleared, so it's possible for endio and
-	 * invalidatepage to do the same ordered extent accounting twice
-	 * on one page.
-	 *
->>>>>>> df0cc57e
 	 * So here we wait for any submitted bios to finish, so that we won't
 	 * do double ordered extent accounting on the same page.
 	 */
@@ -8850,15 +8709,9 @@
 	 * did something wrong.
 	 */
 	ASSERT(!PageOrdered(page));
-<<<<<<< HEAD
-	if (!inode_evicting)
-		__btrfs_releasepage(page, GFP_NOFS);
-	ClearPageChecked(page);
-=======
 	btrfs_page_clear_checked(fs_info, page, page_offset(page), PAGE_SIZE);
 	if (!inode_evicting)
 		__btrfs_releasepage(page, GFP_NOFS);
->>>>>>> df0cc57e
 	clear_page_extent_mapped(page);
 }
 
@@ -9002,11 +8855,7 @@
 		memzero_page(page, zero_start, PAGE_SIZE - zero_start);
 		flush_dcache_page(page);
 	}
-<<<<<<< HEAD
-	ClearPageChecked(page);
-=======
 	btrfs_page_clear_checked(fs_info, page, page_start, PAGE_SIZE);
->>>>>>> df0cc57e
 	btrfs_page_set_dirty(fs_info, page, page_start, end + 1 - page_start);
 	btrfs_page_set_uptodate(fs_info, page, page_start, end + 1 - page_start);
 
@@ -9907,11 +9756,7 @@
 		 */
 		btrfs_pin_log_trans(root);
 		log_pinned = true;
-<<<<<<< HEAD
-		ret = __btrfs_unlink_inode(trans, root, BTRFS_I(old_dir),
-=======
 		ret = __btrfs_unlink_inode(trans, BTRFS_I(old_dir),
->>>>>>> df0cc57e
 					BTRFS_I(d_inode(old_dentry)),
 					old_dentry->d_name.name,
 					old_dentry->d_name.len);
