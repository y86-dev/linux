// SPDX-License-Identifier: GPL-2.0
/*
 *
 * Copyright (C) 2019-2021 Paragon Software GmbH, All rights reserved.
 *
 */

#include <linux/fs.h>
#include <linux/posix_acl.h>
#include <linux/posix_acl_xattr.h>
#include <linux/xattr.h>

#include "debug.h"
#include "ntfs.h"
#include "ntfs_fs.h"

// clang-format off
#define SYSTEM_DOS_ATTRIB     "system.dos_attrib"
#define SYSTEM_NTFS_ATTRIB    "system.ntfs_attrib"
#define SYSTEM_NTFS_ATTRIB_BE "system.ntfs_attrib_be"
#define SYSTEM_NTFS_SECURITY  "system.ntfs_security"
// clang-format on

static inline size_t unpacked_ea_size(const struct EA_FULL *ea)
{
	return ea->size ? le32_to_cpu(ea->size)
			: ALIGN(struct_size(ea, name,
					    1 + ea->name_len +
						    le16_to_cpu(ea->elength)),
				4);
}

static inline size_t packed_ea_size(const struct EA_FULL *ea)
{
	return struct_size(ea, name,
			   1 + ea->name_len + le16_to_cpu(ea->elength)) -
	       offsetof(struct EA_FULL, flags);
}

/*
 * find_ea
 *
 * Assume there is at least one xattr in the list.
 */
static inline bool find_ea(const struct EA_FULL *ea_all, u32 bytes,
			   const char *name, u8 name_len, u32 *off, u32 *ea_sz)
{
	u32 ea_size;

	*off = 0;
	if (!ea_all)
		return false;

	for (; *off < bytes; *off += ea_size) {
		const struct EA_FULL *ea = Add2Ptr(ea_all, *off);
		ea_size = unpacked_ea_size(ea);
		if (ea->name_len == name_len &&
		    !memcmp(ea->name, name, name_len)) {
			if (ea_sz)
				*ea_sz = ea_size;
			return true;
		}
	}

	return false;
}

/*
 * ntfs_read_ea - Read all extended attributes.
 * @ea:		New allocated memory.
 * @info:	Pointer into resident data.
 */
static int ntfs_read_ea(struct ntfs_inode *ni, struct EA_FULL **ea,
			size_t add_bytes, const struct EA_INFO **info)
{
	int err = -EINVAL;
	struct ntfs_sb_info *sbi = ni->mi.sbi;
	struct ATTR_LIST_ENTRY *le = NULL;
	struct ATTRIB *attr_info, *attr_ea;
	void *ea_p;
	u32 size, off, ea_size;

	static_assert(le32_to_cpu(ATTR_EA_INFO) < le32_to_cpu(ATTR_EA));

	*ea = NULL;
	*info = NULL;

	attr_info =
		ni_find_attr(ni, NULL, &le, ATTR_EA_INFO, NULL, 0, NULL, NULL);
	attr_ea =
		ni_find_attr(ni, attr_info, &le, ATTR_EA, NULL, 0, NULL, NULL);

	if (!attr_ea || !attr_info)
		return 0;

	*info = resident_data_ex(attr_info, sizeof(struct EA_INFO));
	if (!*info)
		goto out;

	/* Check Ea limit. */
	size = le32_to_cpu((*info)->size);
	if (size > sbi->ea_max_size) {
		err = -EFBIG;
		goto out;
	}

	if (attr_size(attr_ea) > sbi->ea_max_size) {
		err = -EFBIG;
		goto out;
	}

	if (!size) {
		/* EA info persists, but xattr is empty. Looks like EA problem. */
		goto out;
	}

	/* Allocate memory for packed Ea. */
	ea_p = kmalloc(size_add(size, add_bytes), GFP_NOFS);
	if (!ea_p)
		return -ENOMEM;

	if (attr_ea->non_res) {
		struct runs_tree run;

		run_init(&run);

		err = attr_load_runs_range(ni, ATTR_EA, NULL, 0, &run, 0, size);
		if (!err)
			err = ntfs_read_run_nb(sbi, &run, 0, ea_p, size, NULL);
		run_close(&run);

		if (err)
			goto out1;
	} else {
		void *p = resident_data_ex(attr_ea, size);

		if (!p)
			goto out1;
		memcpy(ea_p, p, size);
	}

	memset(Add2Ptr(ea_p, size), 0, add_bytes);

	/* Check all attributes for consistency. */
	for (off = 0; off < size; off += ea_size) {
		const struct EA_FULL *ef = Add2Ptr(ea_p, off);
		u32 bytes = size - off;

		/* Check if we can use field ea->size. */
		if (bytes < sizeof(ef->size))
			goto out1;

		if (ef->size) {
			ea_size = le32_to_cpu(ef->size);
			if (ea_size > bytes)
				goto out1;
			continue;
		}

		/* Check if we can use fields ef->name_len and ef->elength. */
		if (bytes < offsetof(struct EA_FULL, name))
			goto out1;

		ea_size = ALIGN(struct_size(ef, name,
					    1 + ef->name_len +
						    le16_to_cpu(ef->elength)),
				4);
		if (ea_size > bytes)
			goto out1;
	}

	*ea = ea_p;
	return 0;

out1:
	kfree(ea_p);
out:
	ntfs_set_state(sbi, NTFS_DIRTY_DIRTY);
	return err;
}

/*
 * ntfs_list_ea
 *
 * Copy a list of xattrs names into the buffer
 * provided, or compute the buffer size required.
 *
 * Return:
 * * Number of bytes used / required on
 * * -ERRNO - on failure
 */
static ssize_t ntfs_list_ea(struct ntfs_inode *ni, char *buffer,
			    size_t bytes_per_buffer)
{
	const struct EA_INFO *info;
	struct EA_FULL *ea_all = NULL;
	const struct EA_FULL *ea;
	u32 off, size;
	int err;
	int ea_size;
	size_t ret;

	err = ntfs_read_ea(ni, &ea_all, 0, &info);
	if (err)
		return err;

	if (!info || !ea_all)
		return 0;

	size = le32_to_cpu(info->size);

	/* Enumerate all xattrs. */
	for (ret = 0, off = 0; off < size; off += ea_size) {
		ea = Add2Ptr(ea_all, off);
		ea_size = unpacked_ea_size(ea);

		if (buffer) {
			if (ret + ea->name_len + 1 > bytes_per_buffer) {
				err = -ERANGE;
				goto out;
			}

			memcpy(buffer + ret, ea->name, ea->name_len);
			buffer[ret + ea->name_len] = 0;
		}

		ret += ea->name_len + 1;
	}

out:
	kfree(ea_all);
	return err ? err : ret;
}

static int ntfs_get_ea(struct inode *inode, const char *name, size_t name_len,
		       void *buffer, size_t size, size_t *required)
{
	struct ntfs_inode *ni = ntfs_i(inode);
	const struct EA_INFO *info;
	struct EA_FULL *ea_all = NULL;
	const struct EA_FULL *ea;
	u32 off, len;
	int err;

	if (!(ni->ni_flags & NI_FLAG_EA))
		return -ENODATA;

	if (!required)
		ni_lock(ni);

	len = 0;

	if (name_len > 255) {
		err = -ENAMETOOLONG;
		goto out;
	}

	err = ntfs_read_ea(ni, &ea_all, 0, &info);
	if (err)
		goto out;

	if (!info)
		goto out;

	/* Enumerate all xattrs. */
	if (!find_ea(ea_all, le32_to_cpu(info->size), name, name_len, &off,
		     NULL)) {
		err = -ENODATA;
		goto out;
	}
	ea = Add2Ptr(ea_all, off);

	len = le16_to_cpu(ea->elength);
	if (!buffer) {
		err = 0;
		goto out;
	}

	if (len > size) {
		err = -ERANGE;
		if (required)
			*required = len;
		goto out;
	}

	memcpy(buffer, ea->name + ea->name_len + 1, len);
	err = 0;

out:
	kfree(ea_all);
	if (!required)
		ni_unlock(ni);

	return err ? err : len;
}

static noinline int ntfs_set_ea(struct inode *inode, const char *name,
				size_t name_len, const void *value,
				size_t val_size, int flags, bool locked)
{
	struct ntfs_inode *ni = ntfs_i(inode);
	struct ntfs_sb_info *sbi = ni->mi.sbi;
	int err;
	struct EA_INFO ea_info;
	const struct EA_INFO *info;
	struct EA_FULL *new_ea;
	struct EA_FULL *ea_all = NULL;
	size_t add, new_pack;
	u32 off, size, ea_sz;
	__le16 size_pack;
	struct ATTRIB *attr;
	struct ATTR_LIST_ENTRY *le;
	struct mft_inode *mi;
	struct runs_tree ea_run;
	u64 new_sz;
	void *p;

	if (!locked)
		ni_lock(ni);

	run_init(&ea_run);

	if (name_len > 255) {
		err = -ENAMETOOLONG;
		goto out;
	}

	add = ALIGN(struct_size(ea_all, name, 1 + name_len + val_size), 4);

	err = ntfs_read_ea(ni, &ea_all, add, &info);
	if (err)
		goto out;

	if (!info) {
		memset(&ea_info, 0, sizeof(ea_info));
		size = 0;
		size_pack = 0;
	} else {
		memcpy(&ea_info, info, sizeof(ea_info));
		size = le32_to_cpu(ea_info.size);
		size_pack = ea_info.size_pack;
	}

	if (info && find_ea(ea_all, size, name, name_len, &off, &ea_sz)) {
		struct EA_FULL *ea;

		if (flags & XATTR_CREATE) {
			err = -EEXIST;
			goto out;
		}

		ea = Add2Ptr(ea_all, off);

		/*
		 * Check simple case when we try to insert xattr with the same value
		 * e.g. ntfs_save_wsl_perm
		 */
		if (val_size && le16_to_cpu(ea->elength) == val_size &&
		    !memcmp(ea->name + ea->name_len + 1, value, val_size)) {
			/* xattr already contains the required value. */
			goto out;
		}

		/* Remove current xattr. */
		if (ea->flags & FILE_NEED_EA)
			le16_add_cpu(&ea_info.count, -1);

		le16_add_cpu(&ea_info.size_pack, 0 - packed_ea_size(ea));

		memmove(ea, Add2Ptr(ea, ea_sz), size - off - ea_sz);

		size -= ea_sz;
		memset(Add2Ptr(ea_all, size), 0, ea_sz);

		ea_info.size = cpu_to_le32(size);

		if ((flags & XATTR_REPLACE) && !val_size) {
			/* Remove xattr. */
			goto update_ea;
		}
	} else {
		if (flags & XATTR_REPLACE) {
			err = -ENODATA;
			goto out;
		}

		if (!ea_all) {
			ea_all = kzalloc(add, GFP_NOFS);
			if (!ea_all) {
				err = -ENOMEM;
				goto out;
			}
		}
	}

	/* Append new xattr. */
	new_ea = Add2Ptr(ea_all, size);
	new_ea->size = cpu_to_le32(add);
	new_ea->flags = 0;
	new_ea->name_len = name_len;
	new_ea->elength = cpu_to_le16(val_size);
	memcpy(new_ea->name, name, name_len);
	new_ea->name[name_len] = 0;
	memcpy(new_ea->name + name_len + 1, value, val_size);
	new_pack = le16_to_cpu(ea_info.size_pack) + packed_ea_size(new_ea);
	ea_info.size_pack = cpu_to_le16(new_pack);
	/* New size of ATTR_EA. */
	size += add;
	ea_info.size = cpu_to_le32(size);

	/*
	 * 1. Check ea_info.size_pack for overflow.
	 * 2. New attibute size must fit value from $AttrDef
	 */
	if (new_pack > 0xffff || size > sbi->ea_max_size) {
		ntfs_inode_warn(
			inode,
			"The size of extended attributes must not exceed 64KiB");
		err = -EFBIG; // -EINVAL?
		goto out;
	}

update_ea:

	if (!info) {
		/* Create xattr. */
		if (!size) {
			err = 0;
			goto out;
		}

		err = ni_insert_resident(ni, sizeof(struct EA_INFO),
					 ATTR_EA_INFO, NULL, 0, NULL, NULL,
					 NULL);
		if (err)
			goto out;

		err = ni_insert_resident(ni, 0, ATTR_EA, NULL, 0, NULL, NULL,
					 NULL);
		if (err)
			goto out;
	}

	new_sz = size;
	err = attr_set_size(ni, ATTR_EA, NULL, 0, &ea_run, new_sz, &new_sz,
			    false, NULL);
	if (err)
		goto out;

	le = NULL;
	attr = ni_find_attr(ni, NULL, &le, ATTR_EA_INFO, NULL, 0, NULL, &mi);
	if (!attr) {
		err = -EINVAL;
		goto out;
	}

	if (!size) {
		/* Delete xattr, ATTR_EA_INFO */
		ni_remove_attr_le(ni, attr, mi, le);
	} else {
		p = resident_data_ex(attr, sizeof(struct EA_INFO));
		if (!p) {
			err = -EINVAL;
			goto out;
		}
		memcpy(p, &ea_info, sizeof(struct EA_INFO));
		mi->dirty = true;
	}

	le = NULL;
	attr = ni_find_attr(ni, NULL, &le, ATTR_EA, NULL, 0, NULL, &mi);
	if (!attr) {
		err = -EINVAL;
		goto out;
	}

	if (!size) {
		/* Delete xattr, ATTR_EA */
		ni_remove_attr_le(ni, attr, mi, le);
	} else if (attr->non_res) {
		err = attr_load_runs_range(ni, ATTR_EA, NULL, 0, &ea_run, 0,
					   size);
		if (err)
			goto out;

		err = ntfs_sb_write_run(sbi, &ea_run, 0, ea_all, size, 0);
		if (err)
			goto out;
	} else {
		p = resident_data_ex(attr, size);
		if (!p) {
			err = -EINVAL;
			goto out;
		}
		memcpy(p, ea_all, size);
		mi->dirty = true;
	}

	/* Check if we delete the last xattr. */
	if (size)
		ni->ni_flags |= NI_FLAG_EA;
	else
		ni->ni_flags &= ~NI_FLAG_EA;

	if (ea_info.size_pack != size_pack)
		ni->ni_flags |= NI_FLAG_UPDATE_PARENT;
	mark_inode_dirty(&ni->vfs_inode);

out:
	if (!locked)
		ni_unlock(ni);

	run_close(&ea_run);
	kfree(ea_all);

	return err;
}

#ifdef CONFIG_NTFS3_FS_POSIX_ACL
static struct posix_acl *ntfs_get_acl_ex(struct inode *inode, int type,
					 int locked)
{
	struct ntfs_inode *ni = ntfs_i(inode);
	const char *name;
	size_t name_len;
	struct posix_acl *acl;
	size_t req;
	int err;
	void *buf;

	/* Allocate PATH_MAX bytes. */
	buf = __getname();
	if (!buf)
		return ERR_PTR(-ENOMEM);

	/* Possible values of 'type' was already checked above. */
	if (type == ACL_TYPE_ACCESS) {
		name = XATTR_NAME_POSIX_ACL_ACCESS;
		name_len = sizeof(XATTR_NAME_POSIX_ACL_ACCESS) - 1;
	} else {
		name = XATTR_NAME_POSIX_ACL_DEFAULT;
		name_len = sizeof(XATTR_NAME_POSIX_ACL_DEFAULT) - 1;
	}

	if (!locked)
		ni_lock(ni);

	err = ntfs_get_ea(inode, name, name_len, buf, PATH_MAX, &req);

	if (!locked)
		ni_unlock(ni);

	/* Translate extended attribute to acl. */
	if (err >= 0) {
		acl = posix_acl_from_xattr(&init_user_ns, buf, err);
	} else if (err == -ENODATA) {
		acl = NULL;
	} else {
		acl = ERR_PTR(err);
	}

	if (!IS_ERR(acl))
		set_cached_acl(inode, type, acl);

	__putname(buf);

	return acl;
}

/*
 * ntfs_get_acl - inode_operations::get_acl
 */
struct posix_acl *ntfs_get_acl(struct inode *inode, int type, bool rcu)
{
	if (rcu)
		return ERR_PTR(-ECHILD);

	return ntfs_get_acl_ex(inode, type, 0);
}

static noinline int ntfs_set_acl_ex(struct user_namespace *mnt_userns,
				    struct inode *inode, struct posix_acl *acl,
				    int type, bool init_acl)
{
	const char *name;
	size_t size, name_len;
	void *value;
	int err;
	int flags;
	umode_t mode;

	if (S_ISLNK(inode->i_mode))
		return -EOPNOTSUPP;

	mode = inode->i_mode;
	switch (type) {
	case ACL_TYPE_ACCESS:
		/* Do not change i_mode if we are in init_acl */
		if (acl && !init_acl) {
			err = posix_acl_update_mode(mnt_userns, inode, &mode,
						    &acl);
			if (err)
				return err;
		}
		name = XATTR_NAME_POSIX_ACL_ACCESS;
		name_len = sizeof(XATTR_NAME_POSIX_ACL_ACCESS) - 1;
		break;

	case ACL_TYPE_DEFAULT:
		if (!S_ISDIR(inode->i_mode))
			return acl ? -EACCES : 0;
		name = XATTR_NAME_POSIX_ACL_DEFAULT;
		name_len = sizeof(XATTR_NAME_POSIX_ACL_DEFAULT) - 1;
		break;

	default:
		return -EINVAL;
	}

	if (!acl) {
		/* Remove xattr if it can be presented via mode. */
		size = 0;
		value = NULL;
		flags = XATTR_REPLACE;
	} else {
		size = posix_acl_xattr_size(acl->a_count);
		value = kmalloc(size, GFP_NOFS);
		if (!value)
			return -ENOMEM;
		err = posix_acl_to_xattr(&init_user_ns, acl, value, size);
		if (err < 0)
			goto out;
		flags = 0;
	}

	err = ntfs_set_ea(inode, name, name_len, value, size, flags, 0);
	if (err == -ENODATA && !size)
		err = 0; /* Removing non existed xattr. */
	if (!err) {
		set_cached_acl(inode, type, acl);
		inode->i_mode = mode;
		inode->i_ctime = current_time(inode);
		mark_inode_dirty(inode);
	}

out:
	kfree(value);

	return err;
}

/*
 * ntfs_set_acl - inode_operations::set_acl
 */
int ntfs_set_acl(struct user_namespace *mnt_userns, struct dentry *dentry,
		 struct posix_acl *acl, int type)
{
	return ntfs_set_acl_ex(mnt_userns, d_inode(dentry), acl, type, false);
}

/*
 * ntfs_init_acl - Initialize the ACLs of a new inode.
 *
 * Called from ntfs_create_inode().
 */
int ntfs_init_acl(struct user_namespace *mnt_userns, struct inode *inode,
		  struct inode *dir)
{
	struct posix_acl *default_acl, *acl;
	int err;

	err = posix_acl_create(dir, &inode->i_mode, &default_acl, &acl);
	if (err)
		return err;

	if (default_acl) {
		err = ntfs_set_acl_ex(mnt_userns, inode, default_acl,
				      ACL_TYPE_DEFAULT, true);
		posix_acl_release(default_acl);
	} else {
		inode->i_default_acl = NULL;
	}

	if (acl) {
		if (!err)
			err = ntfs_set_acl_ex(mnt_userns, inode, acl,
					      ACL_TYPE_ACCESS, true);
		posix_acl_release(acl);
	} else {
		inode->i_acl = NULL;
	}

	return err;
}
#endif

/*
 * ntfs_acl_chmod - Helper for ntfs3_setattr().
 */
int ntfs_acl_chmod(struct user_namespace *mnt_userns, struct dentry *dentry)
{
	struct inode *inode = d_inode(dentry);
	struct super_block *sb = inode->i_sb;

	if (!(sb->s_flags & SB_POSIXACL))
		return 0;

	if (S_ISLNK(inode->i_mode))
		return -EOPNOTSUPP;

	return posix_acl_chmod(mnt_userns, dentry, inode->i_mode);
}

/*
 * ntfs_permission - inode_operations::permission
 */
int ntfs_permission(struct user_namespace *mnt_userns, struct inode *inode,
		    int mask)
{
	if (ntfs_sb(inode->i_sb)->options->noacsrules) {
		/* "No access rules" mode - Allow all changes. */
		return 0;
	}

	return generic_permission(mnt_userns, inode, mask);
}

/*
 * ntfs_listxattr - inode_operations::listxattr
 */
ssize_t ntfs_listxattr(struct dentry *dentry, char *buffer, size_t size)
{
	struct inode *inode = d_inode(dentry);
	struct ntfs_inode *ni = ntfs_i(inode);
	ssize_t ret;

	if (!(ni->ni_flags & NI_FLAG_EA)) {
		/* no xattr in file */
		return 0;
	}

	ni_lock(ni);

	ret = ntfs_list_ea(ni, buffer, size);

	ni_unlock(ni);

	return ret;
}

static int ntfs_getxattr(const struct xattr_handler *handler, struct dentry *de,
			 struct inode *inode, const char *name, void *buffer,
			 size_t size)
{
	int err;
	struct ntfs_inode *ni = ntfs_i(inode);

	/* Dispatch request. */
	if (!strcmp(name, SYSTEM_DOS_ATTRIB)) {
		/* system.dos_attrib */
		if (!buffer) {
			err = sizeof(u8);
		} else if (size < sizeof(u8)) {
			err = -ENODATA;
		} else {
			err = sizeof(u8);
			*(u8 *)buffer = le32_to_cpu(ni->std_fa);
		}
		goto out;
	}

	if (!strcmp(name, SYSTEM_NTFS_ATTRIB) ||
	    !strcmp(name, SYSTEM_NTFS_ATTRIB_BE)) {
		/* system.ntfs_attrib */
		if (!buffer) {
			err = sizeof(u32);
		} else if (size < sizeof(u32)) {
			err = -ENODATA;
		} else {
			err = sizeof(u32);
			*(u32 *)buffer = le32_to_cpu(ni->std_fa);
			if (!strcmp(name, SYSTEM_NTFS_ATTRIB_BE))
				*(u32 *)buffer = cpu_to_be32(*(u32 *)buffer);
		}
		goto out;
	}

	if (!strcmp(name, SYSTEM_NTFS_SECURITY)) {
		/* system.ntfs_security*/
		struct SECURITY_DESCRIPTOR_RELATIVE *sd = NULL;
		size_t sd_size = 0;

		if (!is_ntfs3(ni->mi.sbi)) {
			/* We should get nt4 security. */
			err = -EINVAL;
			goto out;
		} else if (le32_to_cpu(ni->std_security_id) <
			   SECURITY_ID_FIRST) {
			err = -ENOENT;
			goto out;
		}

		err = ntfs_get_security_by_id(ni->mi.sbi, ni->std_security_id,
					      &sd, &sd_size);
		if (err)
			goto out;

		if (!is_sd_valid(sd, sd_size)) {
			ntfs_inode_warn(
				inode,
				"looks like you get incorrect security descriptor id=%u",
				ni->std_security_id);
		}

		if (!buffer) {
			err = sd_size;
		} else if (size < sd_size) {
			err = -ENODATA;
		} else {
			err = sd_size;
			memcpy(buffer, sd, sd_size);
		}
		kfree(sd);
		goto out;
	}

<<<<<<< HEAD
=======
#ifdef CONFIG_NTFS3_FS_POSIX_ACL
	if (!strcmp(name, XATTR_NAME_POSIX_ACL_ACCESS) ||
	    !strcmp(name, XATTR_NAME_POSIX_ACL_DEFAULT)) {
		/* TODO: init_user_ns? */
		err = ntfs_xattr_get_acl(
			&init_user_ns, inode,
			strlen(name) == sizeof(XATTR_NAME_POSIX_ACL_ACCESS) - 1
				? ACL_TYPE_ACCESS
				: ACL_TYPE_DEFAULT,
			buffer, size);
		goto out;
	}
#endif
>>>>>>> 36963cf2
	/* Deal with NTFS extended attribute. */
	err = ntfs_get_ea(inode, name, strlen(name), buffer, size, NULL);

out:
	return err;
}

/*
 * ntfs_setxattr - inode_operations::setxattr
 */
static noinline int ntfs_setxattr(const struct xattr_handler *handler,
				  struct user_namespace *mnt_userns,
				  struct dentry *de, struct inode *inode,
				  const char *name, const void *value,
				  size_t size, int flags)
{
	int err = -EINVAL;
	struct ntfs_inode *ni = ntfs_i(inode);
	enum FILE_ATTRIBUTE new_fa;

	/* Dispatch request. */
	if (!strcmp(name, SYSTEM_DOS_ATTRIB)) {
		if (sizeof(u8) != size)
			goto out;
		new_fa = cpu_to_le32(*(u8 *)value);
		goto set_new_fa;
	}

	if (!strcmp(name, SYSTEM_NTFS_ATTRIB) ||
	    !strcmp(name, SYSTEM_NTFS_ATTRIB_BE)) {
		if (size != sizeof(u32))
			goto out;
		if (!strcmp(name, SYSTEM_NTFS_ATTRIB_BE))
			new_fa = cpu_to_le32(be32_to_cpu(*(u32 *)value));
		else
			new_fa = cpu_to_le32(*(u32 *)value);

		if (S_ISREG(inode->i_mode)) {
			/* Process compressed/sparsed in special way. */
			ni_lock(ni);
			err = ni_new_attr_flags(ni, new_fa);
			ni_unlock(ni);
			if (err)
				goto out;
		}
set_new_fa:
		/*
		 * Thanks Mark Harmstone:
		 * Keep directory bit consistency.
		 */
		if (S_ISDIR(inode->i_mode))
			new_fa |= FILE_ATTRIBUTE_DIRECTORY;
		else
			new_fa &= ~FILE_ATTRIBUTE_DIRECTORY;

		if (ni->std_fa != new_fa) {
			ni->std_fa = new_fa;
			if (new_fa & FILE_ATTRIBUTE_READONLY)
				inode->i_mode &= ~0222;
			else
				inode->i_mode |= 0222;
			/* Std attribute always in primary record. */
			ni->mi.dirty = true;
			mark_inode_dirty(inode);
		}
		err = 0;

		goto out;
	}

	if (!strcmp(name, SYSTEM_NTFS_SECURITY)) {
		/* system.ntfs_security*/
		__le32 security_id;
		bool inserted;
		struct ATTR_STD_INFO5 *std;

		if (!is_ntfs3(ni->mi.sbi)) {
			/*
			 * We should replace ATTR_SECURE.
			 * Skip this way cause it is nt4 feature.
			 */
			err = -EINVAL;
			goto out;
		}

		if (!is_sd_valid(value, size)) {
			err = -EINVAL;
			ntfs_inode_warn(
				inode,
				"you try to set invalid security descriptor");
			goto out;
		}

		err = ntfs_insert_security(ni->mi.sbi, value, size,
					   &security_id, &inserted);
		if (err)
			goto out;

		ni_lock(ni);
		std = ni_std5(ni);
		if (!std) {
			err = -EINVAL;
		} else if (std->security_id != security_id) {
			std->security_id = ni->std_security_id = security_id;
			/* Std attribute always in primary record. */
			ni->mi.dirty = true;
			mark_inode_dirty(&ni->vfs_inode);
		}
		ni_unlock(ni);
		goto out;
	}

<<<<<<< HEAD
=======
#ifdef CONFIG_NTFS3_FS_POSIX_ACL
	if (!strcmp(name, XATTR_NAME_POSIX_ACL_ACCESS) ||
	    !strcmp(name, XATTR_NAME_POSIX_ACL_DEFAULT)) {
		err = ntfs_xattr_set_acl(
			mnt_userns, inode,
			strlen(name) == sizeof(XATTR_NAME_POSIX_ACL_ACCESS) - 1
				? ACL_TYPE_ACCESS
				: ACL_TYPE_DEFAULT,
			value, size);
		goto out;
	}
#endif
>>>>>>> 36963cf2
	/* Deal with NTFS extended attribute. */
	err = ntfs_set_ea(inode, name, strlen(name), value, size, flags, 0);

out:
	inode->i_ctime = current_time(inode);
	mark_inode_dirty(inode);

	return err;
}

/*
 * ntfs_save_wsl_perm
 *
 * save uid/gid/mode in xattr
 */
int ntfs_save_wsl_perm(struct inode *inode)
{
	int err;
	__le32 value;
	struct ntfs_inode *ni = ntfs_i(inode);

	ni_lock(ni);
	value = cpu_to_le32(i_uid_read(inode));
	err = ntfs_set_ea(inode, "$LXUID", sizeof("$LXUID") - 1, &value,
			  sizeof(value), 0, true); /* true == already locked. */
	if (err)
		goto out;

	value = cpu_to_le32(i_gid_read(inode));
	err = ntfs_set_ea(inode, "$LXGID", sizeof("$LXGID") - 1, &value,
			  sizeof(value), 0, true);
	if (err)
		goto out;

	value = cpu_to_le32(inode->i_mode);
	err = ntfs_set_ea(inode, "$LXMOD", sizeof("$LXMOD") - 1, &value,
			  sizeof(value), 0, true);
	if (err)
		goto out;

	if (S_ISCHR(inode->i_mode) || S_ISBLK(inode->i_mode)) {
		value = cpu_to_le32(inode->i_rdev);
		err = ntfs_set_ea(inode, "$LXDEV", sizeof("$LXDEV") - 1, &value,
				  sizeof(value), 0, true);
		if (err)
			goto out;
	}

out:
	ni_unlock(ni);
	/* In case of error should we delete all WSL xattr? */
	return err;
}

/*
 * ntfs_get_wsl_perm
 *
 * get uid/gid/mode from xattr
 * it is called from ntfs_iget5->ntfs_read_mft
 */
void ntfs_get_wsl_perm(struct inode *inode)
{
	size_t sz;
	__le32 value[3];

	if (ntfs_get_ea(inode, "$LXUID", sizeof("$LXUID") - 1, &value[0],
			sizeof(value[0]), &sz) == sizeof(value[0]) &&
	    ntfs_get_ea(inode, "$LXGID", sizeof("$LXGID") - 1, &value[1],
			sizeof(value[1]), &sz) == sizeof(value[1]) &&
	    ntfs_get_ea(inode, "$LXMOD", sizeof("$LXMOD") - 1, &value[2],
			sizeof(value[2]), &sz) == sizeof(value[2])) {
		i_uid_write(inode, (uid_t)le32_to_cpu(value[0]));
		i_gid_write(inode, (gid_t)le32_to_cpu(value[1]));
		inode->i_mode = le32_to_cpu(value[2]);

		if (ntfs_get_ea(inode, "$LXDEV", sizeof("$$LXDEV") - 1,
				&value[0], sizeof(value),
				&sz) == sizeof(value[0])) {
			inode->i_rdev = le32_to_cpu(value[0]);
		}
	}
}

static bool ntfs_xattr_user_list(struct dentry *dentry)
{
	return true;
}

// clang-format off
static const struct xattr_handler ntfs_other_xattr_handler = {
	.prefix	= "",
	.get	= ntfs_getxattr,
	.set	= ntfs_setxattr,
	.list	= ntfs_xattr_user_list,
};

const struct xattr_handler *ntfs_xattr_handlers[] = {
#ifdef CONFIG_NTFS3_FS_POSIX_ACL
	&posix_acl_access_xattr_handler,
	&posix_acl_default_xattr_handler,
#endif
	&ntfs_other_xattr_handler,
	NULL,
};
// clang-format on<|MERGE_RESOLUTION|>--- conflicted
+++ resolved
@@ -824,22 +824,6 @@
 		goto out;
 	}
 
-<<<<<<< HEAD
-=======
-#ifdef CONFIG_NTFS3_FS_POSIX_ACL
-	if (!strcmp(name, XATTR_NAME_POSIX_ACL_ACCESS) ||
-	    !strcmp(name, XATTR_NAME_POSIX_ACL_DEFAULT)) {
-		/* TODO: init_user_ns? */
-		err = ntfs_xattr_get_acl(
-			&init_user_ns, inode,
-			strlen(name) == sizeof(XATTR_NAME_POSIX_ACL_ACCESS) - 1
-				? ACL_TYPE_ACCESS
-				: ACL_TYPE_DEFAULT,
-			buffer, size);
-		goto out;
-	}
-#endif
->>>>>>> 36963cf2
 	/* Deal with NTFS extended attribute. */
 	err = ntfs_get_ea(inode, name, strlen(name), buffer, size, NULL);
 
@@ -952,21 +936,6 @@
 		goto out;
 	}
 
-<<<<<<< HEAD
-=======
-#ifdef CONFIG_NTFS3_FS_POSIX_ACL
-	if (!strcmp(name, XATTR_NAME_POSIX_ACL_ACCESS) ||
-	    !strcmp(name, XATTR_NAME_POSIX_ACL_DEFAULT)) {
-		err = ntfs_xattr_set_acl(
-			mnt_userns, inode,
-			strlen(name) == sizeof(XATTR_NAME_POSIX_ACL_ACCESS) - 1
-				? ACL_TYPE_ACCESS
-				: ACL_TYPE_DEFAULT,
-			value, size);
-		goto out;
-	}
-#endif
->>>>>>> 36963cf2
 	/* Deal with NTFS extended attribute. */
 	err = ntfs_set_ea(inode, name, strlen(name), value, size, flags, 0);
 
