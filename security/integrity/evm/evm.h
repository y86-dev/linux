--- conflicted
+++ resolved
@@ -39,10 +39,7 @@
 struct evm_iint_cache {
 	unsigned long flags;
 	enum integrity_status evm_status:4;
-<<<<<<< HEAD
-=======
 	struct integrity_inode_attributes metadata_inode;
->>>>>>> 0c383648
 };
 
 extern struct lsm_blob_sizes evm_blob_sizes;
@@ -83,11 +80,7 @@
 int evm_calc_hash(struct dentry *dentry, const char *req_xattr_name,
 		  const char *req_xattr_value,
 		  size_t req_xattr_value_len, char type,
-<<<<<<< HEAD
-		  struct evm_digest *data);
-=======
 		  struct evm_digest *data, struct evm_iint_cache *iint);
->>>>>>> 0c383648
 int evm_init_hmac(struct inode *inode, const struct xattr *xattrs,
 		  char *hmac_val);
 int evm_init_secfs(void);
